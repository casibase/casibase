--- conflicted
+++ resolved
@@ -444,7 +444,7 @@
 
           if (!this.state.enableDecoding) {
             return (
-              <div style={{maxWidth: "200px"}}>
+              <div style={{ maxWidth: "200px" }}>
                 ***
               </div>
             );
@@ -692,13 +692,9 @@
         },
       },
     ];
-<<<<<<< HEAD
-
-
-
-=======
     const filteredColumns = Setting.filterTableColumns(columns, this.props.formItems ?? this.state.formItems);
->>>>>>> 16c24b2b
+
+
     const paginationProps = {
       pageSize: this.state.pagination.pageSize,
       total: this.state.pagination.total,
@@ -710,32 +706,21 @@
 
     return (
       <div>
-<<<<<<< HEAD
-        <Table scroll={{ x: "max-content" }} columns={columns} dataSource={records} rowKey={(record) => `${record.owner}/${record.name}`} rowSelection={this.getRowSelection()} size="middle" bordered pagination={paginationProps}
-=======
-        <Table scroll={{x: "max-content"}} columns={filteredColumns} dataSource={records} rowKey={(record) => `${record.owner}/${record.name}`} rowSelection={this.getRowSelection()} size="middle" bordered pagination={paginationProps}
->>>>>>> 16c24b2b
+        <Table scroll={{ x: "max-content" }} columns={filteredColumns} dataSource={records} rowKey={(record) => `${record.owner}/${record.name}`} rowSelection={this.getRowSelection()} size="middle" bordered pagination={paginationProps}
           title={() => (
             <div>
               {i18next.t("general:Records")}
               {Setting.isAdminUser(this.props.account) && (
-<<<<<<< HEAD
-                <span style={{ marginLeft: 32 }}>
-                  {i18next.t("record:Enable cross-chain")}:
-                  <Switch checked={this.state.enableCrossChain} onChange={this.toggleEnableCrossChain} style={{ marginLeft: 8 }} />
-                </span>
-=======
                 <>
-                  <span style={{marginLeft: 32}}>
+                  <span style={{ marginLeft: 32 }}>
                     {i18next.t("record:Enable cross-chain")}:
-                    <Switch checked={this.state.enableCrossChain} onChange={this.toggleEnableCrossChain} style={{marginLeft: 8}} />
+                    <Switch checked={this.state.enableCrossChain} onChange={this.toggleEnableCrossChain} style={{ marginLeft: 8 }} />
                   </span>
-                  <span style={{marginLeft: 32}}>
+                  <span style={{ marginLeft: 32 }}>
                     {i18next.t("record:Enable decoding")}:
-                    <Switch checked={this.state.enableDecoding} onChange={this.toggleEnableDecoding} style={{marginLeft: 8}} />
+                    <Switch checked={this.state.enableDecoding} onChange={this.toggleEnableDecoding} style={{ marginLeft: 8 }} />
                   </span>
                 </>
->>>>>>> 16c24b2b
               )}
               {this.state.selectedRowKeys.length > 0 && (
                 <Popconfirm title={`${i18next.t("general:Sure to delete")}: ${this.state.selectedRowKeys.length} ${i18next.t("general:items")} ?`} onConfirm={() => this.performBulkDelete(this.state.selectedRows, this.state.selectedRowKeys)} okText={i18next.t("general:OK")} cancelText={i18next.t("general:Cancel")}>
