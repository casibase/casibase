--- conflicted
+++ resolved
@@ -176,12 +176,8 @@
                     onChange={value => {
                       this.updateFormField("type", value);
                       this.updateFormField("name", value);
-<<<<<<< HEAD
+                      this.updateFormField("displayName", value);
                       const defaultItems = new FormItemTable({ formType: value }).getItems();
-=======
-                      this.updateFormField("displayName", value);
-                      const defaultItems = new FormItemTable({formType: value}).getItems();
->>>>>>> 3d4b3734
                       this.updateFormField("formItems", defaultItems);
                     }}
                   >
@@ -191,12 +187,8 @@
                   </Select>
                 </Col>
               </Row>
-<<<<<<< HEAD
               <Row style={{ marginTop: "20px" }}>
-                <Col style={{ marginTop: "5px" }} span={(Setting.isMobile()) ? 22 : 2}>
-=======
-              <Row style={{marginTop: "20px"}}>
-                <Col style={{marginTop: "5px"}} span={Setting.isMobile() ? 22 : 2}>
+                <Col style={{ marginTop: "5px" }} span={Setting.isMobile() ? 22 : 2}>
                   {Setting.getLabel(i18next.t("general:Tag"), i18next.t("general:Tag - Tooltip"))} :
                 </Col>
                 <Col span={22}>
@@ -206,9 +198,8 @@
                   }} />
                 </Col>
               </Row>
-              <Row style={{marginTop: "20px"}}>
-                <Col style={{marginTop: "5px"}} span={(Setting.isMobile()) ? 22 : 2}>
->>>>>>> 3d4b3734
+              <Row style={{ marginTop: "20px" }}>
+                <Col style={{ marginTop: "5px" }} span={(Setting.isMobile()) ? 22 : 2}>
                   {Setting.getLabel(i18next.t("form:Form items"), i18next.t("form:Form items - Tooltip"))} :
                 </Col>
                 <Col span={22}>
