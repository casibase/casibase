// Copyright 2023 The Casibase Authors. All Rights Reserved.
//
// Licensed under the Apache License, Version 2.0 (the "License");
// you may not use this file except in compliance with the License.
// You may obtain a copy of the License at
//
//      http://www.apache.org/licenses/LICENSE-2.0
//
// Unless required by applicable law or agreed to in writing, software
// distributed under the License is distributed on an "AS IS" BASIS,
// WITHOUT WARRANTIES OR CONDITIONS OF ANY KIND, either express or implied.
// See the License for the specific language governing permissions and
// limitations under the License.

import React from "react";
import {Link} from "react-router-dom";
import {Button, Popconfirm, Switch, Table} from "antd";
import moment from "moment";
import BaseListPage from "./BaseListPage";
import * as Setting from "./Setting";
import * as StoreBackend from "./backend/StoreBackend";
import i18next from "i18next";
import {ThemeDefault} from "./Conf";
import * as StorageProviderBackend from "./backend/StorageProviderBackend";
import * as ProviderBackend from "./backend/ProviderBackend";

const defaultPrompt = "You are an expert in your field and you specialize in using your knowledge to answer or solve people's problems.";

class StoreListPage extends BaseListPage {
  constructor(props) {
    super(props);
    this.state = {
      ...this.state,
      generating: false,
      providers: {},
    };
  }

  UNSAFE_componentWillMount() {
    super.UNSAFE_componentWillMount();
    this.loadAllProviders();
  }

<<<<<<< HEAD
  loadAllProviders() {
    this.setState({loading: true});

    Promise.all([
      StorageProviderBackend.getStorageProviders(this.props.account.name),
      ProviderBackend.getProviders(this.props.account.name),
    ]).then(([storageRes, providersRes]) => {
      if (storageRes.status !== "ok") {
        Setting.showMessage("error", `Failed to get storage providers: ${storageRes.msg}`);
        return;
      }

      if (providersRes.status !== "ok") {
        Setting.showMessage("error", `Failed to get providers: ${providersRes.msg}`);
        return;
      }

      const newProviders = {};

      storageRes.data.forEach(provider => {
        newProviders[provider.name] = provider;
=======
  getCasdoorStorageProviders() {
    StorageProviderBackend.getStorageProviders(this.props.account.name)
      .then((res) => {
        if (res.status === "ok") {
          const newProviders = {...this.state.providers};
          res.data.forEach(provider => {
            newProviders[provider.name] = provider;
          });
          this.setState({
            providers: newProviders,
          });
        } else {
          Setting.showMessage("error", `${i18next.t("general:Failed to get")}: ${res.msg}`);
        }
>>>>>>> f74c66e0
      });

<<<<<<< HEAD
      providersRes.data.forEach(provider => {
        newProviders[provider.name] = provider;
      });

      this.setState({
        providers: newProviders,
        loading: false,
=======
  getProviders() {
    ProviderBackend.getProviders(this.props.account.name)
      .then((res) => {
        if (res.status === "ok") {
          const newProviders = {...this.state.providers};
          res.data.forEach(provider => {
            newProviders[provider.name] = provider;
          });
          this.setState({
            providers: newProviders,
          });
        } else {
          Setting.showMessage("error", `${i18next.t("general:Failed to get")}: ${res.msg}`);
        }
>>>>>>> f74c66e0
      });
    }).catch(error => {
      Setting.showMessage("error", `Failed to load providers: ${error}`);
      this.setState({loading: false});
    });
  }
  renderProviderInfo(provider) {
    if (!provider) {
      return null;
    }

    const providerLogo = (
      <img width={20} height={20} src={Setting.getProviderLogoURL(provider)} alt={provider.name} />
    );

    const isLocalStorage = provider.type === "Local File System";
    const providerType = provider.category;

    if (providerType === "Image" || (providerType === "Storage" && !isLocalStorage)) {
      return (
        <a target="_blank" rel="noreferrer" href={Setting.getMyProfileUrl(this.props.account).replace("/account", `/providers/admin/${provider.name}`)}>
          {provider.name && providerLogo} {provider.name}
          {Setting.renderExternalLink()}
        </a>
      );
    } else {
      return (
        <Link to={`/providers/${provider.name}`}>
          {provider.name && providerLogo} {provider.name}
        </Link>
      );
    }
  }

  newStore() {
    const randomName = Setting.getRandomName();
    return {
      owner: "admin",
      name: `store_${randomName}`,
      displayName: `New Store - ${randomName}`,
      createdTime: moment().format(),
      title: `Title - ${randomName}`,
      avatar: Setting.AiAvatar,
      storageProvider: "provider-storage-built-in",
      imageProvider: "",
      splitProvider: "Default",
      modelProvider: "",
      embeddingProvider: "",
      textToSpeechProvider: "Browser Built-In",
      speechToTextProvider: "Browser Built-In",
      memoryLimit: 5,
      frequency: 10000,
      limitMinutes: 10,
      welcome: "Hello",
      welcomeTitle: i18next.t("chat:Hello, I'm Casibase AI Assistant"),
      welcomeText: i18next.t("chat:I'm here to help answer your questions"),
      prompt: defaultPrompt,
      themeColor: ThemeDefault.colorPrimary,
      propertiesMap: {},
      knowledgeCount: 5,
      suggestionCount: 3,
      isDefault: false,
      state: "Active",
    };
  }

  addStore() {
    const newStore = this.newStore();
    StoreBackend.addStore(newStore)
      .then((res) => {
        if (res.status === "ok") {
          Setting.showMessage("success", i18next.t("general:Successfully added"));
          this.setState({
            data: Setting.prependRow(this.state.data, newStore),
            pagination: {
              ...this.state.pagination,
              total: this.state.pagination.total + 1,
            },
          });
        } else {
          Setting.showMessage("error", `${i18next.t("general:Failed to add")}: ${res.msg}`);
        }
      })
      .catch(error => {
        Setting.showMessage("error", `${i18next.t("general:Failed to add")}: ${error}`);
      });
  }

  deleteStore(record) {
    StoreBackend.deleteStore(record)
      .then((res) => {
        if (res.status === "ok") {
          Setting.showMessage("success", i18next.t("general:Successfully deleted"));
          this.setState({
            data: this.state.data.filter((item) => item.name !== record.name),
            pagination: {
              ...this.state.pagination,
              total: this.state.pagination.total - 1,
            },
          });
        } else {
          Setting.showMessage("error", `${i18next.t("general:Failed to delete")}: ${res.msg}`);
        }
      })
      .catch(error => {
        Setting.showMessage("error", `${i18next.t("general:Failed to delete")}: ${error}`);
      });
  }

  refreshStoreVectors(i) {
    this.setState({generating: true});
    StoreBackend.refreshStoreVectors(this.state.data[i])
      .then((res) => {
        if (res.status === "ok") {
          Setting.showMessage("success", i18next.t("general:Vectors generated successfully"));
        } else {
          Setting.showMessage("error", `${i18next.t("general:Vectors failed to generate")}: ${res.msg}`);
        }
        this.setState({generating: false});
      })
      .catch(error => {
        Setting.showMessage("error", `${i18next.t("general:Vectors failed to generate")}: ${error}`);
        this.setState({generating: false});
      });
  }

  renderTable(stores) {
    const columns = [
      {
        title: i18next.t("general:Name"),
        dataIndex: "name",
        key: "name",
        width: "120px",
        sorter: (a, b) => a.name.localeCompare(b.name),
        render: (text, record, index) => {
          return (
            <Link to={`/stores/${record.owner}/${text}/view`}>
              {text}
            </Link>
          );
        },
      },
      {
        title: i18next.t("general:Display name"),
        dataIndex: "displayName",
        key: "displayName",
        // width: "600px",
        sorter: (a, b) => a.displayName.localeCompare(b.displayName),
      },
      {
        title: i18next.t("store:Storage provider"),
        dataIndex: "storageProvider",
        key: "storageProvider",
        width: "250px",
        sorter: (a, b) => a.storageProvider.localeCompare(b.storageProvider),
        render: (text, record, index) => {
          if (text === "") {
            return null;
          }
          const provider = this.state.providers[text];
          return this.renderProviderInfo(provider);
        },
      },
      // {
      //   title: i18next.t("store:Split provider"),
      //   dataIndex: "splitProvider",
      //   key: "splitProvider",
      //   width: "200px",
      //   sorter: (a, b) => a.splitProvider.localeCompare(b.splitProvider),
      // },
      {
        title: i18next.t("store:Image provider"),
        dataIndex: "imageProvider",
        key: "imageProvider",
        width: "300px",
        sorter: (a, b) => a.imageProvider.localeCompare(b.imageProvider),
        render: (text, record, index) => {
          const provider = this.state.providers[text];
          return this.renderProviderInfo(provider);
        },
      },
      {
        title: i18next.t("store:Model provider"),
        dataIndex: "modelProvider",
        key: "modelProvider",
        width: "330px",
        sorter: (a, b) => a.modelProvider.localeCompare(b.modelProvider),
        render: (text, record, index) => {
          const provider = this.state.providers[text];
          return this.renderProviderInfo(provider);
        },
      },
      {
        title: i18next.t("store:Embedding provider"),
        dataIndex: "embeddingProvider",
        key: "embeddingProvider",
        width: "300px",
        sorter: (a, b) => a.embeddingProvider.localeCompare(b.embeddingProvider),
        render: (text, record, index) => {
          const provider = this.state.providers[text];
          return this.renderProviderInfo(provider);
        },
      },
      {
        title: i18next.t("store:Text-to-Speech provider"),
        dataIndex: "textToSpeechProvider",
        key: "textToSpeechProvider",
        width: "300px",
        sorter: (a, b) => a.textToSpeechProvider.localeCompare(b.textToSpeechProvider),
        render: (text, record, index) => {
          const provider = this.state.providers[text];
          return this.renderProviderInfo(provider);
        },
      },
      {
        title: i18next.t("store:Speech-to-Text provider"),
        dataIndex: "speechToTextProvider",
        key: "speechToTextProvider",
        width: "200px",
        sorter: (a, b) => a.speechToTextProvider.localeCompare(b.speechToTextProvider),
        render: (text) => {
          const provider = this.state.providers[text];
          return this.renderProviderInfo(provider);
        },
      },
      {
        title: i18next.t("store:Memory limit"),
        dataIndex: "memoryLimit",
        key: "memoryLimit",
        width: "120px",
        sorter: (a, b) => a.memoryLimit - b.memoryLimit,
      },
      {
        title: i18next.t("store:Is default"),
        dataIndex: "isDefault",
        key: "isDefault",
        width: "120px",
        sorter: (a, b) => a.isDefault - b.isDefault,
        // ...this.getColumnSearchProps("isDefault"),
        render: (text, record, index) => {
          return (
            <Switch disabled checkedChildren="ON" unCheckedChildren="OFF" checked={text} />
          );
        },
      },
      {
        title: i18next.t("general:State"),
        dataIndex: "state",
        key: "state",
        width: "90px",
        sorter: (a, b) => a.state.localeCompare(b.state),
      },
      {
        title: i18next.t("general:Action"),
        dataIndex: "action",
        key: "action",
        width: "380px",
        fixed: "right",
        render: (text, record, index) => {
          return (
            <div>
              <Button style={{marginTop: "10px", marginBottom: "10px", marginRight: "10px"}} onClick={() => this.props.history.push(`/stores/${record.owner}/${record.name}/view`)}>{i18next.t("general:View")}</Button>
              {
                !Setting.isLocalAdminUser(this.props.account) ? null : (
                  <React.Fragment>
                    <Button style={{marginBottom: "10px", marginRight: "10px"}} disabled={this.state.generating} onClick={() => this.refreshStoreVectors(index)}>{i18next.t("store:Refresh Vectors")}</Button>
                    <Button style={{marginBottom: "10px", marginRight: "10px"}} type="primary" onClick={() => this.props.history.push(`/stores/${record.owner}/${record.name}`)}>{i18next.t("general:Edit")}</Button>
                    <Popconfirm
                      title={`${i18next.t("general:Sure to delete")}: ${record.name} ?`}
                      onConfirm={() => this.deleteStore(record)}
                      okText={i18next.t("general:OK")}
                      cancelText={i18next.t("general:Cancel")}
                    >
                      <Button style={{marginBottom: "10px"}} type="primary" danger>{i18next.t("general:Delete")}</Button>
                    </Popconfirm>
                  </React.Fragment>
                )
              }
            </div>
          );
        },
      },
    ];

    const paginationProps = {
      total: this.state.pagination.total,
      showQuickJumper: true,
      showSizeChanger: true,
      showTotal: () => i18next.t("general:{total} in total").replace("{total}", this.state.pagination.total),
    };

    return (
      <div>
        <Table scroll={{x: "max-content"}} columns={columns} dataSource={stores} rowKey="name" size="middle" bordered pagination={paginationProps}
          title={() => (
            <div>
              {i18next.t("general:Stores")}&nbsp;&nbsp;&nbsp;&nbsp;
              {
                !Setting.isLocalAdminUser(this.props.account) ? null : (
                  <Button type="primary" size="small" onClick={this.addStore.bind(this)}>{i18next.t("general:Add")}</Button>
                )
              }
            </div>
          )}
          loading={this.state.loading}
          onChange={this.handleTableChange}
        />
      </div>
    );
  }

  fetch = (params = {}) => {
    let field = params.searchedColumn, value = params.searchText;
    const sortField = params.sortField, sortOrder = params.sortOrder;
    if (params.type !== undefined && params.type !== null) {
      field = "type";
      value = params.type;
    }
    this.setState({loading: true});
    StoreBackend.getGlobalStores(params.pagination.current, params.pagination.pageSize, field, value, sortField, sortOrder)
      .then((res) => {
        this.setState({
          loading: false,
        });
        if (res.status === "ok") {
          this.setState({
            data: res.data,
            pagination: {
              ...params.pagination,
              total: res.data2,
            },
            searchText: params.searchText,
            searchedColumn: params.searchedColumn,
          });
        } else {
          if (Setting.isResponseDenied(res)) {
            this.setState({
              isAuthorized: false,
            });
          } else {
            Setting.showMessage("error", res.msg);
          }
        }
      });
  };
}

export default StoreListPage;<|MERGE_RESOLUTION|>--- conflicted
+++ resolved
@@ -41,7 +41,6 @@
     this.loadAllProviders();
   }
 
-<<<<<<< HEAD
   loadAllProviders() {
     this.setState({loading: true});
 
@@ -63,25 +62,6 @@
 
       storageRes.data.forEach(provider => {
         newProviders[provider.name] = provider;
-=======
-  getCasdoorStorageProviders() {
-    StorageProviderBackend.getStorageProviders(this.props.account.name)
-      .then((res) => {
-        if (res.status === "ok") {
-          const newProviders = {...this.state.providers};
-          res.data.forEach(provider => {
-            newProviders[provider.name] = provider;
-          });
-          this.setState({
-            providers: newProviders,
-          });
-        } else {
-          Setting.showMessage("error", `${i18next.t("general:Failed to get")}: ${res.msg}`);
-        }
->>>>>>> f74c66e0
-      });
-
-<<<<<<< HEAD
       providersRes.data.forEach(provider => {
         newProviders[provider.name] = provider;
       });
@@ -89,22 +69,6 @@
       this.setState({
         providers: newProviders,
         loading: false,
-=======
-  getProviders() {
-    ProviderBackend.getProviders(this.props.account.name)
-      .then((res) => {
-        if (res.status === "ok") {
-          const newProviders = {...this.state.providers};
-          res.data.forEach(provider => {
-            newProviders[provider.name] = provider;
-          });
-          this.setState({
-            providers: newProviders,
-          });
-        } else {
-          Setting.showMessage("error", `${i18next.t("general:Failed to get")}: ${res.msg}`);
-        }
->>>>>>> f74c66e0
       });
     }).catch(error => {
       Setting.showMessage("error", `Failed to load providers: ${error}`);
