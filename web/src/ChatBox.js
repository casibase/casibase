// Copyright 2023 The Casibase Authors. All Rights Reserved.
//
// Licensed under the Apache License, Version 2.0 (the "License");
// you may not use this file except in compliance with the License.
// You may obtain a copy of the License at
//
//      http://www.apache.org/licenses/LICENSE-2.0
//
// Unless required by applicable law or agreed to in writing, software
// distributed under the License is distributed on an "AS IS" BASIS,
// WITHOUT WARRANTIES OR CONDITIONS OF ANY KIND, either express or implied.
// See the License for the specific language governing permissions and
// limitations under the License.

import React from "react";
import {Alert, Button, Card, Layout, List, Space} from "antd";
import {updateMessage} from "./backend/MessageBackend";
import {renderText} from "./ChatMessageRender";
import * as Setting from "./Setting";
import i18next from "i18next";
import copy from "copy-to-clipboard";
import moment from "moment";
import {ThemeDefault} from "./Conf";
import {AudioFilled, CopyOutlined, DislikeFilled, DislikeOutlined, LikeFilled, LikeOutlined, LinkOutlined, PauseCircleOutlined, PlayCircleOutlined, ReloadOutlined} from "@ant-design/icons";
import ChatPrompts from "./ChatPrompts";
import {Bubble, Sender, Welcome} from "@ant-design/x";

// store the input value when the name(chat) leaves
const inputStore = new Map();

class ChatBox extends React.Component {
  constructor(props) {
    super(props);
    this.state = {
      value: "",
      files: [],
      messages: this.props.messages,
      currentReadingMessage: null,
      isReading: false,
      isVoiceInput: false,
    };
    this.synth = window.speechSynthesis;
    this.recognition = undefined;
    this.cursorPosition = undefined;
    this.copyFileName = null;
    this.messageListRef = React.createRef();
  }

  componentDidMount() {
    window.addEventListener("beforeunload", () => {
      this.synth.cancel();
    });
    this.addCursorPositionListener();
  }

  componentDidUpdate(prevProps, prevState, snapshot) {
    // clear old status when the name(chat) changes
    if (prevProps.name !== this.props.name) {
      inputStore.set(prevProps.name, this.state.value);
      this.clearOldStatus();
    }
    if (inputStore.has(this.props.name)) {
      this.setState({value: inputStore.get(this.props.name)});
      inputStore.delete(this.props.name);
    }
    if (prevProps.messages?.length !== this.props.messages?.length) {
      this.scrollToBottom();
    }
  }

  componentWillUnmount() {
    inputStore.set(this.props.name, this.state.value);
    this.clearOldStatus();
  }

  clearOldStatus() {
    this.recognition?.abort();
    this.synth.cancel();
    this.setState({
      value: "",
      files: [],
      messages: this.props.messages,
      currentReadingMessage: null,
      isReading: false,
      isVoiceInput: false,
    });
    this.cursorPosition = undefined;
  }

  addCursorPositionListener() {
    const inputElement = document.querySelector(".cs-message-input__content-editor");
    const updateCursorPosition = () => {
      const selection = window.getSelection();
      if (selection.rangeCount > 0) {
        const range = selection.getRangeAt(0);
        const preSelectionRange = range.cloneRange();
        preSelectionRange.selectNodeContents(inputElement);
        preSelectionRange.setEnd(range.startContainer, range.startOffset);
        this.cursorPosition = preSelectionRange.toString().length;
        if (this.state.isVoiceInput) {
          this.recognition.abort();
          // this.recognition.onresult = this.insertVoiceMessage.call(this);
        }
      }
    };
    // add listener to update cursor position
    inputElement?.addEventListener("keyup", updateCursorPosition);
    inputElement?.addEventListener("click", updateCursorPosition);
  }

  handleSend = (innerHtml) => {
    // abort because the remaining recognition results are useless
    this.recognition?.abort();
    if (this.state.value === "" || this.props.disableInput) {
      return;
    }
    const newValue = this.state.value.replace(/<img src="([^"]*)" alt="([^"]*)" width="(\d+)" height="(\d+)" data-original-width="(\d+)" data-original-height="(\d+)">/g, (match, src, alt, width, height, scaledWidth, scaledHeight) => {
      return `<img src="${src}" alt="${alt}" width="${scaledWidth}" height="${scaledHeight}">`;
    });
    const date = moment();
    const dateString = date.format("YYYYMMDD_HHmmss");

    let fileName = "";
    if (this.state.files[0]) {
      fileName = this.state.files[0].name;
    } else if (this.copyFileName) {
      const fileExtension = this.copyFileName.match(/\..+$/)[0];
      fileName = dateString + fileExtension;
      this.copyFileName = null;
    }
    this.props.sendMessage(newValue, fileName);
    this.setState({value: ""});
  };

  handleRegenerate = () => {
    const messages = this.props.messages;
    const isSingleWelcomeMessage = (
      messages.length === 1 &&
      messages[0].replyTo === "Welcome" &&
      messages[0].author === "AI"
    );
    const text = isSingleWelcomeMessage ? "" : messages.reverse().find(message => message.author !== "AI").text;
    this.props.sendMessage(text, "", true);
  };

  handleImageClick = () => {
    this.inputImage.click();
  };

  handleInputChange = async(file) => {
    const reader = new FileReader();
    if (file.type.startsWith("image/")) {
      reader.onload = (e) => {
        const img = new Image();
        img.onload = () => {
          const originalWidth = img.width;
          const originalHeight = img.height;
          const inputMaxWidth = 70;
          const chatMaxWidth = 600;
          let Ratio = 1;
          if (originalWidth > inputMaxWidth) {
            Ratio = inputMaxWidth / originalWidth;
          }
          const scaledWidth = Math.round(originalWidth * Ratio);
          const scaledHeight = Math.round(originalHeight * Ratio);
          if (originalWidth > chatMaxWidth) {
            Ratio = chatMaxWidth / originalWidth;
          }
          const chatScaledWidth = Math.round(originalWidth * Ratio);
          const chatScaledHeight = Math.round(originalHeight * Ratio);
          this.setState(prevState => ({
            value: prevState.value + `<img src="${img.src}" alt="${img.alt}" width="${scaledWidth}" height="${scaledHeight}" data-original-width="${chatScaledWidth}" data-original-height="${chatScaledHeight}">`,
            files: [...prevState.files, file],
          }));
        };
        img.src = e.target.result;
      };
    } else {
      reader.onload = (e) => {
        this.setState({
          value: this.state.value + `<a href="${e.target.result}" target="_blank">${file.name}</a>`,
        });
      };
    }
    reader.readAsDataURL(file);
  };

  renderMessageContent = (message, isLastMessage) => {
    if (message.errorText !== "") {
      // Use simple text to ensure the content is displayed immediately
      message.text = "Error occurred";

      // Then replace it with Ant Design components after the component is mounted.
      setTimeout(() => {
        this.setState({rerenderErrorMessage: true});
      }, 10);

      if (this.state.rerenderErrorMessage) {
        return (
          <Alert
            message={Setting.getRefinedErrorText(message.errorText)}
            description={message.errorText}
            type="error"
            showIcon
            action={
              <Button danger type="primary" onClick={this.handleRegenerate}>
                {i18next.t("general:Regenerate Answer")}
              </Button>
            }
          />
        );
      } else {
        return <div>Loading error message...</div>;
      }
    }

    if (message.text === "" && message.author === "AI" && !message.reasonText) {
      return null;
    }

    if (message.isReasoningPhase && message.author === "AI") {
      return null;
    }

    if (!message.isReasoningPhase && message.reasonText && message.author === "AI") {
      return (
        <div className="message-content">
          {}
          <div className="message-reason" style={{
            marginBottom: "15px",
            padding: "10px",
            backgroundColor: "#f8f9fa",
            borderRadius: "5px",
            borderLeft: "3px solid #1890ff",
          }}>
            <div className="reason-label" style={{
              fontWeight: "bold",
              marginBottom: "5px",
              color: "#1890ff",
            }}>
              {i18next.t("chat:Reasoning Process")}:
            </div>
            <div className="reason-content">
              {renderText(message.reasonText)}
            </div>
          </div>

          {/* main content */}
          <div className="message-answer">
            {message.html || renderText(message.text)}
          </div>
        </div>
      );
    }

    if (isLastMessage && message.author === "AI" && message.TokenCount === 0) {
      return renderText(Setting.parseAnswerAndSuggestions(message.text)["answer"]);
    }

    return message.html;
  };

  copyMessageFromHTML(message) {
    const tempElement = document.createElement("div");
    tempElement.innerHTML = message;
    const text = tempElement.innerText;
    copy(text);
    Setting.showMessage("success", "Message copied successfully");
  }

  handleMessageLike(message, reactionType) {
    const oppositeReaction = reactionType === "like" ? "dislike" : "like";

    const isCancel = !!message[`${reactionType}Users`]?.includes(this.props.account.name);

    if (isCancel) {
      message[`${reactionType}Users`] = Setting.deleteElementFromSet(message[`${reactionType}Users`], this.props.account.name);
    } else {
      message[`${reactionType}Users`] = Setting.addElementToSet(message[`${reactionType}Users`], this.props.account.name);
    }

    message[`${oppositeReaction}Users`] = Setting.deleteElementFromSet(message[`${oppositeReaction}Users`], this.props.account.name);

    this.setState({messages: this.state.messages.map(m => m.name === message.name ? message : m)});
    updateMessage(message.owner, message.name, message).then((result) => {
      if (result.status === "ok") {
        Setting.showMessage("success", `${isCancel ? "Cancel " : ""}${reactionType}d successfully`);
        return;
      }
      Setting.showMessage("error", result.msg);
    });
  }

  handleDragOver = (e) => {
    e.preventDefault();
  };

  handleDrop = (e) => {
    e.preventDefault();
    const files = e.dataTransfer.files;
    if (files && files.length > 0) {
      this.handleInputChange(files[0]);
    }
  };

  toggleMessageReadState(message) {
    const shouldPaused = (this.state.readingMessage === message.name && this.state.isReading);
    if (shouldPaused) {
      this.synth.pause();
      this.setState({isReading: false});
      return;
    }
    if (this.state.readingMessage === message.name && this.state.isReading === false) {
      this.synth.resume();
      this.setState({isReading: true});
    } else {
      this.synth.cancel();
      const utterThis = new SpeechSynthesisUtterance(message.text);
      utterThis.addEventListener("end", () => {
        this.synth.cancel();
        this.setState({isReading: false, readingMessage: null});
      });
      this.synth.speak(utterThis);
      this.setState({
        readingMessage: message.name,
        isReading: true,
      });
    }
  }

  renderSuggestions(message) {
    if (message.author !== "AI" || !message.suggestions || !Array.isArray(message.suggestions)) {
      return null;
    }

    const fontSize = Setting.isMobile() ? "10px" : "12px";

    const containerStyle = {
      position: "absolute",
      left: "48px",
      top: "calc(100% + 10px)",
      display: "flex",
      flexWrap: "wrap",
      flexDirection: "column",
      justifyContent: "start",
      alignItems: "start",
      zIndex: "10",
      maxWidth: "80%",
      gap: "8px",
      padding: "8px 0",
    };

    const buttonStyle = {
      backgroundColor: "rgba(255, 255, 255, 0.8)",
      border: "1px solid " + ThemeDefault.colorPrimary,
      color: ThemeDefault.colorPrimary,
      borderRadius: "4px",
      fontSize: fontSize,
      margin: "3px",
      padding: "8px 16px",
      textAlign: "start",
      whiteSpace: "pre-wrap",
      height: "auto",
      transition: "all 0.3s",
      boxShadow: "0 2px 4px rgba(0,0,0,0.1)",
    };

    setTimeout(() => {
      this.scrollToBottom();
    }, 100);

    return (
      <div style={containerStyle}>
        {message?.suggestions?.map((suggestion, index) => {
          let suggestionText = suggestion.text;
          if (suggestionText.trim() === "") {
            return null;
          }
          suggestionText = Setting.formatSuggestion(suggestionText);

          return (
            <Button
              className="suggestions-item"
              key={index}
              type="primary"
              style={buttonStyle}
              onClick={() => {
                this.props.sendMessage(suggestionText, "");
                message.suggestions[index].isHit = true;
                updateMessage(message.owner, message.name, message, true);
                this.scrollToBottom();
              }}
            >
              {suggestionText}
            </Button>
          );
        })}
      </div>
    );
  }

  insertVoiceMessage() {
    const oldValue = this.state.value;

    return (event) => {
      const result = Array.from(event?.results)?.map((result) => result[0].transcript).join(",");
      if (this.cursorPosition === undefined) {
        this.setState({value: oldValue + result});
      } else {
        const newValue = oldValue.slice(0, this.cursorPosition) + result + oldValue.slice(this.cursorPosition);
        this.setState({value: newValue});
      }
    };
  }

  renderVoiceInputHint() {
    const baseUnit = Setting.isMobile() ? "vw" : "vh";
    return (
      <div style={{position: "absolute", zIndex: "100", top: "50%", left: "50%", transform: "translate(-50%, -50%)", display: "flex", flexDirection: "column", alignItems: "center", justifyContent: "center"}}>
        <div style={{padding: "10px", boxShadow: "0 0 10px rgba(0,0,0,0.1)", borderRadius: "50%", cursor: "pointer", display: "flex", flexDirection: "column", justifyContent: "center", alignItems: "center", width: "50" + baseUnit, height: "50" + baseUnit, backgroundColor: "rgba(255, 255, 255, 0.8)"}}
          onClick={
            () => {
              this.recognition.abort();
              this.setState({isVoiceInput: false});
            }
          }>
          <AudioFilled style={{fontSize: `10${baseUnit}`, color: ThemeDefault.colorPrimary, marginBottom: "10%"}} />
          <div style={{fontSize: "14px", color: ThemeDefault.colorPrimary, marginBottom: "5%", fontFamily: "Arial, sans-serif", fontWeight: "bold"}}>{i18next.t("chat:I'm listening...")}</div>
          <div style={{fontSize: "12px", color: ThemeDefault.colorPrimary, fontFamily: "Arial, sans-serif"}}>{i18next.t("chat:click to stop...")}</div>
        </div>
      </div>
    );
  }

  handleFileUploadClick = () => {
    const input = document.createElement("input");
    input.type = "file";
    input.accept = "image/*, .txt, .md, .yaml, .csv, .docx, .pdf, .xlsx";
    input.multiple = false;
    input.style.display = "none";

    input.onchange = (e) => {
      const file = e.target.files[0];
      if (file) {
        this.handleInputChange(file);
      }
    };
    input.click();
  };

  scrollToBottom = () => {
    if (this.messageListRef.current) {
      const scrollElement = this.messageListRef.current;
      scrollElement.scrollTop = scrollElement.scrollHeight;
    }
  };

  renderWelcomeHeader() {
    return (
      <Welcome
        variant="borderless"
        icon={this.props.store?.avatar || Setting.AiAvatar}
        title={i18next.t("chat:Hello, I'm") + " " + "AI Assistant"}
        description={i18next.t("chat:I'm here to help answer your questions")}
      />
    );
  }

  render() {
    const getStoreAvatar = (store) => (!store?.avatar) ? Setting.AiAvatar : store.avatar;

    const avatar = getStoreAvatar(this.props.store);

    let prompts = this.props.store?.prompts;
    if (!prompts) {
      prompts = [];
    }

    let messages = this.props.messages;
    if (messages === null) {
      messages = [];
    }

    return (
      <React.Fragment>
        <Layout style={{
          display: "flex",
          width: "100%",
          height: "100%",
          borderRadius: "6px",
        }}>
          <Card style={{
            display: "flex",
            width: "100%",
            height: "100%",
            flexDirection: "column",
            position: "relative",
            padding: "24px",
          }}>
            {messages.length === 0 && this.renderWelcomeHeader()}
            <List
              ref={this.messageListRef}
              locale={{emptyText: " "}}
              style={{
                flex: 1,
                overflow: "auto",
                position: this.props.previewMode ? "relative" : "absolute",
                top: 0,
                left: 0,
                right: 0,
                bottom: this.props.hideInput ? "0px" : "100px",
                padding: "24px",
                paddingBottom: this.props.hideInput ? "24px" : "40px",
                scrollBehavior: "smooth",
              }}
              dataSource={messages.filter(message => message.isHidden === false)}
              renderItem={(message, index) => (
                <div key={index} style={{
                  maxWidth: "90%",
                  margin: message.author === "AI" ? "0 auto 0 0" : "0 0 0 auto",
                }}>
                  <div style={{
                    textAlign: message.author === "AI" ? "left" : "right",
                    color: "#999",
                    fontSize: "12px",
                    marginBottom: "8px",
                    padding: "0 12px",
                  }}>
                    {moment(message.createdTime).format("YYYY/M/D HH:mm:ss")}
                  </div>
<<<<<<< HEAD
                  {message.isReasoningPhase && message.author === "AI" && message.reasonText && (
                    <div style={{marginBottom: "8px"}}>
                      <Bubble
                        placement="start"
                        content={
                          <div className="message-reason" style={{
                            padding: "10px",
                            backgroundColor: "#f8f9fa",
                            borderRadius: "5px",
                            borderLeft: "3px solid #1890ff",
                          }}>
                            <div className="reason-label" style={{
                              fontWeight: "bold",
                              marginBottom: "5px",
                              color: "#1890ff",
                            }}>
                              {i18next.t("chat:Reasoning Process")}:
                            </div>
                            <div className="reason-content">
                              {renderText(message.reasonText)}
                            </div>
                          </div>
                        }
                        typing={{
                          step: 2,
                          interval: 50,
                        }}
                        avatar={{
                          src: message.author === "AI" ? avatar : this.props.account.avatar,
                        }}
                        styles={{
                          content: {
                            backgroundColor: ThemeDefault.colorBackground,
                            borderRadius: "16px",
                            padding: "12px 16px",
                          },
                        }}
                      />
                    </div>
                  )}

                  {(!message.isReasoningPhase || message.author !== "AI") && (
                    <Bubble
                      placement={message.author === "AI" ? "start" : "end"}
                      content={this.renderMessageContent(message, index === messages.length - 1)}
                      loading={message.text === "" && message.author === "AI" && !message.reasonText}
                      typing={message.author === "AI" && !message.isReasoningPhase ? {
                        step: 2,
                        interval: 50,
                      } : undefined}
                      avatar={{
                        src: message.author === "AI" ? avatar : this.props.account.avatar,
                      }}
                      styles={{
                        content: {
                          backgroundColor: message.author === "AI" ? ThemeDefault.colorBackground : undefined,
                          borderRadius: "16px",
                          padding: "12px 16px",
                        },
                      }}
                    />
                  )}

=======
                  <Bubble
                    placement={message.author === "AI" ? "start" : "end"}
                    content={
                      <div>
                        {this.renderMessageContent(message, index === messages.length - 1)}
                      </div>
                    }
                    loading={message.text === "" && message.author === "AI"}
                    typing={message.author === "AI" ? {
                      step: 2,
                      interval: 50,
                    } : undefined}
                    avatar={{
                      src: message.author === "AI" ? avatar : this.props.account.avatar,
                    }}
                    styles={{
                      content: {
                        backgroundColor: message.author === "AI" ? ThemeDefault.colorBackground : undefined,
                        borderRadius: "16px",
                        padding: "12px 16px",
                      },
                    }}
                  />
>>>>>>> 5a901d89
                  {(message.author === "AI" && (this.props.disableInput === false || index !== messages.length - 1)) && (
                    <Space
                      size="small"
                      style={{
                        marginTop: "8px",
                        marginLeft: "48px",
                        opacity: 0.8,
                      }}
                    >
                      <Button
                        className="cs-button"
                        icon={<CopyOutlined />}
                        style={{border: "none", color: ThemeDefault.colorPrimary}}
                        onClick={() => this.copyMessageFromHTML(message.html?.props?.dangerouslySetInnerHTML?.__html || "")}
                      />
                      {index !== messages.length - 1 ? null :
                        <Button
                          className="cs-button"
                          icon={<ReloadOutlined />}
                          style={{border: "none", color: ThemeDefault.colorPrimary}}
                          onClick={() => this.handleRegenerate()}
                        />
                      }
                      <Button
                        className="cs-button"
                        icon={message.likeUsers?.includes(this.props.account.name) ? <LikeFilled /> : <LikeOutlined />}
                        style={{border: "none", color: ThemeDefault.colorPrimary}}
                        onClick={() => this.handleMessageLike(message, "like")}
                      />
                      <Button
                        className="cs-button"
                        icon={message.dislikeUsers?.includes(this.props.account.name) ? <DislikeFilled /> : <DislikeOutlined />}
                        style={{border: "none", color: ThemeDefault.colorPrimary}}
                        onClick={() => this.handleMessageLike(message, "dislike")}
                      />
                      <Button
                        className="cs-button"
                        icon={(this.state.readingMessage === message.name) && this.state.isReading ?
                          <PauseCircleOutlined /> : <PlayCircleOutlined />}
                        style={{border: "none", color: ThemeDefault.colorPrimary}}
                        onClick={() => this.toggleMessageReadState(message)}
                      />
                    </Space>
                  )}
                  {message.author === "AI" && index === messages.length - 1 && this.renderSuggestions(message)}
                </div>
              )}
            />
            {!this.props.disableInput && (
              <div style={{
                position: "absolute",
                bottom: 0,
                left: 0,
                right: 0,
                padding: "16px 24px",
                zIndex: 1,
              }}>
                <div style={{
                  maxWidth: "700px",
                  margin: "0 auto",
                }}>
                  <Sender
                    ref={this.senderRef}
                    prefix={
                      <Button
                        type="text"
                        icon={<LinkOutlined />}
                        onClick={this.handleFileUploadClick}
                      />
                    }
                    loading={this.props.loading}
                    disabled={false}
                    style={{
                      flex: 1,
                      borderRadius: "8px",
                      background: "#f5f5f5",
                    }}
                    sendDisabled={this.state.value === "" || this.props.disableInput}
                    placeholder={i18next.t("chat:Type message here")}
                    value={this.state.value}
                    onChange={(val) => this.setState({value: val})}
                    onPasteFile={this.handleInputChange}
                    onSubmit={() => {
                      this.handleSend(this.state.value);
                      this.setState({value: ""});
                    }}
                    onCancel={() => {
                      this.props.onCancelMessage && this.props.onCancelMessage();
                    }}
                    allowSpeech
                  />
                </div>
              </div>
            )}
          </Card>
          {
            !this.state.isVoiceInput ? messages.length !== 0 ? null : <ChatPrompts sendMessage={this.props.sendMessage} prompts={prompts} /> : this.renderVoiceInputHint()
          }
        </Layout>
      </React.Fragment>
    );
  }
}

export default ChatBox;<|MERGE_RESOLUTION|>--- conflicted
+++ resolved
@@ -528,7 +528,7 @@
                   }}>
                     {moment(message.createdTime).format("YYYY/M/D HH:mm:ss")}
                   </div>
-<<<<<<< HEAD
+
                   {message.isReasoningPhase && message.author === "AI" && message.reasonText && (
                     <div style={{marginBottom: "8px"}}>
                       <Bubble
@@ -591,32 +591,7 @@
                       }}
                     />
                   )}
-
-=======
-                  <Bubble
-                    placement={message.author === "AI" ? "start" : "end"}
-                    content={
-                      <div>
-                        {this.renderMessageContent(message, index === messages.length - 1)}
-                      </div>
-                    }
-                    loading={message.text === "" && message.author === "AI"}
-                    typing={message.author === "AI" ? {
-                      step: 2,
-                      interval: 50,
-                    } : undefined}
-                    avatar={{
-                      src: message.author === "AI" ? avatar : this.props.account.avatar,
-                    }}
-                    styles={{
-                      content: {
-                        backgroundColor: message.author === "AI" ? ThemeDefault.colorBackground : undefined,
-                        borderRadius: "16px",
-                        padding: "12px 16px",
-                      },
-                    }}
-                  />
->>>>>>> 5a901d89
+                  
                   {(message.author === "AI" && (this.props.disableInput === false || index !== messages.length - 1)) && (
                     <Space
                       size="small"
