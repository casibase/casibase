--- conflicted
+++ resolved
@@ -27,7 +27,6 @@
 import "../codemirrorSize.css";
 import Select2 from "react-select2-wrapper";
 import i18next from "i18next";
-import "./AdminNode.css";
 
 class AdminNode extends React.Component {
   constructor(props) {
@@ -253,6 +252,12 @@
   }
 
   postNewNode() {
+    if (this.state.form.id === undefined || this.state.form.id === "") {
+      this.setState({
+        errorMessage: "Please input node ID",
+      });
+      return;
+    }
     if (this.state.form.name === "" || this.state.form.name === undefined) {
       this.setState({
         errorMessage: "Please input node name",
@@ -286,7 +291,10 @@
           },
           () => {
             setTimeout(
-              () => this.props.history.push(`/admin/node/edit/${res.msg}`),
+              () =>
+                this.props.history.push(
+                  `/admin/node/edit/${this.state.form.id}`
+                ),
               1600
             );
           }
@@ -363,7 +371,7 @@
     );
   }
 
-  /*  renderManagementList(item) {
+  renderManagementList(item) {
     return (
       <a
         href="javascript:void(0);"
@@ -373,15 +381,8 @@
         {i18next.t(`node:${item.label}`)}
       </a>
     );
-  }*/
-
-  renderTitle(title) {
-    return (
-      <div className={"box flex-center title"}>
-        <p>{title}</p>
-      </div>
-    );
-  }
+  }
+
   renderHeader() {
     return (
       <div className="box">
@@ -403,6 +404,11 @@
               {this.state.nodeInfo?.name}
             </Link>
           )}
+        </div>
+        <div className="cell">
+          {this.state.Management_LIST.map((item) => {
+            return this.renderManagementList(item);
+          })}
         </div>
       </div>
     );
@@ -628,500 +634,288 @@
       if (this.state.event === "basic") {
         return (
           <div>
-            <div>
-              {this.renderHeader()}
-              {this.renderTitle(i18next.t("node:Basic Info"))}
-              <div className="box">
-                <div className="inner">
-                  <table
-                    cellPadding="5"
-                    cellSpacing="0"
-                    border="0"
-                    width="100%"
-                  >
-                    <tbody>
+            {this.renderHeader()}
+            <div className="box">
+              {this.renderProblem()}
+              {this.state.message !== "" ? (
+                <div className="message" onClick={() => this.clearMessage()}>
+                  <li className="fa fa-exclamation-triangle"></li>
+                  &nbsp; {this.state.message}
+                </div>
+              ) : null}
+              <div className="inner">
+                <table cellPadding="5" cellSpacing="0" border="0" width="100%">
+                  <tbody>
+                    {newNode ? (
                       <tr>
                         <td width="120" align="right">
-                          {i18next.t("node:Node name")}
-                        </td>
-                        <td width="auto" align="left">
-                          {newNode ? (
-                            <input
-                              type="text"
-                              className="sl"
-                              name="name"
-                              id="node_name"
-                              value={
-                                this.state.form?.name === undefined
-                                  ? ""
-                                  : this.state.form?.name
-                              }
-                              onChange={(event) =>
-                                this.updateFormField("name", event.target.value)
-                              }
-                              autoComplete="off"
-                            />
-                          ) : (
-                            <Link to={`/go/${this.state.nodeId}`}>
-                              {node?.name}
-                            </Link>
-                          )}
-                        </td>
-                      </tr>
-                      {!newNode ? (
-                        <tr>
-                          <td width="120" align="right">
-                            {i18next.t("node:Created time")}
-                          </td>
-                          <td width="auto" align="left">
-                            <span className="gray">{node?.createdTime}</span>
-                          </td>
-                        </tr>
-                      ) : null}
-                      <tr>
-                        <td width="120" align="right">
-                          {i18next.t("node:Image")}
-                        </td>
-                        <td width="auto" align="left">
-                          {this.state.form?.image === undefined ||
-                          this.state.form?.image === "" ? (
-                            <span className="gray">
-                              {i18next.t("node:Not set")}
-                            </span>
-                          ) : (
-                            <Zmage
-                              src={this.state.form?.image}
-                              alt={this.state.form?.id}
-                              style={{ maxWidth: "48px", maxHeight: "48px" }}
-                            />
-                          )}
-                        </td>
-                      </tr>
-                      <tr>
-                        <td width="120" align="right">
-                          {newNode
-                            ? i18next.t("node:Set image")
-                            : i18next.t("node:Change image")}
+                          {i18next.t("node:Node ID")}
                         </td>
                         <td width="auto" align="left">
                           <input
                             type="text"
                             className="sl"
-                            name="image"
-                            id="change_image"
-                            defaultValue={this.state.form?.image}
+                            name="id"
+                            id="node_id"
+                            value={this.state.form?.id}
                             onChange={(event) =>
-                              this.updateFormField("image", event.target.value)
+                              this.updateFormField("id", event.target.value)
                             }
                             autoComplete="off"
                           />
                         </td>
                       </tr>
-                      {!newNode ? (
+                    ) : null}
+                    <tr>
+                      <td width="120" align="right">
+                        {i18next.t("node:Node name")}
+                      </td>
+                      <td width="auto" align="left">
+                        {newNode ? (
+                          <input
+                            type="text"
+                            className="sl"
+                            name="name"
+                            id="node_name"
+                            value={
+                              this.state.form?.name === undefined
+                                ? ""
+                                : this.state.form?.name
+                            }
+                            onChange={(event) =>
+                              this.updateFormField("name", event.target.value)
+                            }
+                            autoComplete="off"
+                          />
+                        ) : (
+                          <Link to={`/go/${this.state.nodeId}`}>
+                            {node?.name}
+                          </Link>
+                        )}
+                      </td>
+                    </tr>
+                    {!newNode ? (
+                      <tr>
+                        <td width="120" align="right">
+                          {i18next.t("node:Created time")}
+                        </td>
+                        <td width="auto" align="left">
+                          <span className="gray">{node?.createdTime}</span>
+                        </td>
+                      </tr>
+                    ) : null}
+                    <tr>
+                      <td width="120" align="right">
+                        {i18next.t("node:Image")}
+                      </td>
+                      <td width="auto" align="left">
+                        {this.state.form?.image === undefined ||
+                        this.state.form?.image === "" ? (
+                          <span className="gray">
+                            {i18next.t("node:Not set")}
+                          </span>
+                        ) : (
+                          <Zmage
+                            src={this.state.form?.image}
+                            alt={this.state.form?.id}
+                            style={{ maxWidth: "48px", maxHeight: "48px" }}
+                          />
+                        )}
+                      </td>
+                    </tr>
+                    <tr>
+                      <td width="120" align="right">
+                        {newNode
+                          ? i18next.t("node:Set image")
+                          : i18next.t("node:Change image")}
+                      </td>
+                      <td width="auto" align="left">
+                        <input
+                          type="text"
+                          className="sl"
+                          name="image"
+                          id="change_image"
+                          defaultValue={this.state.form?.image}
+                          onChange={(event) =>
+                            this.updateFormField("image", event.target.value)
+                          }
+                          autoComplete="off"
+                        />
+                      </td>
+                    </tr>
+                    {!newNode ? (
+                      <tr>
+                        <td width="120" align="right">
+                          {i18next.t("node:Total topics")}
+                        </td>
+                        <td width="auto" align="left">
+                          <span className="gray">{this.state.topicNum}</span>
+                        </td>
+                      </tr>
+                    ) : null}
+                    {!newNode ? (
+                      <tr>
+                        <td width="120" align="right">
+                          {i18next.t("node:Total favorites")}
+                        </td>
+                        <td width="auto" align="left">
+                          <span className="gray">
+                            {this.state.favoritesNum}
+                          </span>
+                        </td>
+                      </tr>
+                    ) : null}
+                    {!newNode ? (
+                      <tr>
+                        <td width="120" align="right">
+                          {i18next.t("node:Hot")}
+                        </td>
+                        <td width="auto" align="left">
+                          <span className="gray">{node?.hot}</span>
+                        </td>
+                      </tr>
+                    ) : null}
+                    <tr>
+                      <td width="120" align="right">
+                        {i18next.t("node:Sorter")}
+                      </td>
+                      <td width="auto" align="left">
+                        <input
+                          type="range"
+                          min="1"
+                          max="1000"
+                          step="1"
+                          value={
+                            this.state.form?.sorter === undefined
+                              ? 1
+                              : this.state.form?.sorter
+                          }
+                          onChange={(event) =>
+                            this.updateFormField(
+                              "sorter",
+                              parseInt(event.target.value)
+                            )
+                          }
+                        />
+                        &nbsp; &nbsp;{" "}
+                        <input
+                          type="number"
+                          name="sorter"
+                          min="1"
+                          max="1000"
+                          step="1"
+                          value={this.state.form?.sorter}
+                          style={{ width: "50px" }}
+                          onChange={(event) =>
+                            this.updateFormField(
+                              "sorter",
+                              parseInt(event.target.value)
+                            )
+                          }
+                        />
+                      </td>
+                    </tr>
+                    <tr>
+                      <td width="120" align="right">
+                        {i18next.t("node:Parent node")}
+                      </td>
+                      <td width="auto" align="left">
+                        {this.renderSelect("node")}
+                      </td>
+                    </tr>
+                    <tr>
+                      <td width="120" align="right">
+                        {i18next.t("node:Tab")}
+                      </td>
+                      <td width="auto" align="left">
+                        {this.renderSelect("tab")}
+                      </td>
+                    </tr>
+                    <tr>
+                      <td width="120" align="right">
+                        {i18next.t("node:Plane")}
+                      </td>
+                      <td width="auto" align="left">
+                        {this.renderSelect("plane")}
+                      </td>
+                    </tr>
+                    <tr>
+                      <td width="120" align="right">
+                        {i18next.t("node:Mailing List")}
+                      </td>
+                      <td width="auto" align="left">
+                        <input
+                          type="text"
+                          className="sl"
+                          name="mailingList"
+                          defaultValue={this.state.form?.mailingList}
+                          onChange={(event) =>
+                            this.updateFormField(
+                              "mailingList",
+                              event.target.value
+                            )
+                          }
+                          autoComplete="off"
+                        />
+                      </td>
+                    </tr>
+                    <tr>
+                      <td width="120" align="right">
+                        {i18next.t("node:Google Group Cookie")}
+                      </td>
+                      <td width="auto" align="left">
+                        <input
+                          type="text"
+                          className="sl"
+                          name="googleGroupCookie"
+                          defaultValue={this.state.form?.googleGroupCookie}
+                          onChange={(event) =>
+                            this.updateFormField(
+                              "googleGroupCookie",
+                              event.target.value
+                            )
+                          }
+                          autoComplete="off"
+                        />
+                      </td>
+                    </tr>
+                    {!newNode ? (
+                      this.state.nodeInfo?.moderators !== null &&
+                      this.state.nodeInfo?.moderators.length !== 0 ? (
                         <tr>
                           <td width="120" align="right">
-                            {i18next.t("node:Total topics")}
+                            {i18next.t("node:Moderators")}
                           </td>
                           <td width="auto" align="left">
-                            <span className="gray">{this.state.topicNum}</span>
+                            {this.state.nodeInfo?.moderators.map((moderators) =>
+                              this.renderNodeModerators(moderators)
+                            )}
                           </td>
                         </tr>
-                      ) : null}
-                      {!newNode ? (
+                      ) : (
                         <tr>
                           <td width="120" align="right">
-                            {i18next.t("node:Total favorites")}
+                            {i18next.t("node:Moderators")}
                           </td>
                           <td width="auto" align="left">
-                            <span className="gray">
-                              {this.state.favoritesNum}
+                            <span class="gray">
+                              {i18next.t("node:No moderators")}
                             </span>
                           </td>
                         </tr>
-                      ) : null}
-                      {!newNode ? (
-                        <tr>
-                          <td width="120" align="right">
-                            {i18next.t("node:Hot")}
-                          </td>
-                          <td width="auto" align="left">
-                            <span className="gray">{node?.hot}</span>
-                          </td>
-                        </tr>
-                      ) : null}
-                      <tr>
-                        <td width="120" align="right">
-                          {i18next.t("node:Sorter")}
-                        </td>
-                        <td width="auto" align="left">
-                          <input
-                            type="range"
-                            min="1"
-                            max="1000"
-                            step="1"
-                            value={
-                              this.state.form?.sorter === undefined
-                                ? 1
-                                : this.state.form?.sorter
-                            }
-                            onChange={(event) =>
-                              this.updateFormField(
-                                "sorter",
-                                parseInt(event.target.value)
-                              )
-                            }
-                          />
-                          &nbsp; &nbsp;{" "}
-                          <input
-                            type="number"
-                            name="sorter"
-                            min="1"
-                            max="1000"
-                            step="1"
-                            value={this.state.form?.sorter}
-                            style={{ width: "50px" }}
-                            onChange={(event) =>
-                              this.updateFormField(
-                                "sorter",
-                                parseInt(event.target.value)
-                              )
-                            }
-                          />
-                        </td>
-                      </tr>
-                      <tr>
-                        <td width="120" align="right">
-                          {i18next.t("node:Parent node")}
-                        </td>
-                        <td width="auto" align="left">
-                          {this.renderSelect("node")}
-                        </td>
-                      </tr>
-                      <tr>
-                        <td width="120" align="right">
-                          {i18next.t("node:Tab")}
-                        </td>
-                        <td width="auto" align="left">
-                          {this.renderSelect("tab")}
-                        </td>
-                      </tr>
-                      <tr>
-                        <td width="120" align="right">
-                          {i18next.t("node:Plane")}
-                        </td>
-                        <td width="auto" align="left">
-                          {this.renderSelect("plane")}
-                        </td>
-                      </tr>
-                      <tr>
-                        <td width="120" align="right">
-                          {i18next.t("node:Mailing List")}
-                        </td>
-                        <td width="auto" align="left">
-                          <input
-                            type="text"
-                            className="sl"
-                            name="mailingList"
-                            defaultValue={this.state.form?.mailingList}
-                            onChange={(event) =>
-                              this.updateFormField(
-                                "mailingList",
-                                event.target.value
-                              )
-                            }
-                            autoComplete="off"
-                          />
-                        </td>
-                      </tr>
-                      <tr>
-                        <td width="120" align="right">
-                          {i18next.t("node:Google Group Cookie")}
-                        </td>
-                        <td width="auto" align="left">
-                          <input
-                            type="text"
-                            className="sl"
-                            name="googleGroupCookie"
-                            defaultValue={this.state.form?.googleGroupCookie}
-                            onChange={(event) =>
-                              this.updateFormField(
-                                "googleGroupCookie",
-                                event.target.value
-                              )
-                            }
-                            autoComplete="off"
-                          />
-                        </td>
-                      </tr>
-                      {!newNode ? (
-                        this.state.nodeInfo?.moderators !== null &&
-                        this.state.nodeInfo?.moderators.length !== 0 ? (
-                          <tr>
-                            <td width="120" align="right">
-                              {i18next.t("node:Moderators")}
-                            </td>
-                            <td width="auto" align="left">
-                              {this.state.nodeInfo?.moderators.map(
-                                (moderators) =>
-                                  this.renderNodeModerators(moderators)
-                              )}
-                            </td>
-                          </tr>
-                        ) : (
-                          <tr>
-                            <td width="120" align="right">
-                              {i18next.t("node:Moderators")}
-                            </td>
-                            <td width="auto" align="left">
-                              <span className="gray">
-                                {i18next.t("node:No moderators")}
-                              </span>
-                            </td>
-                          </tr>
-                        )
-                      ) : null}
-                      {!newNode ? (
-                        <tr>
-                          <td width="120" align="right"></td>
-                          <td width="auto" align="left">
-                            <span className="gray">
-                              <Link to={`/go/${this.state.nodeId}/moderators`}>
-                                {i18next.t("node:Manage moderators")}
-                              </Link>
-                            </span>
-                          </td>
-                        </tr>
-                      ) : null}
-                      <tr>
-                        <td width="120" align="right">
-                          {i18next.t("node:Description")}
-                        </td>
-                        <td>
-                          <div
-                            style={{
-                              overflow: "hidden",
-                              overflowWrap: "break-word",
-                              resize: "none",
-                              height: "172",
-                            }}
-                            className="mle"
-                            id="node_description"
-                          >
-                            <Resizable
-                              enable={false}
-                              defaultSize={{
-                                width: this.state.width,
-                                height: 180,
-                              }}
-                            >
-                              <CodeMirror
-                                editorDidMount={(editor) =>
-                                  Tools.attachEditor(editor)
-                                }
-                                onPaste={() => Tools.uploadMdFile()}
-                                value={this.state.form.desc}
-                                onDrop={() => Tools.uploadMdFile()}
-                                options={{
-                                  mode: "markdown",
-                                  lineNumbers: false,
-                                  lineWrapping: true,
-                                }}
-                                onBeforeChange={(editor, data, value) => {
-                                  this.updateFormField("desc", value);
-                                }}
-                                onChange={(editor, data, value) => {}}
-                              />
-                            </Resizable>
-                          </div>
-                        </td>
-                      </tr>
+                      )
+                    ) : null}
+                    {!newNode ? (
                       <tr>
                         <td width="120" align="right"></td>
                         <td width="auto" align="left">
-                          {!newNode ? (
-                            <input
-                              type="submit"
-                              className="super normal button"
-                              value={i18next.t("node:Save")}
-                              onClick={() => this.updateNodeInfo()}
-                            />
-                          ) : null}
+                          <span className="gray">
+                            <Link to={`/go/${this.state.nodeId}/moderators`}>
+                              {i18next.t("node:Manage moderators")}
+                            </Link>
+                          </span>
                         </td>
                       </tr>
-                      {/*                      {newNode ? (
-                          <tr>
-                            <td width="120" align="right"></td>
-                            <td width="auto" align="left">
-                          <span className="gray">
-                            {i18next.t(
-                                "node:Please go to the background page to continue to improve the information and submit"
-                            )}
-                          </span>
-                            </td>
-                          </tr>
-                      ) : null}*/}
-                    </tbody>
-                  </table>
-                </div>
-              </div>
-            </div>
-            <div>
-              <div className="box">
-                {this.renderTitle(i18next.t("node:Background"))}
-                <div className="inner">
-                  <table
-                    cellPadding="5"
-                    cellSpacing="0"
-                    border="0"
-                    width="100%"
-                  >
-                    <tbody>
-                      <tr>
-                        <td width="120" align="right">
-                          {i18next.t("node:Header image")}
-                        </td>
-                        <td width="auto" align="left">
-                          {this.state.form?.headerImage === undefined ||
-                          this.state.form?.headerImage === "" ? (
-                            <span className="gray">
-                              {i18next.t("node:Not set")}
-                            </span>
-                          ) : (
-                            <Zmage
-                              src={this.state.form?.headerImage}
-                              alt={this.state.form?.id}
-                              style={{ maxWidth: "48px", maxHeight: "48px" }}
-                            />
-                          )}
-                        </td>
-                      </tr>
-                      <tr>
-                        <td width="120" align="right">
-                          {newNode
-                            ? i18next.t("node:Set header image")
-                            : i18next.t("node:Change header image")}
-                        </td>
-                        <td width="auto" align="left">
-                          <input
-                            type="text"
-                            className="sl"
-                            name="image"
-                            id="change_headeFr"
-                            value={
-                              this.state.form?.headerImage === undefined
-                                ? ""
-                                : this.state.form?.headerImage
-                            }
-                            onChange={(event) =>
-                              this.updateFormField(
-                                "headerImage",
-                                event.target.value
-                              )
-                            }
-                            autoComplete="off"
-                          />{" "}
-                          &nbsp;{" "}
-                          <input
-                            type="file"
-                            accept=".jpg,.gif,.png,.JPG,.GIF,.PNG"
-                            onChange={(event) =>
-                              this.handleUploadImage(event, "headerImage")
-                            }
-                            name="headerImage"
-                            style={{ width: "200px" }}
-                          />
-                        </td>
-                      </tr>
-                      <tr>
-                        <td width="120" align="right">
-                          {i18next.t("node:Background image")}
-                        </td>
-                        <td width="auto" align="left">
-                          {this.state.form?.backgroundImage === undefined ||
-                          this.state.form?.backgroundImage === "" ? (
-                            <span className="gray">
-                              {i18next.t("node:Not set")}
-                            </span>
-                          ) : (
-                            <Zmage
-                              src={this.state.form?.backgroundImage}
-                              alt={this.state.form?.id}
-                              style={{ maxWidth: "48px", maxHeight: "48px" }}
-                            />
-                          )}
-                        </td>
-                      </tr>
-                      <tr>
-                        <td width="120" align="right">
-                          {newNode
-                            ? i18next.t("node:Set background image")
-                            : i18next.t("node:Change background image")}
-                        </td>
-                        <td width="auto" align="left">
-                          <input
-                            type="text"
-                            className="sl"
-                            name="image"
-                            id="change_image"
-                            value={
-                              this.state.form?.backgroundImage === undefined
-                                ? ""
-                                : this.state.form?.backgroundImage
-                            }
-                            onChange={(event) =>
-                              this.updateFormField(
-                                "backgroundImage",
-                                event.target.value
-                              )
-                            }
-                            autoComplete="off"
-                          />{" "}
-                          &nbsp;{" "}
-                          <input
-                            type="file"
-                            accept=".jpg,.gif,.png,.JPG,.GIF,.PNG"
-                            onChange={(event) =>
-                              this.handleUploadImage(event, "backgroundImage")
-                            }
-                            name="backgroundImage"
-                            style={{ width: "200px" }}
-                          />
-                        </td>
-                      </tr>
-<<<<<<< HEAD
-                      <tr>
-                        <td width="120" align="right">
-                          {i18next.t("node:Background repeat")}
-                        </td>
-                        <td width="auto" align="left">
-                          {this.state.Repeat_LIST.map((item) => {
-                            return this.renderRadioButton(item);
-                          })}
-                        </td>
-                      </tr>
-                      <tr>
-                        <td width="120" align="right">
-                          {i18next.t("node:Background color")}
-                        </td>
-                        <td width="auto" align="left">
-                          <div
-                            style={{
-                              padding: "5px",
-                              background: "#fff",
-                              borderRadius: "1px",
-                              boxShadow: "0 0 0 1px rgba(0,0,0,.1)",
-                              display: "inline-block",
-                              cursor: "pointer",
-                            }}
-                            onClick={this.handleColorClick}
-                          >
-                            <div
-                              style={{
-                                width: "36px",
-                                height: "14px",
-                                borderRadius: "2px",
-                                background: `${this.state.form.backgroundColor}`,
-=======
                     ) : null}
                     <tr>
                       <td width="120" align="right">
@@ -1152,56 +946,10 @@
                               }}
                               onBeforeChange={(editor, data, value) => {
                                 this.updateFormField("desc", value);
->>>>>>> c7fb3777
                               }}
+                              onChange={(editor, data, value) => {}}
                             />
                           </div>
-<<<<<<< HEAD
-                          {this.state.displayColorPicker ? (
-                            <div
-                              style={{
-                                position: "absolute",
-                                zIndex: "2",
-                              }}
-                            >
-                              <div
-                                style={{
-                                  position: "fixed",
-                                  top: "0px",
-                                  right: "0px",
-                                  bottom: "0px",
-                                  left: "0px",
-                                }}
-                                onClick={this.handleColorClose}
-                              />
-                              <SketchPicker
-                                color={this.state.form.backgroundColor}
-                                onChange={this.handleColorChange}
-                              />
-                            </div>
-                          ) : null}
-                        </td>
-                      </tr>
-                      <tr>
-                        <td width="120" align="right">
-                          {i18next.t("node:Preview")}
-                        </td>
-                        <td width="auto" align="left">
-                          <div
-                            id="Wrapper"
-                            style={{
-                              backgroundColor: `${this.state.form?.backgroundColor}`,
-                              backgroundImage: `url(${this.state.form?.backgroundImage}), url(https://cdn.jsdelivr.net/gh/casbin/static/img/shadow_light.png)`,
-                              backgroundSize: "contain",
-                              backgroundRepeat: `${this.state.form?.backgroundRepeat}, repeat-x`,
-                              width: Setting.PcBrowser ? "500px" : "200px",
-                              height: Setting.PcBrowser ? "400px" : "100px",
-                            }}
-                            className={this.state.nodeId}
-                          ></div>
-                        </td>
-                      </tr>
-=======
                         </div>
                       </td>
                     </tr>
@@ -1219,51 +967,19 @@
                       </td>
                     </tr>
                     {newNode ? (
->>>>>>> c7fb3777
                       <tr>
                         <td width="120" align="right"></td>
                         <td width="auto" align="left">
-                          {this.renderProblem()}
+                          <span className="gray">
+                            {i18next.t(
+                              "node:Please go to the background page to continue to improve the information and submit"
+                            )}
+                          </span>
                         </td>
                       </tr>
-                      <tr>
-                        <td width="120" align="right"></td>
-                        <td width="auto" align="left">
-                          {this.state.message !== "" ? (
-                            <div
-                              className="message"
-                              onClick={() => this.clearMessage()}
-                            >
-                              <li className="fa fa-exclamation-triangle"></li>
-                              &nbsp; {this.state.message}
-                            </div>
-                          ) : null}
-                        </td>
-                      </tr>
-                      <tr>
-                        <td width="120" align="right"></td>
-
-                        <td width="auto" align="left">
-                          {newNode ? (
-                            <input
-                              type="submit"
-                              className="super normal button"
-                              value={i18next.t("node:Create")}
-                              onClick={() => this.postNewNode()}
-                            />
-                          ) : (
-                            <input
-                              type="submit"
-                              className="super normal button"
-                              value={i18next.t("node:Save")}
-                              onClick={() => this.updateNodeInfo()}
-                            />
-                          )}
-                        </td>
-                      </tr>
-                    </tbody>
-                  </table>
-                </div>
+                    ) : null}
+                  </tbody>
+                </table>
               </div>
             </div>
           </div>
@@ -1271,9 +987,237 @@
       }
 
       // background
-      // return (
-      //   <div></div>
-      // );
+      return (
+        <div>
+          {this.renderHeader()}
+          <div className="box">
+            {this.renderProblem()}
+            {this.state.message !== "" ? (
+              <div className="message" onClick={() => this.clearMessage()}>
+                <li className="fa fa-exclamation-triangle"></li>
+                &nbsp; {this.state.message}
+              </div>
+            ) : null}
+            <div className="inner">
+              <table cellPadding="5" cellSpacing="0" border="0" width="100%">
+                <tbody>
+                  <tr>
+                    <td width="120" align="right">
+                      {i18next.t("node:Header image")}
+                    </td>
+                    <td width="auto" align="left">
+                      {this.state.form?.headerImage === undefined ||
+                      this.state.form?.headerImage === "" ? (
+                        <span className="gray">
+                          {i18next.t("node:Not set")}
+                        </span>
+                      ) : (
+                        <Zmage
+                          src={this.state.form?.headerImage}
+                          alt={this.state.form?.id}
+                          style={{ maxWidth: "48px", maxHeight: "48px" }}
+                        />
+                      )}
+                    </td>
+                  </tr>
+                  <tr>
+                    <td width="120" align="right">
+                      {newNode
+                        ? i18next.t("node:Set header image")
+                        : i18next.t("node:Change header image")}
+                    </td>
+                    <td width="auto" align="left">
+                      <input
+                        type="text"
+                        className="sl"
+                        name="image"
+                        id="change_header"
+                        value={
+                          this.state.form?.headerImage === undefined
+                            ? ""
+                            : this.state.form?.headerImage
+                        }
+                        onChange={(event) =>
+                          this.updateFormField(
+                            "headerImage",
+                            event.target.value
+                          )
+                        }
+                        autoComplete="off"
+                      />{" "}
+                      &nbsp;{" "}
+                      <input
+                        type="file"
+                        accept=".jpg,.gif,.png,.JPG,.GIF,.PNG"
+                        onChange={(event) =>
+                          this.handleUploadImage(event, "headerImage")
+                        }
+                        name="headerImage"
+                        style={{ width: "200px" }}
+                      />
+                    </td>
+                  </tr>
+                  <tr>
+                    <td width="120" align="right">
+                      {i18next.t("node:Background image")}
+                    </td>
+                    <td width="auto" align="left">
+                      {this.state.form?.backgroundImage === undefined ||
+                      this.state.form?.backgroundImage === "" ? (
+                        <span className="gray">
+                          {i18next.t("node:Not set")}
+                        </span>
+                      ) : (
+                        <Zmage
+                          src={this.state.form?.backgroundImage}
+                          alt={this.state.form?.id}
+                          style={{ maxWidth: "48px", maxHeight: "48px" }}
+                        />
+                      )}
+                    </td>
+                  </tr>
+                  <tr>
+                    <td width="120" align="right">
+                      {newNode
+                        ? i18next.t("node:Set background image")
+                        : i18next.t("node:Change background image")}
+                    </td>
+                    <td width="auto" align="left">
+                      <input
+                        type="text"
+                        className="sl"
+                        name="image"
+                        id="change_image"
+                        value={
+                          this.state.form?.backgroundImage === undefined
+                            ? ""
+                            : this.state.form?.backgroundImage
+                        }
+                        onChange={(event) =>
+                          this.updateFormField(
+                            "backgroundImage",
+                            event.target.value
+                          )
+                        }
+                        autoComplete="off"
+                      />{" "}
+                      &nbsp;{" "}
+                      <input
+                        type="file"
+                        accept=".jpg,.gif,.png,.JPG,.GIF,.PNG"
+                        onChange={(event) =>
+                          this.handleUploadImage(event, "backgroundImage")
+                        }
+                        name="backgroundImage"
+                        style={{ width: "200px" }}
+                      />
+                    </td>
+                  </tr>
+                  <tr>
+                    <td width="120" align="right">
+                      {i18next.t("node:Background repeat")}
+                    </td>
+                    <td width="auto" align="left">
+                      {this.state.Repeat_LIST.map((item) => {
+                        return this.renderRadioButton(item);
+                      })}
+                    </td>
+                  </tr>
+                  <tr>
+                    <td width="120" align="right">
+                      {i18next.t("node:Background color")}
+                    </td>
+                    <td width="auto" align="left">
+                      <div
+                        style={{
+                          padding: "5px",
+                          background: "#fff",
+                          borderRadius: "1px",
+                          boxShadow: "0 0 0 1px rgba(0,0,0,.1)",
+                          display: "inline-block",
+                          cursor: "pointer",
+                        }}
+                        onClick={this.handleColorClick}
+                      >
+                        <div
+                          style={{
+                            width: "36px",
+                            height: "14px",
+                            borderRadius: "2px",
+                            background: `${this.state.form.backgroundColor}`,
+                          }}
+                        />
+                      </div>
+                      {this.state.displayColorPicker ? (
+                        <div
+                          style={{
+                            position: "absolute",
+                            zIndex: "2",
+                          }}
+                        >
+                          <div
+                            style={{
+                              position: "fixed",
+                              top: "0px",
+                              right: "0px",
+                              bottom: "0px",
+                              left: "0px",
+                            }}
+                            onClick={this.handleColorClose}
+                          />
+                          <SketchPicker
+                            color={this.state.form.backgroundColor}
+                            onChange={this.handleColorChange}
+                          />
+                        </div>
+                      ) : null}
+                    </td>
+                  </tr>
+                  <tr>
+                    <td width="120" align="right">
+                      {i18next.t("node:Preview")}
+                    </td>
+                    <td width="auto" align="left">
+                      <div
+                        id="Wrapper"
+                        style={{
+                          backgroundColor: `${this.state.form?.backgroundColor}`,
+                          backgroundImage: `url(${this.state.form?.backgroundImage}), url(https://cdn.jsdelivr.net/gh/casbin/static/img/shadow_light.png)`,
+                          backgroundSize: "contain",
+                          backgroundRepeat: `${this.state.form?.backgroundRepeat}, repeat-x`,
+                          width: Setting.PcBrowser ? "500px" : "200px",
+                          height: Setting.PcBrowser ? "400px" : "100px",
+                        }}
+                        className={this.state.nodeId}
+                      ></div>
+                    </td>
+                  </tr>
+                  <tr>
+                    <td width="120" align="right"></td>
+                    <td width="auto" align="left">
+                      {newNode ? (
+                        <input
+                          type="submit"
+                          className="super normal button"
+                          value={i18next.t("node:Create")}
+                          onClick={() => this.postNewNode()}
+                        />
+                      ) : (
+                        <input
+                          type="submit"
+                          className="super normal button"
+                          value={i18next.t("node:Save")}
+                          onClick={() => this.updateNodeInfo()}
+                        />
+                      )}
+                    </td>
+                  </tr>
+                </tbody>
+              </table>
+            </div>
+          </div>
+        </div>
+      );
     }
 
     return (
