--- conflicted
+++ resolved
@@ -1,11 +1,7 @@
 // Copyright 2025 The Casibase Authors. All Rights Reserved.
 
 import React from "react";
-<<<<<<< HEAD
-import {Button, Card, Descriptions, Table, Tag, Tooltip, Typography} from "antd";
-=======
-import {Button, Card, Col, Descriptions, Progress, Row, Statistic, Table, Tag, Typography} from "antd";
->>>>>>> c81fc73a
+import {Button, Card, Col, Descriptions, Progress, Row, Statistic, Table, Tag, Tooltip, Typography} from "antd";
 import {CopyOutlined} from "@ant-design/icons";
 import * as ApplicationBackend from "./backend/ApplicationBackend";
 import * as Setting from "./Setting";
