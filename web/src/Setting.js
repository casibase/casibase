// Copyright 2023 The Casibase Authors. All Rights Reserved.
//
// Licensed under the Apache License, Version 2.0 (the "License");
// you may not use this file except in compliance with the License.
// You may obtain a copy of the License at
//
//      http://www.apache.org/licenses/LICENSE-2.0
//
// Unless required by applicable law or agreed to in writing, software
// distributed under the License is distributed on an "AS IS" BASIS,
// WITHOUT WARRANTIES OR CONDITIONS OF ANY KIND, either express or implied.
// See the License for the specific language governing permissions and
// limitations under the License.

import { Tag, Tooltip, message, theme } from "antd";
import { QuestionCircleTwoTone, SyncOutlined } from "@ant-design/icons";
import { isMobile as isMobileDevice } from "react-device-detect";
import i18next from "i18next";
import Sdk from "casdoor-js-sdk";
import xlsx from "xlsx";
import FileSaver from "file-saver";
import moment from "moment/moment";
import * as StoreBackend from "./backend/StoreBackend";
import { DisablePreviewMode, StaticBaseUrl, ThemeDefault } from "./Conf";
import Identicon from "identicon.js";
import md5 from "md5";
import React from "react";
import { v4 as uuidv4 } from "uuid";
import * as Conf from "./Conf";
import * as Cookie from "cookie";

export let ServerUrl = "";
export let CasdoorSdk;

export function initServerUrl() {
  const hostname = window.location.hostname;
  if (hostname === "localhost") {
    ServerUrl = `http://${hostname}:14000`;
  }
}

export function isLocalhost() {
  const hostname = window.location.hostname;
  return hostname === "localhost";
}

export function initCasdoorSdk(config) {
  CasdoorSdk = new Sdk(config);
}

export function initWebConfig() {
  const curCookie = Cookie.parse(document.cookie);
  if (curCookie["jsonWebConfig"] && curCookie["jsonWebConfig"] !== "null") {
    const encoded = curCookie["jsonWebConfig"];
    const decoded = decodeURIComponent(encoded.replace(/\+/g, " "));
    const config = JSON.parse(decoded);
    Conf.setConfig(config);
  }
}

function getUrlWithLanguage(url) {
  if (url.includes("?")) {
    return `${url}&language=${getLanguage()}`;
  } else {
    return `${url}?language=${getLanguage()}`;
  }
}

export function getSignupUrl() {
  return getUrlWithLanguage(CasdoorSdk.getSignupUrl());
}

export function getSigninUrl() {
  return getUrlWithLanguage(CasdoorSdk.getSigninUrl());
}

export function getUserProfileUrl(userName, account) {
  return getUrlWithLanguage(CasdoorSdk.getUserProfileUrl(userName, account));
}

export function getMyProfileUrl(account) {
  return getUrlWithLanguage(CasdoorSdk.getMyProfileUrl(account));
}

export function getUserAvatar(message, account) {
  if (message.author === "AI") {
    return getDefaultAiAvatar();
  }

  // If account exists and has an avatar, construct URL for other users
  if (account && account.avatar) {
    // Find the last slash position
    const lastSlashIndex = account.avatar.lastIndexOf("/");
    if (lastSlashIndex !== -1) {
      // Get the base URL
      const baseUrl = account.avatar.substring(0, lastSlashIndex + 1);
      // Get the original filename
      const originalFilename = account.avatar.substring(lastSlashIndex + 1);

      const extension = originalFilename.substring(originalFilename.lastIndexOf("."));

      return `${baseUrl}${message.author}${extension}`;
    }
  }

  // If message author does not have an avatar, generate an Identicon
  const identicon = new Identicon(md5(message.author), 420);
  return "data:image/png;base64," + identicon;
}

export function signin() {
  return CasdoorSdk.signin(ServerUrl);
}

export function parseJson(s) {
  if (s === "") {
    return null;
  } else {
    return JSON.parse(s);
  }
}

export function myParseInt(i) {
  const res = parseInt(i);
  return isNaN(res) ? 0 : res;
}

export function myParseFloat(f) {
  const res = parseFloat(f);
  return isNaN(res) ? 0.0 : res;
}

export function openLink(link) {
  // this.props.history.push(link);
  const w = window.open("about:blank");
  w.location.href = link;
}

export function goToLink(link) {
  window.location.href = link;
}

export function goToLinkSoft(ths, link) {
  ths.props.history.push(link);
}

export function showMessage(type, text) {
  if (type === "") {
    return;
  } else if (type === "success") {
    message.success(text);
  } else if (type === "error") {
    message.error(text);
  }
}

export function isAdminUser(account) {
  if (account === undefined || account === null) {
    return false;
  }
  return account.owner === "built-in" || account.isAdmin === true;
}

export function isLocalAdminUser(account) {
  if (account === undefined || account === null) {
    return false;
  }

  if (!DisablePreviewMode && isAnonymousUser(account)) {
    return true;
  }

  if (account.type === "chat-admin") {
    return true;
  }

  return account.isAdmin === true || isAdminUser(account);
}

export function isAnonymousUser(account) {
  if (account === undefined || account === null) {
    return false;
  }
  return account.type === "anonymous-user";
}

export function isChatUser(account) {
  if (account === undefined || account === null) {
    return false;
  }
  return account.type === "chat-user";
}

export function deepCopy(obj) {
  if (obj === null) {
    return null;
  }

  return Object.assign({}, obj);
}

export function insertRow(array, row, i) {
  return [...array.slice(0, i), row, ...array.slice(i)];
}

export function addRow(array, row) {
  return [...array, row];
}

export function prependRow(array, row) {
  return [row, ...array];
}

export function deleteRow(array, i) {
  // return array = array.slice(0, i).concat(array.slice(i + 1));
  return [...array.slice(0, i), ...array.slice(i + 1)];
}

export function swapRow(array, i, j) {
  return [...array.slice(0, i), array[j], ...array.slice(i + 1, j), array[i], ...array.slice(j + 1)];
}

export function trim(str, ch) {
  if (str === undefined) {
    return undefined;
  }

  let start = 0;
  let end = str.length;

  while (start < end && str[start] === ch) { ++start; }

  while (end > start && str[end - 1] === ch) { --end; }

  return (start > 0 || end < str.length) ? str.substring(start, end) : str;
}

export function isMobile() {
  // return getIsMobileView();
  return isMobileDevice;
}

export function getFormattedDate(date) {
  if (date === undefined || date === null) {
    return null;
  }

  date = date.replace("T", " ");
  date = date.replace("+08:00", " ");
  return date;
}

export function getFormattedDateShort(date) {
  return date.slice(0, 10);
}

export function getShortName(s) {
  return s.split("/").slice(-1)[0];
}

export function getShortText(s, maxLength = 35) {
  if (!s) {
    return "";
  }
  if (s.length > maxLength) {
    return `${s.slice(0, maxLength)}...`;
  } else {
    return s;
  }
}

function getRandomInt(s) {
  let hash = 0;
  if (s.length !== 0) {
    for (let i = 0; i < s.length; i++) {
      const char = s.charCodeAt(i);
      hash = ((hash << 5) - hash) + char;
      hash = hash & hash;
    }
  }

  return hash;
}

export function getAvatarColor(s) {
  const colorList = ["#f56a00", "#7265e6", "#ffbf00", "#00a2ae"];
  let random = getRandomInt(s);
  if (random < 0) {
    random = -random;
  }
  return colorList[random % 4];
}

export function getLanguage() {
  return i18next.language;
}

export function setLanguage(language) {
  localStorage.setItem("language", language);
  i18next.changeLanguage(language);
}

export function setThemeColor(color) {
  localStorage.setItem("themeColor", color);
  updateTheme(color);
}

export function getThemeColor() {
  return localStorage.getItem("themeColor") ?? "#5734d3";
}

export function getAcceptLanguage() {
  if (i18next.language === null || i18next.language === "") {
    return "en;q=0.9,en;q=0.8";
  }
  return i18next.language + ";q=0.9,en;q=0.8";
}

export function getUrlParam(name) {
  const params = new URLSearchParams(location.search);
  return params.get(name);
}

export function getTag(text, type, state) {
  let icon = null;
  let style = {};
  if (state === "Pending") {
    icon = <SyncOutlined spin />;
    style = { borderStyle: "dashed", backgroundColor: "white" };
  }

  if (type === "Read") {
    return (
      <Tooltip placement="top" title={"Read"}>
        <Tag icon={icon} style={style} color={"success"}>
          {text}
        </Tag>
      </Tooltip>
    );
  } else if (type === "Write") {
    return (
      <Tooltip placement="top" title={"Write"}>
        <Tag icon={icon} style={style} color={"processing"}>
          {text}
        </Tag>
      </Tooltip>
    );
  } else if (type === "Admin") {
    return (
      <Tooltip placement="top" title={"Admin"}>
        <Tag icon={icon} style={style} color={"error"}>
          {text}
        </Tag>
      </Tooltip>
    );
  } else {
    return null;
  }
}

export function getRemarkTag(score) {
  let color;
  let text;
  if (score === "Excellent") {
    color = "success";
    text = i18next.t("video:Excellent");
  } else if (score === "Good") {
    color = "processing";
    text = i18next.t("video:Good");
  } else if (score === "Pass") {
    color = "warning";
    text = i18next.t("video:Pass");
  } else if (score === "Fail") {
    color = "error";
    text = i18next.t("video:Fail");
  } else {
    color = "default";
    text = `Unknown score: ${score}`;
  }

  return (
    <Tag style={{ width: "60px", textAlign: "center" }} color={color}>
      {text}
    </Tag>
  );
}

export function getApplicationStatusTag(status) {
  let color;
  let translationKey;

  switch (status) {
    case "Running":
      color = "green";
      translationKey = i18next.t("application:Running");
      break;
    case "Pending":
      color = "orange";
      translationKey = i18next.t("application:Pending");
      break;
    case "Terminating":
      color = "orange";
      translationKey = i18next.t("application:Terminating");
      break;
    case "Failed":
      color = "red";
      translationKey = i18next.t("application:Failed");
      break;
    case "Not Deployed":
      color = "default";
      translationKey = i18next.t("application:Not Deployed");
      break;
    default:
      color = "default";
      translationKey = i18next.t("application:Unknown");
  }

  return (
    <Tag color={color}>
      {translationKey}
    </Tag>
  );
}

export function getLabelTags(labels) {
  if (!labels) {
    return [];
  }

  const res = [];
  labels.forEach((label, i) => {
    res.push(
      <Tooltip placement="top" title={getShortText(JSON.stringify(label.text), 500)}>
        <Tag color={"processing"}>
          {`${label.startTime}: ${label.text !== "" ? label.text : "(Empty)"}`}
        </Tag>
      </Tooltip>
    );
  });
  return res;
}

export function getPercentage(f) {
  if (f === undefined) {
    return 0.0;
  }

  return (100 * f).toFixed(1);
}

function s2ab(s) {
  const buf = new ArrayBuffer(s.length);
  const view = new Uint8Array(buf);
  for (let i = 0; i !== s.length; i++) {
    view[i] = s.charCodeAt(i) & 0xFF;
  }
  return buf;
}

export function workbook2blob(workbook) {
  const wopts = {
    bookType: "xlsx",
    bookSST: false,
    type: "binary",
  };
  const wbout = xlsx.write(workbook, wopts);
  return new Blob([s2ab(wbout)], { type: "application/octet-stream" });
}

export function sheet2blob(sheet, sheetName) {
  const workbook = {
    SheetNames: [sheetName],
    Sheets: {},
  };
  workbook.Sheets[sheetName] = sheet;
  return workbook2blob(workbook);
}

export function saveSheetToFile(sheet, sheetName, filename) {
  try {
    const blob = sheet2blob(sheet, sheetName);
    FileSaver.saveAs(blob, filename);
  } catch (error) {
    showMessage("error", `${i18next.t("general:Failed to save")}: ${error.message}`);
  }
}

export function json2sheet(data) {
  return xlsx.utils.json_to_sheet(data);
}

export function toggleElementFromSet(array, element) {
  if (!array) {
    array = [];
  }
  if (array.includes(element)) {
    return array.filter(e => e !== element);
  } else {
    return [...array, element];
  }
}

export function addElementToSet(set, newUser) {
  if (!set) {
    set = [];
  }
  if (!set.includes(newUser)) {
    set.push(newUser);
  }
  return set;
}

export function deleteElementFromSet(set, newUser) {
  if (!set) {
    return [];
  }
  return set.filter(user => user !== newUser);
}

export const redirectCatchJsonError = async (url) => {
  try {
    const response = await fetch(url);
    const msg = await response.json();
    if (response.ok) {
      this.props.history.push(url);
    } else {
      showMessage("error", `${i18next.t("general:Failed to redirect")}: ${msg}`);
    }
  } catch (error) {
    showMessage("error", `${i18next.t("general:Failed to redirect")}: ${error.message}`);
  }
};

export function toFixed(f, n) {
  return parseFloat(f.toFixed(n));
}

export function getRandomName() {
  return Math.random().toString(36).slice(-6);
}

export function getFriendlyFileSize(size) {
  if (size < 1024) {
    return size + " B";
  }

  const i = Math.floor(Math.log(size) / Math.log(1024));
  let num = (size / Math.pow(1024, i));
  const round = Math.round(num);
  num = round < 10 ? num.toFixed(2) : round < 100 ? num.toFixed(1) : round;
  return `${num} ${"KMGTPEZY"[i - 1]}B`;
}

export function getTreeWithParents(tree) {
  const res = deepCopy(tree);
  res.children = tree.children.map((file, index) => {
    file.parent = tree;
    return getTreeWithParents(file);
  });
  return res;
}

export function getTreeWithSearch(tree, s) {
  const res = deepCopy(tree);
  res.children = tree.children.map((file, index) => {
    if (file.children.length === 0) {
      if (file.title.includes(s)) {
        return file;
      } else {
        return null;
      }
    } else {
      const tmpTree = getTreeWithSearch(file, s);
      if (tmpTree.children.length !== 0) {
        return tmpTree;
      } else {
        if (file.title.includes(s)) {
          return file;
        } else {
          return null;
        }
      }
    }
  }).filter((file, index) => {
    return file !== null;
  });
  return res;
}

export function getExtFromPath(path) {
  const filename = path.split("/").pop();
  if (filename.includes(".")) {
    return filename.split(".").pop().toLowerCase();
  } else {
    return "";
  }
}

export function getExtFromFile(file) {
  const res = file.title.split(".")[1];
  if (res === undefined) {
    return "";
  } else {
    return res;
  }
}

export function getFileCategory(file) {
  if (file.isLeaf) {
    return i18next.t("store:File");
  } else {
    return i18next.t("store:Folder");
  }
}

export function getDistinctArray(arr) {
  return [...new Set(arr)];
}

export function getCollectedTime(filename) {
  // 20220827_210300_CH~Logo.png
  const tokens = filename.split("~");
  if (tokens.length < 2) {
    return null;
  }

  const time = tokens[0].slice(0, -3);
  const m = new moment(time, "YYYYMMDD_HH:mm:ss");
  return m.format();
}

export function getSubject(filename) {
  // 20220827_210300_CH~Logo.png
  const tokens = filename.split("~");
  if (tokens.length < 2) {
    return null;
  }

  const subject = tokens[0].slice(tokens[0].length - 2);
  if (subject === "MA") {
    return i18next.t("store:Math");
  } else if (subject === "CH") {
    return i18next.t("store:Chinese");
  } else if (subject === "NU") {
    return null;
  } else {
    return subject;
  }
}

export function submitStoreEdit(storeObj) {
  const store = deepCopy(storeObj);
  store.fileTree = undefined;
  StoreBackend.updateStore(storeObj.owner, storeObj.name, store)
    .then((res) => {
      if (res.status === "ok") {
        if (res.data) {
          showMessage("success", i18next.t("general:Successfully saved"));
        } else {
          showMessage("error", i18next.t("general:Failed to save"));
        }
      } else {
        showMessage("error", `${i18next.t("general:Failed to save")}: ${res.msg}`);
      }
    })
    .catch(error => {
      showMessage("error", `${i18next.t("general:Failed to save")}: ${error}`);
    });
}

export function getDefaultAiAvatar() {
  return `${StaticBaseUrl}/img/casibase.png`;
}

export const Countries = [{ label: "English", key: "en", country: "US", alt: "English" },
{ label: "中文", key: "zh", country: "CN", alt: "中文" },
{ label: "Español", key: "es", country: "ES", alt: "Español" },
{ label: "Français", key: "fr", country: "FR", alt: "Français" },
{ label: "Deutsch", key: "de", country: "DE", alt: "Deutsch" },
{ label: "Indonesia", key: "id", country: "ID", alt: "Indonesia" },
{ label: "日本語", key: "ja", country: "JP", alt: "日本語" },
{ label: "한국어", key: "ko", country: "KR", alt: "한국어" },
{ label: "Русский", key: "ru", country: "RU", alt: "Русский" },
];

export function getOtherProviderInfo() {
  const res = {
    Model: {
      "OpenAI": {
        logo: `${StaticBaseUrl}/img/social_openai.svg`,
        url: "https://platform.openai.com",
      },
      "Gemini": {
        logo: `${StaticBaseUrl}/img/social_gemini.png`,
        url: "https://gemini.google.com/",
      },
      "Hugging Face": {
        logo: `${StaticBaseUrl}/img/social_huggingface.png`,
        url: "https://huggingface.co/",
      },
      "Claude": {
        logo: `${StaticBaseUrl}/img/social_claude.png`,
        url: "https://www.anthropic.com/claude",
      },
      "Grok": {
        logo: `${StaticBaseUrl}/img/social_xai.png`,
        url: "https://x.ai/",
      },
      "OpenRouter": {
        logo: `${StaticBaseUrl}/img/social_openrouter.png`,
        url: "https://openrouter.ai/",
      },
      "Baidu Cloud": {
        logo: `${StaticBaseUrl}/img/social_baidu_cloud.png`,
        url: "https://cloud.baidu.com/",
      },
      "iFlytek": {
        logo: `${StaticBaseUrl}/img/social_iflytek.png`,
        url: "https://www.iflytek.com/",
      },
      "ChatGLM": {
        logo: `${StaticBaseUrl}/img/social_chatglm.png`,
        url: "https://chatglm.cn/",
      },
      "MiniMax": {
        logo: `${StaticBaseUrl}/img/social_minimax.png`,
        url: "https://www.minimax.dev/",
      },
      "Ollama": {
        logo: `${StaticBaseUrl}/img/social_ollama.png`,
        url: "https://ollama.ai/",
      },
      "Local": {
        logo: `${StaticBaseUrl}/img/social_local.jpg`,
        url: "",
      },
      "Azure": {
        logo: `${StaticBaseUrl}/img/social_azure.png`,
        url: "https://azure.microsoft.com/",
      },
      "Cohere": {
        logo: `${StaticBaseUrl}/img/social_cohere.png`,
        url: "https://cohere.ai/",
      },
      "Moonshot": {
        logo: `${StaticBaseUrl}/img/social_moonshot.png`,
        url: "https://www.moonshot.cn/",
      },
      "Amazon Bedrock": {
        logo: `${StaticBaseUrl}/img/social_aws.png`,
        url: "https://aws.amazon.com/bedrock/",
      },
      "Dummy": {
        logo: `${StaticBaseUrl}/img/social_default.png`,
        url: "",
      },
      "Alibaba Cloud": {
        logo: `${StaticBaseUrl}/img/social_aliyun.png`,
        url: "https://www.alibabacloud.com/",
      },
      "Baichuan": {
        logo: `${StaticBaseUrl}/img/social_baichuan-color.png`,
        url: "https://www.baichuan-ai.com/",
      },
      "Volcano Engine": {
        logo: `${StaticBaseUrl}/img/social_volc_engine.jpg`,
        url: "https://www.volcengine.com/",
      },
      "DeepSeek": {
        logo: `${StaticBaseUrl}/img/social_deepseek.png`,
        url: "https://www.deepseek.com/",
      },
      "StepFun": {
        logo: `${StaticBaseUrl}/img/social_stepfun.png`,
        url: "https://www.stepfun.com/",
      },
      "Tencent Cloud": {
        logo: `${StaticBaseUrl}/img/social_tencent_cloud.jpg`,
        url: "https://cloud.tencent.com/",
      },
      "Yi": {
        logo: `${StaticBaseUrl}/img/social_yi.png`,
        url: "https://01.ai/",
      },
      "Silicon Flow": {
        logo: `${StaticBaseUrl}/img/social_silicon_flow.png`,
        url: "https://www.siliconflow.com/",
      },
      "GitHub": {
        logo: `${StaticBaseUrl}/img/social_github.png`,
        url: "https://github.com/",
      },
      "Writer": {
        logo: `${StaticBaseUrl}/img/social_writer.png`,
        url: "https://writer.com/",
      },
    },
    Embedding: {
      "OpenAI": {
        logo: `${StaticBaseUrl}/img/social_openai.svg`,
        url: "https://platform.openai.com",
      },
      "Gemini": {
        logo: `${StaticBaseUrl}/img/social_gemini.png`,
        url: "https://gemini.google.com/",
      },
      "Hugging Face": {
        logo: `${StaticBaseUrl}/img/social_huggingface.png`,
        url: "https://huggingface.co/",
      },
      "Cohere": {
        logo: `${StaticBaseUrl}/img/social_cohere.png`,
        url: "https://cohere.ai/",
      },
      "Baidu Cloud": {
        logo: `${StaticBaseUrl}/img/social_baidu_cloud.png`,
        url: "https://cloud.baidu.com/",
      },
      "Ollama": {
        logo: `${StaticBaseUrl}/img/social_ollama.png`,
        url: "https://ollama.ai/",
      },
      "Local": {
        logo: `${StaticBaseUrl}/img/social_local.jpg`,
        url: "",
      },
      "Azure": {
        logo: `${StaticBaseUrl}/img/social_azure.png`,
        url: "https://azure.microsoft.com/",
      },
      "MiniMax": {
        logo: `${StaticBaseUrl}/img/social_minimax.png`,
        url: "https://www.minimax.dev/",
      },
      "Alibaba Cloud": {
        logo: `${StaticBaseUrl}/img/social_aliyun.png`,
        url: "https://www.alibabacloud.com/",
      },
      "Tencent Cloud": {
        logo: `${StaticBaseUrl}/img/social_tencent_cloud.jpg`,
        url: "https://cloud.tencent.com/",
      },
      "Jina": {
        logo: `${StaticBaseUrl}/img/social_jina.png`,
        url: "https://jina.ai/",
      },
      "Word2Vec": {
        logo: `${StaticBaseUrl}/img/social_local.jpg`,
        url: "",
      },
      "Dummy": {
        logo: `${StaticBaseUrl}/img/social_default.png`,
        url: "",
      },
    },
    Storage: {
      "Local File System": {
        logo: `${StaticBaseUrl}/img/social_file.png`,
        url: "",
      },
      "AWS S3": {
        logo: `${StaticBaseUrl}/img/social_aws.png`,
        url: "https://aws.amazon.com/s3",
      },
      "MinIO": {
        logo: "https://min.io/resources/img/logo.svg",
        url: "https://min.io/",
      },
      "Aliyun OSS": {
        logo: `${StaticBaseUrl}/img/social_aliyun.png`,
        url: "https://aliyun.com/product/oss",
      },
      "Tencent Cloud COS": {
        logo: `${StaticBaseUrl}/img/social_tencent_cloud.jpg`,
        url: "https://cloud.tencent.com/product/cos",
      },
      "Azure Blob": {
        logo: `${StaticBaseUrl}/img/social_azure.png`,
        url: "https://azure.microsoft.com/en-us/services/storage/blobs/",
      },
      "Qiniu Cloud Kodo": {
        logo: `${StaticBaseUrl}/img/social_qiniu_cloud.png`,
        url: "https://www.qiniu.com/solutions/storage",
      },
      "Google Cloud Storage": {
        logo: `${StaticBaseUrl}/img/social_google_cloud.png`,
        url: "https://cloud.google.com/storage",
      },
      "Synology": {
        logo: `${StaticBaseUrl}/img/social_synology.png`,
        url: "https://www.synology.com/en-global/dsm/feature/file_sharing",
      },
      "Casdoor": {
        logo: `${StaticBaseUrl}/img/casdoor.png`,
        url: "https://casdoor.org/docs/provider/storage/overview",
      },
      "CUCloud OSS": {
        logo: `${StaticBaseUrl}/img/social_cucloud.png`,
        url: "https://www.cucloud.cn/product/oss.html",
      },
      "OpenAI File System": {
        logo: `${StaticBaseUrl}/img/social_openai.svg`,
        url: "https://platform.openai.com",
      },
    },
    Blockchain: {
      "Hyperledger Fabric": {
        logo: `${StaticBaseUrl}/img/social_hyperledger.png`,
        url: "https://www.hyperledger.org/use/fabric",
      },
      "ChainMaker": {
        logo: `${StaticBaseUrl}/img/social_chainmaker.jpg`,
        url: "https://chainmaker.org.cn/",
      },
      "Tencent ChainMaker": {
        logo: `${StaticBaseUrl}/img/social_tencent_cloud.jpg`,
        url: "https://cloud.tencent.com/product/tcm",
      },
      "Tencent ChainMaker (Demo Network)": {
        logo: `${StaticBaseUrl}/img/social_tencent_cloud.jpg`,
        url: "https://cloud.tencent.com/product/tcm",
      },
      "Ethereum": {
        logo: `${StaticBaseUrl}/img/social_ethereum.png`,
        url: "https://ethereum.org/en/",
      },
    },
    Video: {
      "AWS": {
        logo: `${StaticBaseUrl}/img/social_aws.png`,
        url: "https://aws.amazon.com/",
      },
      "Azure": {
        logo: `${StaticBaseUrl}/img/social_azure.png`,
        url: "https://azure.microsoft.com/",
      },
      "Alibaba Cloud": {
        logo: `${StaticBaseUrl}/img/social_aliyun.png`,
        url: "https://www.alibabacloud.com/",
      },
    },
    Agent: {
      "MCP": {
        logo: `${StaticBaseUrl}/img/social_mcp.png`,
        url: "https://modelcontextprotocol.io/",
      },
      "A2A": {
        logo: `${StaticBaseUrl}/img/social_a2a.png`,
        url: "https://agent2agent.info/",
      },
    },
    "Public Cloud": {
      "Aliyun": {
        logo: `${StaticBaseUrl}/img/social_aliyun.png`,
        url: "https://www.alibabacloud.com/",
      },
      "Amazon Web Services": {
        logo: `${StaticBaseUrl}/img/social_aws.png`,
        url: "https://aws.amazon.com/",
      },
      "Azure": {
        logo: `${StaticBaseUrl}/img/social_azure.png`,
        url: "https://azure.microsoft.com/",
      },
      "Google Cloud": {
        logo: `${StaticBaseUrl}/img/social_google_cloud.png`,
        url: "https://cloud.google.com/",
      },
      "Tencent Cloud": {
        logo: `${StaticBaseUrl}/img/social_tencent_cloud.jpg`,
        url: "https://cloud.tencent.com/",
      },
    },
    "Private Cloud": {
      "KVM": {
        logo: `${StaticBaseUrl}/img/social_kvm.png`,
        url: "https://www.linux-kvm.org/",
      },
      "Xen": {
        logo: `${StaticBaseUrl}/img/social_xen.png`,
        url: "https://xenproject.org/",
      },
      "VMware": {
        logo: `${StaticBaseUrl}/img/social_vmware.png`,
        url: "https://www.vmware.com/",
      },
      "PVE": {
        logo: `${StaticBaseUrl}/img/social_pve.png`,
        url: "https://www.proxmox.com/",
      },
      "Kubernetes": {
        logo: `${StaticBaseUrl}/img/social_kubernetes.png`,
        url: "https://kubernetes.io/",
      },
      "Docker": {
        logo: `${StaticBaseUrl}/img/social_docker.png`,
        url: "https://www.docker.com/",
      },
    },
    "Text-to-Speech": {
      "Alibaba Cloud": {
        logo: `${StaticBaseUrl}/img/social_aliyun.png`,
        url: "https://www.alibabacloud.com/",
      },
    },
    "Speech-to-Text": {
      "Alibaba Cloud": {
        logo: `${StaticBaseUrl}/img/social_aliyun.png`,
        url: "https://www.alibabacloud.com/",
      },
    },
    "Bot": {
      "Tencent": {
        logo: `${StaticBaseUrl}/img/social_tencent_cloud.jpg`,
        url: "https://cloud.tencent.com/",
      },
    },
  };

  return res;
}

export function getItem(label, key, icon, children, type) {
  return {
    key,
    icon,
    children,
    label,
    type,
  };
}

export function getOption(label, value) {
  return {
    label,
    value,
  };
}

export function scrollToDiv(divId) {
  if (divId) {
    const ele = document.getElementById(divId);
    if (ele) {
      ele.scrollIntoView({ behavior: "smooth" });
    }
  }
}

export function renderExternalLink() {
  return (
    <svg style={{ marginLeft: "5px" }} width="13.5" height="13.5" aria-hidden="true" viewBox="0 0 24 24" className="iconExternalLink_nPIU">
      <path fill="currentColor"
        d="M21 13v10h-21v-19h12v2h-10v15h17v-8h2zm3-12h-10.988l4.035 4-6.977 7.07 2.828 2.828 6.977-7.07 4.125 4.172v-11z"></path>
    </svg>
  );
}

export function isResponseDenied(data) {
  return data.msg === "Unauthorized operation" || data.msg === "this operation requires admin privilege";
}

export function getCompatibleProviderOptions(category) {
  if (category === "Model") {
    return (
      [
        { "id": "gpt-3.5-turbo", "name": "gpt-3.5-turbo" },
        { "id": "gpt-4", "name": "gpt-4" },
        { "id": "gpt-4-turbo", "name": "gpt-4-turbo" },
        { "id": "gpt-4o", "name": "gpt-4o" },
        { "id": "gpt-4o-2024-08-06", "name": "gpt-4o-2024-08-06" },
        { "id": "gpt-4o-mini", "name": "gpt-4o-mini" },
        { "id": "gpt-4o-mini-2024-07-18", "name": "gpt-4o-mini-2024-07-18" },
        { "id": "gpt-4.1", "name": "gpt-4.1" },
        { "id": "gpt-4.1-mini", "name": "gpt-4.1-mini" },
        { "id": "gpt-4.1-nano", "name": "gpt-4.1-nano" },
        { "id": "gpt-4.5-preview", "name": "gpt-4.5-preview" },
        { "id": "o1", "name": "o1" },
        { "id": "o1-pro", "name": "o1-pro" },
        { "id": "o3", "name": "o3" },
        { "id": "o3-mini", "name": "o3-mini" },
        { "id": "o4-mini", "name": "o4-mini" },
      ]
    );
  } else if (category === "Embedding") {
    return (
      [
        { id: "text-embedding-ada-002", name: "text-embedding-ada-002" },
        { id: "text-embedding-3-small", name: "text-embedding-3-small" },
        { id: "text-embedding-3-large", name: "text-embedding-3-large" },
      ]
    );
  }
}

export function getProviderLogoURL(provider) {
  const otherProviderInfo = getOtherProviderInfo();
  if (!provider || !otherProviderInfo[provider.category] || !otherProviderInfo[provider.category][provider.type]) {
    return "";
  }

  return otherProviderInfo[provider.category][provider.type].logo;
}

export function getProviderTypeOptions(category) {
  if (category === "Storage") {
    return (
      [
        { id: "Local File System", name: "Local File System" },
        { id: "OpenAI File System", name: "OpenAI File System" },
      ]
    );
  } else if (category === "Model") {
    return (
      [
        { id: "OpenAI", name: "OpenAI" },
        { id: "Gemini", name: "Gemini" },
        { id: "Hugging Face", name: "Hugging Face" },
        { id: "Claude", name: "Claude" },
        { id: "Grok", name: "Grok" },
        { id: "OpenRouter", name: "OpenRouter" },
        { id: "Baidu Cloud", name: "Baidu Cloud" },
        { id: "iFlytek", name: "iFlytek" },
        { id: "ChatGLM", name: "ChatGLM" },
        { id: "MiniMax", name: "MiniMax" },
        { id: "Ollama", name: "Ollama" },
        { id: "Local", name: "Local" },
        { id: "Azure", name: "Azure" },
        { id: "Cohere", name: "Cohere" },
        { id: "Moonshot", name: "Moonshot" },
        { id: "Amazon Bedrock", name: "Amazon Bedrock" },
        { id: "Dummy", name: "Dummy" },
        { id: "Alibaba Cloud", name: "Alibaba Cloud" },
        { id: "Baichuan", name: "Baichuan" },
        { id: "Volcano Engine", name: "Volcano Engine" },
        { id: "DeepSeek", name: "DeepSeek" },
        { id: "StepFun", name: "StepFun" },
        { id: "Tencent Cloud", name: "Tencent Cloud" },
        { id: "Yi", name: "Yi" },
        { id: "Silicon Flow", name: "Silicon Flow" },
        { id: "GitHub", name: "GitHub" },
        { id: "Writer", name: "Writer" },
      ]
    );
  } else if (category === "Embedding") {
    return (
      [
        { id: "OpenAI", name: "OpenAI" },
        { id: "Gemini", name: "Gemini" },
        { id: "Hugging Face", name: "Hugging Face" },
        { id: "Cohere", name: "Cohere" },
        { id: "Baidu Cloud", name: "Baidu Cloud" },
        { id: "Ollama", name: "Ollama" },
        { id: "Local", name: "Local" },
        { id: "Azure", name: "Azure" },
        { id: "MiniMax", name: "MiniMax" },
        { id: "Alibaba Cloud", name: "Alibaba Cloud" },
        { id: "Tencent Cloud", name: "Tencent Cloud" },
        { id: "Jina", name: "Jina" },
        { id: "Word2Vec", name: "Word2Vec" },
        { id: "Dummy", name: "Dummy" },
      ]
    );
  } else if (category === "Agent") {
    return ([
      { id: "MCP", name: "MCP" },
      { id: "A2A", name: "A2A" },
    ]);
  } else if (category === "Public Cloud") {
    return ([
      { id: "Amazon Web Services", name: "Amazon Web Services" },
      { id: "Azure", name: "Azure" },
      { id: "Google Cloud", name: "Google Cloud" },
      { id: "Aliyun", name: "Aliyun" },
      { id: "Tencent Cloud", name: "Tencent Cloud" },
    ]);
  } else if (category === "Private Cloud") {
    return ([
      { id: "KVM", name: "KVM" },
      { id: "Xen", name: "Xen" },
      { id: "VMware", name: "VMware" },
      { id: "PVE", name: "PVE" },
      { id: "Kubernetes", name: "Kubernetes" },
      { id: "Docker", name: "Docker" },
    ]);
  } else if (category === "Blockchain") {
    return ([
      { id: "Hyperledger Fabric", name: "Hyperledger Fabric" },
      { id: "ChainMaker", name: "ChainMaker" },
      { id: "Tencent ChainMaker", name: "Tencent ChainMaker" },
      { id: "Tencent ChainMaker (Demo Network)", name: "Tencent ChainMaker (Demo Network)" },
      { id: "Ethereum", name: "Ethereum" },
    ]);
  } else if (category === "Video") {
    return (
      [
        { id: "AWS", name: "AWS" },
        { id: "Azure", name: "Azure" },
        { id: "Alibaba Cloud", name: "Alibaba Cloud" },
      ]
    );
  } else if (category === "Text-to-Speech") {
    return [
      { id: "Alibaba Cloud", name: "Alibaba Cloud" },
    ];
  } else if (category === "Speech-to-Text") {
    return [
      { id: "Alibaba Cloud", name: "Alibaba Cloud" },
    ];
  } else if (category === "Bot") {
    return [
      {id: "Tencent", name: "Tencent"},
    ];
  } else {
    return [];
  }
}

export function redirectToLogin() {
  sessionStorage.setItem("from", window.location.pathname);
  window.location.replace(getSigninUrl());
  return null;
}

const openaiModels = [
  { id: "dall-e-3", name: "dall-e-3" },
  { id: "gpt-3.5-turbo", name: "gpt-3.5-turbo" },
  { id: "gpt-4", name: "gpt-4" },
  { id: "gpt-4-turbo", name: "gpt-4-turbo" },
  { id: "gpt-4o", name: "gpt-4o" },
  { id: "gpt-4o-2024-08-06", name: "gpt-4o-2024-08-06" },
  { id: "gpt-4o-mini", name: "gpt-4o-mini" },
  { id: "gpt-4o-mini-2024-07-18", name: "gpt-4o-mini-2024-07-18" },
  { id: "gpt-4.1", name: "gpt-4.1" },
  { id: "gpt-4.1-mini", name: "gpt-4.1-mini" },
  { id: "gpt-4.1-nano", name: "gpt-4.1-nano" },
  { id: "o1", name: "o1" },
  { id: "o1-pro", name: "o1-pro" },
  { id: "o3", name: "o3" },
  { id: "o3-mini", name: "o3-mini" },
  { id: "o4-mini", name: "o4-mini" },
  { id: "gpt-5", name: "gpt-5" },
  { id: "gpt-5-mini", name: "gpt-5-mini" },
  { id: "gpt-5-nano", name: "gpt-5-nano" },
  { id: "gpt-5-chat-latest", name: "gpt-5-chat-latest" },
];

const openaiEmbeddings = [
  { id: "text-embedding-ada-002", name: "text-embedding-ada-002" },
  { id: "text-embedding-3-small", name: "text-embedding-3-small" },
  { id: "text-embedding-3-large", name: "text-embedding-3-large" },
];

export function getTtsFlavorOptions(type, subType) {
  if (type === "Alibaba Cloud" && subType === "cosyvoice-v1") {
    return [
      { id: "longwan", name: "龙婉，女，中文普通话。龙婉声音温柔甜美，富有亲和力，给人温暖陪伴感。" },
      { id: "longcheng", name: "龙橙，男，中文普通话。龙橙声音温柔清澈，富有亲和力，是邻家的温暖大哥哥。" },
      { id: "longhua", name: "龙华，女童，中文普通话。龙华声音活泼可爱，有趣生动，是孩子们的好朋友。" },
      { id: "longxiaochun", name: "龙小淳，女，中英双语。龙小淳的嗓音如丝般柔滑，温暖中流淌着亲切与抚慰，恰似春风吹过心田。" },
      { id: "longxiaoxia", name: "龙小夏，女，中文普通话。龙小夏以温润磁性的声线，宛如夏日细雨，悄然滋润听者心灵，营造恬静氛围。" },
      { id: "longxiaocheng", name: "龙小诚，男，中英双语。龙小诚深邃而稳重的嗓音，犹如醇厚佳酿，散发出成熟魅力。" },
      { id: "longxiaobai", name: "龙小白，女，中文普通话。龙小白以轻松亲和的声调，演绎闲适日常，其嗓音如邻家女孩般亲切自然。" },
      { id: "longlaotie", name: "龙老铁，男，东北口音。龙老铁以纯正东北腔，豪爽直率，幽默风趣，为讲述增添浓郁地方特色与生活气息。" },
      { id: "longshu", name: "龙书，男，中文普通话。龙书以专业、沉稳的播报风格，传递新闻资讯，其嗓音富含权威与信赖感。" },
      { id: "longjing", name: "龙婧，女，中文普通话。龙婧的嗓音庄重而凛然，精准传达严肃主题，赋予话语以权威与力量。" },
      { id: "longmiao", name: "龙妙，女，中文普通话。龙妙声音清澈透亮，优雅如泉水叮咚，赋予朗诵空灵之美，令人陶醉其中。" },
      { id: "longyue", name: "龙悦，女，中文普通话。龙悦以抑扬顿挫、韵味十足的评书腔调，生动讲述故事，引领听众步入传奇世界！" },
      { id: "longyuan", name: "龙媛，女，中文普通话。龙媛以细腻入微、情感丰富的嗓音，将小说人物与情节娓娓道来，引人入胜。" },
      { id: "longfei", name: "龙飞，男，中文普通话。龙飞以冷静而睿智的声线，如高山上的清泉，经久流长，透出庄严的宁静。" },
      { id: "longjielidou", name: "龙杰力豆，儿童，中英双语。龙杰力豆以和煦如春阳的童声娓娓道来，透出了欣欣向荣的生命力，温暖每一个倾听的耳朵。" },
      { id: "longshuo", name: "龙硕，男，中文普通话。龙硕嗓音充满活力与阳光，如暖阳照耀，增添无限正能量，使人精神焕发。" },
      { id: "longtong", name: "龙彤，儿童，中文普通话。龙彤以稚嫩的童声撒欢，像是春日里的小溪，清脆跳跃，流淌着生机勃勃的旋律。" },
      { id: "longxiang", name: "龙祥，男，中文普通话。龙祥以稳如老茶的沉着和淡然，仿佛时光在其声音中慢慢沉淀，让心灵得以安放。" },
      { id: "loongstella", name: "Stella2.0，女，中英双语。Stella2.0以其飒爽利落的嗓音，演绎独立女性风采，展现坚韧与力量之美。" },
      { id: "loongbella", name: "Bella2.0，女，中文普通话。Bella2.0以精准干练的播报风格，传递全球资讯，其专业女声犹如新闻现场的引导者。" },
    ];
  }

  return [];
}

export function getModelSubTypeOptions(type) {
  if (type === "OpenAI" || type === "Azure") {
    return openaiModels;
  } else if (type === "Gemini") {
    return [
      { id: "gemini-1.0-pro-vision-latest", name: "gemini-1.0-pro-vision-latest" },
      { id: "gemini-pro-vision", name: "gemini-pro-vision" },
      { id: "gemini-1.5-pro-latest", name: "gemini-1.5-pro-latest" },
      { id: "gemini-1.5-pro-001", name: "gemini-1.5-pro-001" },
      { id: "gemini-1.5-pro-002", name: "gemini-1.5-pro-002" },
      { id: "gemini-1.5-pro", name: "gemini-1.5-pro" },
      { id: "gemini-1.5-flash-latest", name: "gemini-1.5-flash-latest" },
      { id: "gemini-1.5-flash-001", name: "gemini-1.5-flash-001" },
      { id: "gemini-1.5-flash-001-tuning", name: "gemini-1.5-flash-001-tuning" },
      { id: "gemini-1.5-flash", name: "gemini-1.5-flash" },
      { id: "gemini-1.5-flash-002", name: "gemini-1.5-flash-002" },
      { id: "gemini-1.5-flash-8b", name: "gemini-1.5-flash-8b" },
      { id: "gemini-1.5-flash-8b-001", name: "gemini-1.5-flash-8b-001" },
      { id: "gemini-1.5-flash-8b-latest", name: "gemini-1.5-flash-8b-latest" },
      { id: "gemini-1.5-flash-8b-exp-0827", name: "gemini-1.5-flash-8b-exp-0827" },
      { id: "gemini-1.5-flash-8b-exp-0924", name: "gemini-1.5-flash-8b-exp-0924" },
      { id: "gemini-2.5-pro-exp-03-25", name: "gemini-2.5-pro-exp-03-25" },
      { id: "gemini-2.5-pro-preview-03-25", name: "gemini-2.5-pro-preview-03-25" },
      { id: "gemini-2.5-flash-preview-04-17", name: "gemini-2.5-flash-preview-04-17" },
      { id: "gemini-2.5-flash-preview-05-20", name: "gemini-2.5-flash-preview-05-20" },
      { id: "gemini-2.5-flash-preview-04-17-thinking", name: "gemini-2.5-flash-preview-04-17-thinking" },
      { id: "gemini-2.5-pro-preview-05-06", name: "gemini-2.5-pro-preview-05-06" },
      { id: "gemini-2.5-pro-preview-06-05", name: "gemini-2.5-pro-preview-06-05" },
      { id: "gemini-2.0-flash-exp", name: "gemini-2.0-flash-exp" },
      { id: "gemini-2.0-flash", name: "gemini-2.0-flash" },
      { id: "gemini-2.0-flash-001", name: "gemini-2.0-flash-001" },
      { id: "gemini-2.0-flash-exp-image-generation", name: "gemini-2.0-flash-exp-image-generation" },
      { id: "gemini-2.0-flash-lite-001", name: "gemini-2.0-flash-lite-001" },
      { id: "gemini-2.0-flash-lite", name: "gemini-2.0-flash-lite" },
      { id: "gemini-2.0-flash-preview-image-generation", name: "gemini-2.0-flash-preview-image-generation" },
      { id: "gemini-2.0-flash-lite-preview-02-05", name: "gemini-2.0-flash-lite-preview-02-05" },
      { id: "gemini-2.0-flash-lite-preview", name: "gemini-2.0-flash-lite-preview" },
      { id: "gemini-2.0-pro-exp", name: "gemini-2.0-pro-exp" },
      { id: "gemini-2.0-pro-exp-02-05", name: "gemini-2.0-pro-exp-02-05" },
      { id: "gemini-exp-1206", name: "gemini-exp-1206" },
      { id: "gemini-2.0-flash-thinking-exp-01-21", name: "gemini-2.0-flash-thinking-exp-01-21" },
      { id: "gemini-2.0-flash-thinking-exp", name: "gemini-2.0-flash-thinking-exp" },
      { id: "gemini-2.0-flash-thinking-exp-1219", name: "gemini-2.0-flash-thinking-exp-1219" },
      { id: "gemini-2.5-flash-preview-tts", name: "gemini-2.5-flash-preview-tts" },
      { id: "gemini-2.5-pro-preview-tts", name: "gemini-2.5-pro-preview-tts" },
      { id: "learnlm-2.0-flash-experimental", name: "learnlm-2.0-flash-experimental" },
      { id: "gemma-3-1b-it", name: "gemma-3-1b-it" },
      { id: "gemma-3-4b-it", name: "gemma-3-4b-it" },
      { id: "gemma-3-12b-it", name: "gemma-3-12b-it" },
      { id: "gemma-3-27b-it", name: "gemma-3-27b-it" },
      { id: "gemma-3n-e4b-it", name: "gemma-3n-e4b-it" },
      { id: "aqa", name: "aqa" },
      { id: "imagen-3.0-generate-002", name: "imagen-3.0-generate-002" },
      { id: "veo-2.0-generate-001", name: "veo-2.0-generate-001" },
      { id: "gemini-2.5-flash-preview-native-audio-dialog", name: "gemini-2.5-flash-preview-native-audio-dialog" },
      { id: "gemini-2.5-flash-preview-native-audio-dialog-rai-v3", name: "gemini-2.5-flash-preview-native-audio-dialog-rai-v3" },
      { id: "gemini-2.5-flash-exp-native-audio-thinking-dialog", name: "gemini-2.5-flash-exp-native-audio-thinking-dialog" },
      { id: "gemini-2.0-flash-live-001", name: "gemini-2.0-flash-live-001" },
    ];
  } else if (type === "GitHub") {
    return [
      { id: "gpt-4o", name: "GPT-4o" },
      { id: "gpt-4o-mini", name: "GPT-4o-mini" },
      { id: "Phi-4-multimodal-instruct", name: "Phi-4-multimodal-instruct" },
      { id: "Phi-4-mini-instruct", name: "Phi-4-mini-instruct" },
      { id: "Phi-4", name: "Phi-4" },
      { id: "Mistral-Large-2411", name: "Mistral-Large-2411" },
      { id: "AI21-Jamba-1.5-Large", name: "AI21-Jamba-1.5-Large" },
      { id: "AI21-Jamba-1.5-Mini", name: "AI21-Jamba-1.5-Mini" },
      { id: "Cohere-command-r-08-2024", name: "Cohere-command-r-08-2024" },
      { id: "Cohere-command-r-plus-08-2024", name: "Cohere-command-r-plus-08-2024" },
      { id: "Llama-3.3-70B-Instruct", name: "Llama-3.3-70B-Instruct" },
    ];
  } else if (type === "Hugging Face") {
    return [
      { id: "meta-llama/Llama-2-7b", name: "meta-llama/Llama-2-7b" },
      { id: "tiiuae/falcon-180B", name: "tiiuae/falcon-180B" },
      { id: "bigscience/bloom", name: "bigscience/bloom" },
      { id: "gpt2", name: "gpt2" },
      { id: "baichuan-inc/Baichuan2-13B-Chat", name: "baichuan-inc/Baichuan2-13B-Chat" },
      { id: "THUDM/chatglm2-6b", name: "THUDM/chatglm2-6b" },
    ];
  } else if (type === "Claude") {
    return [
      { id: "claude-opus-4-1", name: "claude-opus-4-1" },
      { id: "claude-opus-4-0", name: "claude-opus-4-0" },
      { id: "claude-opus-4-20250514", name: "claude-opus-4-20250514" },
      { id: "claude-4-opus-20250514", name: "claude-4-opus-20250514" },
      { id: "claude-sonnet-4-0", name: "claude-sonnet-4-0" },
      { id: "claude-sonnet-4-20250514", name: "claude-sonnet-4-20250514" },
      { id: "claude-4-sonnet-20250514", name: "claude-4-sonnet-20250514" },
      { id: "claude-3-7-sonnet-latest", name: "claude-3-7-sonnet-latest" },
      { id: "claude-3-7-sonnet-20250219", name: "claude-3-7-sonnet-20250219" },
      { id: "claude-3-5-haiku-latest", name: "claude-3-5-haiku-latest" },
      { id: "claude-3-5-haiku-20241022", name: "claude-3-5-haiku-20241022" },
      { id: "claude-3-5-sonnet-latest", name: "claude-3-5-sonnet-latest" },
      { id: "claude-3-opus-latest", name: "claude-3-opus-latest" },
      { id: "claude-3-haiku-20240307", name: "claude-3-haiku-20240307" },
    ];
  } else if (type === "OpenRouter") {
    return [
      { id: "openai/gpt-5-chat", name: "openai/gpt-5-chat" },
      { id: "openai/gpt-5", name: "openai/gpt-5" },
      { id: "openai/gpt-5-mini", name: "openai/gpt-5-mini" },
      { id: "openai/gpt-5-nano", name: "openai/gpt-5-nano" },
      { id: "openai/o3-pro", name: "openai/o3-pro" },
      { id: "openai/o3", name: "openai/o3" },
      { id: "openai/o4-mini", name: "openai/o4-mini" },
      { id: "openai/chatgpt-4o-latest", name: "openai/chatgpt-4o-latest" },
      { id: "anthropic/claude-opus-4.1", name: "anthropic/claude-opus-4.1" },
      { id: "anthropic/claude-opus-4", name: "anthropic/claude-opus-4" },
      { id: "anthropic/claude-sonnet-4", name: "anthropic/claude-sonnet-4" },
      { id: "anthropic/claude-3.7-sonnet", name: "anthropic/claude-3.7-sonnet" },
      { id: "google/gemini-2.5-flash-lite", name: "google/gemini-2.5-flash-lite" },
      { id: "google/gemini-2.5-flash-lite-preview-06-17", name: "google/gemini-2.5-flash-lite-preview-06-17" },
      { id: "google/gemini-2.5-flash", name: "google/gemini-2.5-flash" },
      { id: "google/gemini-2.5-pro", name: "google/gemini-2.5-pro" },
      { id: "google/gemini-2.5-pro-preview", name: "google/gemini-2.5-pro-preview" },
      { id: "google/gemini-2.5-pro-preview-05-06", name: "google/gemini-2.5-pro-preview-05-06" },
    ];
  } else if (type === "Baidu Cloud") {
    return [
      { id: "ERNIE-4.5-Turbo-128K-Preview", name: "ERNIE-4.5-Turbo-128K-Preview" },
      { id: "ERNIE-4.5-Turbo-128K", name: "ERNIE-4.5-Turbo-128K" },
      { id: "ERNIE-4.5-Turbo-32K", name: "ERNIE-4.5-Turbo-32K" },
      { id: "ERNIE-4.5-Turbo-Latest", name: "ERNIE-4.5-Turbo-Latest" },
      { id: "ERNIE-4.5-Turbo-VL-Preview", name: "ERNIE-4.5-Turbo-VL-Preview" },
      { id: "ERNIE-4.5-Turbo-VL", name: "ERNIE-4.5-Turbo-VL" },
      { id: "ERNIE-4.5-Turbo-VL-32K", name: "ERNIE-4.5-Turbo-VL-32K" },
      { id: "ERNIE-4.5-Turbo-VL-32K-Preview", name: "ERNIE-4.5-Turbo-VL-32K-Preview" },
      { id: "ERNIE-4.5-Turbo-VL-Latest", name: "ERNIE-4.5-Turbo-VL-Latest" },
      { id: "ERNIE-4.5-8K", name: "ERNIE-4.5-8K" },
      { id: "ERNIE-4.5-VL-28B-A3B", name: "ERNIE-4.5-VL-28B-A3B" },
      { id: "ERNIE-4.5-0.3B", name: "ERNIE-4.5-0.3B" },
      { id: "ERNIE-4.5-21B-A3B", name: "ERNIE-4.5-21B-A3B" },
      { id: "ERNIE-4.0-Turbo-8K", name: "ERNIE-4.0-Turbo-8K" },
      { id: "ERNIE-4.0-Turbo-128K", name: "ERNIE-4.0-Turbo-128K" },
      { id: "ERNIE-4.0-Turbo-8K-Preview", name: "ERNIE-4.0-Turbo-8K-Preview" },
      { id: "ERNIE-4.0-8K", name: "ERNIE-4.0-8K" },
      { id: "ERNIE-4.0-8K-Preview", name: "ERNIE-4.0-8K-Preview" },
      { id: "ERNIE-3.5-8K", name: "ERNIE-3.5-8K" },
      { id: "ERNIE-3.5-128K", name: "ERNIE-3.5-128K" },
      { id: "ERNIE-3.5-8K-Preview", name: "ERNIE-3.5-8K-Preview" },
      { id: "DeepSeek-V3.1-250821", name: "DeepSeek-V3.1-250821" },
      { id: "DeepSeek-V3", name: "DeepSeek-V3" },
      { id: "Kimi-K2-Instruct", name: "Kimi-K2-Instruct" },
      { id: "ERNIE-Speed-Pro-128K", name: "ERNIE-Speed-Pro-128K" },
      { id: "ERNIE-Lite-Pro-128K", name: "ERNIE-Lite-Pro-128K" },
      { id: "ernie-speed-128k", name: "ernie-speed-128k" },
      { id: "ernie-speed-8k", name: "ernie-speed-8k" },
      { id: "ernie-lite-8k", name: "ernie-lite-8k" },
      { id: "ernie-tiny-8k", name: "ernie-tiny-8k" },
      { id: "ernie-char-8k", name: "ernie-char-8k" },
      { id: "ernie-char-fiction-8k", name: "ernie-char-fiction-8k" },
      { id: "ernie-char-fiction-8k-preview", name: "ernie-char-fiction-8k-preview" },
      { id: "ernie-novel-8k", name: "ernie-novel-8k" },
    ];
  } else if (type === "Cohere") {
    return [
      { id: "Command A", name: "Command A" },
      { id: "Command R", name: "Command R" },
      { id: "Command R7B", name: "Command R7B" },
      { id: "Embed 4", name: "Embed 4" },
      { id: "Rerank 3.5", name: "Rerank 3.5" },
    ];
  } else if (type === "iFlytek") {
    return [
      { id: "spark4.0-ultra", name: "Spark4.0 Ultra" },
      { id: "spark-max", name: "Spark Max" },
      { id: "spark-max-32k", name: "Spark Max-32K" },
      { id: "spark-pro", name: "Spark Pro" },
      { id: "spark-pro-128k", name: "Spark Pro-128K" },
      { id: "spark-lite", name: "Spark Lite" },
    ];
  } else if (type === "ChatGLM") {
    return [
      { id: "GLM-4.5-32K", name: "GLM-4.5-32K" },
      { id: "GLM-4.5-128K", name: "GLM-4.5-128K" },
      { id: "GLM-4.5-X-32K", name: "GLM-4.5-X-32K" },
      { id: "GLM-4.5-X-128K", name: "GLM-4.5-X-128K" },
      { id: "GLM-4.5-Air-32K", name: "GLM-4.5-Air-32K" },
      { id: "GLM-4.5-Air-128K", name: "GLM-4.5-Air-128K" },
      { id: "GLM-4.5-AirX-32K", name: "GLM-4.5-AirX-32K" },
      { id: "GLM-4.5-AirX-128K", name: "GLM-4.5-AirX-128K" },
      { id: "GLM-4.5-Flash-128K", name: "GLM-4.5-Flash-128K" },
      { id: "GLM-4.5V-32K", name: "GLM-4.5V-32K" },
      { id: "GLM-4.5V-64K", name: "GLM-4.5V-64K" },
    ]
      ;
  } else if (type === "MiniMax") {
    return [
      { id: "MiniMax-M1", name: "MiniMax-M1" },
      { id: "MiniMax-Text-01", name: "MiniMax-Text-01" },
      { id: "MiniMax-VL-01", name: "MiniMax-VL-01" },
    ];
  } else if (type === "Ollama") {
    return [
      { id: "deepseek-r1:671b", name: "deepseek-r1:671b" },
      { id: "deepseek-r1:1.5b", name: "deepseek-r1-distill-qwen-1.5b" },
      { id: "deepseek-r1:7b", name: "deepseek-r1-distill-qwen-7b" },
      { id: "deepseek-r1:14b", name: "deepseek-r1-distill-qwen-14b" },
      { id: "deepseek-r1:32b", name: "deepseek-r1-distill-qwen-32b" },
      { id: "deepseek-r1:8b", name: "deepseek-r1-distill-llama-8b" },
      { id: "deepseek-r1:70b", name: "deepseek-r1-distill-llama-70b" },
      { id: "llama3.3:70b", name: "llama3.3:70b" },
      { id: "qwen2.5:7b", name: "qwen2.5:7b" },
      { id: "qwen2.5:14b", name: "qwen2.5:14b" },
      { id: "qwen2.5:32b", name: "qwen2.5:32b" },
      { id: "qwen2.5:72b", name: "qwen2.5:72b" },
      { id: "deepseek-v3:671b", name: "deepseek-v3:671b" },
      { id: "llama3.2:1b", name: "llama3.2:1b" },
      { id: "llama3.2:3b", name: "llama3.2:3b" },
      { id: "llama3:8b", name: "llama3:8b" },
      { id: "llama3:70b", name: "llama3:70b" },
    ];
  } else if (type === "Local") {
    return [
      { id: "custom-model", name: "custom-model" },
    ];
  } else if (type === "Moonshot") {
    return [
      { id: "moonshot-v1-8k-vision", name: "moonshot-v1-8k-vision" },
      { id: "moonshot-v1-8k-vision-preview", name: "moonshot-v1-8k-vision-preview" },
      { id: "moonshot-v1-32k", name: "moonshot-v1-32k" },
      { id: "moonshot-v1-32k-vision-preview", name: "moonshot-v1-32k-vision-preview" },
      { id: "moonshot-v1-128k", name: "moonshot-v1-128k" },
      { id: "moonshot-v1-128k-vision-preview", name: "moonshot-v1-128k-vision-preview" },
    ];
  } else if (type === "Amazon Bedrock") {
    return [
      { id: "claude-opus-4", name: "Claude Opus 4" },
      { id: "claude-sonnet-4", name: "Claude Sonnet 4" },
      { id: "claude-instant", name: "Claude Instant" },
      { id: "command-r", name: "Command R" },
      { id: "command-r-plus", name: "Command R+" },
      { id: "command-light", name: "Command-Light" },
      { id: "embed-english", name: "Embed - English" },
      { id: "embed-multilingual", name: "Embed - Multilingual" },
      { id: "jurassic-2-mid", name: "Jurassic-2 Mid" },
      { id: "jurassic-2-ultra", name: "Jurassic-2 Ultra" },
      { id: "llama-4-maverick-17b", name: "Llama 4 Maverick 17B" },
      { id: "llama-4-scout-17b", name: "Llama 4 Scout 17B" },
      { id: "titan-text-premier", name: "Titan Text Premier" },
      { id: "titan-text-lite", name: "Titan Text Lite" },
      { id: "titan-text-express", name: "Titan Text Express" },
      { id: "titan-embeddings", name: "Titan Embeddings" },
      { id: "titan-embeddings-v2", name: "Titan Embeddings V2" },
      { id: "titan-multimodal-embeddings", name: "Titan Multimodal Embeddings" },
    ];
  } else if (type === "Alibaba Cloud") {
    return [
      { id: "qwen-long", name: "qwen-long" },
      { id: "qwen-max", name: "qwen-max" },
      { id: "qwen-max-latest", name: "qwen-max-latest" },
      { id: "qwen-max-2025-01-25", name: "qwen-max-2025-01-25" },
      { id: "qwen-max-2024-09-19", name: "qwen-max-2024-09-19" },
      { id: "qwen-plus", name: "qwen-plus" },
      { id: "qwen-plus-2025-07-14", name: "qwen-plus-2025-07-14" },
      { id: "qwen-plus-2025-04-28", name: "qwen-plus-2025-04-28" },
      { id: "qwen-turbo", name: "qwen-turbo" },
      { id: "qwen-turbo-latest", name: "qwen-turbo-latest" },
      { id: "qwen-turbo-2025-07-15", name: "qwen-turbo-2025-07-15" },
      { id: "qwen-turbo-2025-04-28", name: "qwen-turbo-2025-04-28" },
      { id: "qwq-plus", name: "qwq-plus" },
      { id: "qwq-plus-latest", name: "qwq-plus-latest" },
      { id: "qwq-plus-2025-03-05", name: "qwq-plus-2025-03-05" },
      { id: "qwen-long", name: "qwen-long" },
      { id: "qwen-long-latest", name: "qwen-long-latest" },
      { id: "qwen-long-2025-01-25", name: "qwen-long-2025-01-25" },
      { id: "qwen3-235b-a22b-thinking-2507", name: "qwen3-235b-a22b-thinking-2507" },
      { id: "qwen3-235b-a22b-instruct-2507", name: "qwen3-235b-a22b-instruct-2507" },
      { id: "qwq-32b", name: "qwq-32b" },
      { id: "deepseek-v3.1", name: "deepseek-v3.1" },
      { id: "deepseek-r1", name: "deepseek-r1" },
      { id: "Moonshot-Kimi-K2-Instruct", name: "Moonshot-Kimi-K2-Instruct" },
    ];
  } else if (type === "Baichuan") {
    return [
      { id: "Baichuan2-Turbo", name: "Baichuan2-Turbo" },
      { id: "Baichuan2-53B", name: "Baichuan2-53B" },
      { id: "Baichuan3-Turbo", name: "Baichuan3-Turbo" },
      { id: "Baichuan3-Turbo-128k", name: "Baichuan3-Turbo-128k" },
      { id: "Baichuan4", name: "Baichuan4" },
      { id: "Baichuan4-Air", name: "Baichuan4-Air" },
      { id: "Baichuan4-Turbo", name: "Baichuan4-Turbo" },
    ];
  } else if (type === "Volcano Engine") {
    return [
      { id: "doubao-seed-1.6-vision", name: "doubao-seed-1.6-vision" },
      { id: "doubao-seed-1-6", name: "doubao-seed-1-6" },
      { id: "doubao-seed-1-6-thinking", name: "doubao-seed-1-6-thinking" },
      { id: "doubao-seed-1-6-flash", name: "doubao-seed-1-6-flash" },
      { id: "doubao-1-5-thinking-pro", name: "doubao-1-5-thinking-pro" },
      { id: "doubao-1-5-thinking-vision-pro", name: "doubao-1-5-thinking-vision-pro" },
      { id: "deepseek-v3.1", name: "deepseek-v3.1" },
      { id: "deepseek-r1", name: "deepseek-r1" },
      { id: "deepseek-r1-distill-qwen-32b", name: "deepseek-r1-distill-qwen-32b" },
      { id: "deepseek-r1-distill-qwen-7b", name: "deepseek-r1-distill-qwen-7b" },
      { id: "doubao-1-5-pro-32k", name: "doubao-1-5-pro-32k" },
      { id: "doubao-1-5-pro-256k", name: "doubao-1-5-pro-256k" },
      { id: "doubao-1-5-lite-32k", name: "doubao-1-5-lite-32k" },
      { id: "doubao-pro-32k", name: "doubao-pro-32k" },
      { id: "doubao-pro-256k", name: "doubao-pro-256k" },
      { id: "doubao-lite-4k", name: "doubao-lite-4k" },
      { id: "doubao-lite-32k", name: "doubao-lite-32k" },
      { id: "doubao-lite-128k", name: "doubao-lite-128k" },
      { id: "kimi-k2", name: "kimi-k2" },
      { id: "deepseek-v3", name: "deepseek-v3" },
      { id: "doubao-1-5-vision-pro", name: "doubao-1-5-vision-pro" },
      { id: "doubao-1-5-vision-lite", name: "doubao-1-5-vision-lite" },
      { id: "doubao-1-5-ui-tars", name: "doubao-1-5-ui-tars" },
      { id: "doubao-1-5-vision-pro-32k", name: "doubao-1-5-vision-pro-32k" },
      { id: "doubao-vision-pro-32k", name: "doubao-vision-pro-32k" },
      { id: "doubao-vision-lite-32k", name: "doubao-vision-lite-32k" },
      { id: "doubao-embedding", name: "doubao-embedding" },
      { id: "doubao-embedding-large", name: "doubao-embedding-large" },
      { id: "doubao-embedding-vision", name: "doubao-embedding-vision" },
      { id: "doubao-seedance-1-0-pro", name: "doubao-seedance-1-0-pro" },
      { id: "doubao-seedance-1-0-lite-t2v", name: "doubao-seedance-1-0-lite-t2v" },
      { id: "doubao-seaweed", name: "doubao-seaweed" },
      { id: "wan2-1-14b", name: "wan2-1-14b" },
      { id: "doubao-seedream-4.0", name: "doubao-seedream-4.0" },
      { id: "doubao-seedream-3-0-t2i", name: "doubao-seedream-3-0-t2i" },
      { id: "doubao-seededit-3.0-i2i", name: "doubao-seededit-3.0-i2i" },
      { id: "doubao-realtime", name: "doubao-realtime" },
    ];
  } else if (type === "DeepSeek") {
    return [
      { id: "deepseek-chat", name: "deepseek-chat" },
      { id: "deepseek-reasoner", name: "deepseek-reasoner" },
    ];
  } else if (type === "StepFun") {
    return [
      { id: "step-1-8k", name: "step-1-8k" },
      { id: "step-1-32k", name: "step-1-32k" },
      { id: "step-1-256k", name: "step-1-256k" },
      { id: "step-2-mini", name: "step-2-mini" },
      { id: "step-2-16k", name: "step-2-16k" },
      { id: "step-2-16k-exp", name: "step-2-16k-exp" },
    ];
  } else if (type === "Tencent Cloud") {
    return [
      { id: "hunyuan-lite", name: "hunyuan-lite" },
      { id: "hunyuan-standard", name: "hunyuan-standard" },
      { id: "hunyuan-standard-256K", name: "hunyuan-standard-256K" },
      { id: "hunyuan-pro", name: "hunyuan-pro" },
      { id: "hunyuan-code", name: " hunyuan-code" },
      { id: "hunyuan-role", name: "hunyuan-role" },
      { id: "hunyuan-turbo", name: "hunyuan-turbo" },
      { id: "deepseek-r1", name: "deepseek-r1" },
      { id: "deepseek-v3", name: "deepseek-v3" },
      { id: "deepseek-r1-distill-qwen-1.5b", name: "deepseek-r1-distill-qwen-1.5b" },
      { id: "deepseek-r1-distill-qwen-7b", name: "deepseek-r1-distill-qwen-7b" },
      { id: "deepseek-r1-distill-qwen-14b", name: "deepseek-r1-distill-qwen-14b" },
      { id: "deepseek-r1-distill-qwen-32b", name: "deepseek-r1-distill-qwen-32b" },
      { id: "deepseek-r1-distill-llama-8b", name: "deepseek-r1-distill-llama-8b" },
      { id: "deepseek-r1-distill-llama-70b", name: "deepseek-r1-distill-llama-70b" },
    ];
  } else if (type === "Mistral") {
    return [
      { id: "codestral-latest", name: "codestral-latest" },
      { id: "devstral-medium-2507", name: "devstral-medium-2507" },
      { id: "devstral-small-2507", name: "devstral-small-2507" },
      { id: "magistral-medium-latest", name: "magistral-medium-latest" },
      { id: "magistral-small-latest", name: "magistral-small-latest" },
      { id: "ministral-3b-latest", name: "ministral-3b-latest" },
      { id: "ministral-8b-latest", name: "ministral-8b-latest" },
      { id: "mistral-large-latest", name: "mistral-large-latest" },
      { id: "mistral-medium-latest", name: "mistral-medium-latest" },
      { id: "mistral-nemo", name: "mistral-nemo" },
      { id: "mistral-saba-latest", name: "mistral-saba-latest" },
      { id: "mistral-small-latest", name: "mistral-small-latest" },
      { id: "open-mixtral-8x22b", name: "open-mixtral-8x22b" },
      { id: "open-mixtral-8x7b", name: "open-mixtral-8x7b" },
      { id: "open-mistral-7b", name: "open-mistral-7b" },
      { id: "pixtral-12b", name: "pixtral-12b" },
      { id: "pixtral-large-latest", name: "pixtral-large-latest" },
    ];
  } else if (type === "Yi") {
    return [
      { id: "yi-lightning", name: "yi-lightning" },
      { id: "yi-vision-v2", name: "yi-vision-v2" },
    ];
  } else if (type === "Silicon Flow") {
    return [
      { id: "deepseek-ai/DeepSeek-V3.1", name: "deepseek-ai/DeepSeek-V3.1" },
      { id: "Pro/deepseek-ai/DeepSeek-V3.1", name: "Pro/deepseek-ai/DeepSeek-V3.1" },
      { id: "deepseek-ai/DeepSeek-R1", name: "deepseek-ai/DeepSeek-R1" },
      { id: "Pro/deepseek-ai/DeepSeek-R1", name: "Pro/deepseek-ai/DeepSeek-R1" },
      { id: "deepseek-ai/DeepSeek-V3", name: "deepseek-ai/DeepSeek-V3" },
      { id: "Pro/deepseek-ai/DeepSeek-V3", name: "Pro/deepseek-ai/DeepSeek-V3" },
      { id: "moonshotai/Kimi-K2-Instruct-0905", name: "moonshotai/Kimi-K2-Instruct-0905" },
      { id: "Pro/moonshotai/Kimi-K2-Instruct-0905", name: "Pro/moonshotai/Kimi-K2-Instruct-0905" },
      { id: "inclusionAI/Ling-mini-2.0", name: "inclusionAI/Ling-mini-2.0" },
      { id: "ByteDance-Seed/Seed-OSS-36B-Instruct", name: "ByteDance-Seed/Seed-OSS-36B-Instruct" },
      { id: "zai-org/GLM-4.5", name: "zai-org/GLM-4.5" },
      { id: "zai-org/GLM-4.5-Air", name: "zai-org/GLM-4.5-Air" },
    ];
  } else if (type === "Grok") {
    return [
      { id: "grok-code-fast-1", name: "grok-code-fast-1" },
      { id: "grok-4-0709", name: "grok-4-0709" },
      { id: "grok-3", name: "grok-3" },
      { id: "grok-3-mini", name: "grok-3-mini" },
      { id: "grok-2-image-1212", name: "grok-2-image-1212" },
    ];
  } else if (type === "Writer") {
    return [
      { id: "palmyra-x5", name: "Palmyra X5" },
      { id: "palmyra-x4", name: "Palmyra X4" },
      { id: "palmyra-med", name: "Palmyra Med" },
      { id: "palmyra-fin", name: "Palmyra Fin" },
      { id: "palmyra-creative", name: "Palmyra Creative" },
    ];
  } else if (type === "Dummy") {
    return [
      { id: "Dummy", name: "Dummy" },
    ];
  } else {
    return [];
  }
}

export function getEmbeddingSubTypeOptions(type) {
  if (type === "OpenAI" || type === "Azure") {
    return openaiEmbeddings;
  } else if (type === "Gemini") {
    return [
      { id: "embedding-001", name: "embedding-001" },
    ];
  } else if (type === "Hugging Face") {
    return [
      { id: "sentence-transformers/all-MiniLM-L6-v2", name: "sentence-transformers/all-MiniLM-L6-v2" },
    ];
  } else if (type === "Cohere") {
    return [
      { id: "embed-english-v2.0", name: "embed-english-v2.0" },
      { id: "embed-english-light-v2.0", name: "embed-english-light-v2.0" },
      { id: "embed-multilingual-v2.0", name: "embed-multilingual-v2.0" },
      { id: "embed-english-v3.0", name: "embed-english-v3.0" },
    ];
  } else if (type === "MiniMax") {
    return [
      { id: "embo-01", name: "embo-01" },
    ];
  } else if (type === "Ollama") {
    return [
      { id: "nomic-embed-text", name: "nomic-embed-text" },
      { id: "mxbai-embed-large", name: "mxbai-embed-large" },
      { id: "snowflake-arctic-embed:335m", name: "snowflake-arctic-embed:335m" },
      { id: "snowflake-arctic-embed:137m", name: "snowflake-arctic-embed:137m" },
      { id: "snowflake-arctic-embed:110m", name: "snowflake-arctic-embed:110m" },
      { id: "snowflake-arctic-embed:33m", name: "snowflake-arctic-embed:33m" },
      { id: "snowflake-arctic-embed:22m", name: "snowflake-arctic-embed:22m" },
      { id: "bge-m3", name: "bge-m3" },
    ];
  } else if (type === "Local") {
    return [
      { id: "custom-embedding", name: "custom-embedding" },
    ];
  } else if (type === "Baidu Cloud") {
    return [
      { id: "Embedding-V1", name: "Embedding-V1" },
      { id: "bge-large-zh", name: "bge-large-zh" },
      { id: "bge-large-en", name: "bge-large-en" },
      { id: "tao-8k", name: "tao-8k" },
    ];
  } else if (type === "Alibaba Cloud") {
    return [
      { id: "text-embedding-v1", name: "text-embedding-v1" },
      { id: "text-embedding-v2", name: "text-embedding-v2" },
      { id: "text-embedding-v3", name: "text-embedding-v3" },
    ];
  } else if (type === "Tencent Cloud") {
    return [
      { id: "hunyuan-embedding", name: "hunyuan-embedding" },
    ];
  } else if (type === "Jina") {
    return [
      { id: "jina-embeddings-v2-base-zh", name: "jina-embeddings-v2-base-zh" },
      { id: "jina-embeddings-v2-base-en", name: "jina-embeddings-v2-base-en" },
      { id: "jina-embeddings-v2-base-de", name: "jina-embeddings-v2-base-de" },
      { id: "jina-embeddings-v2-base-code", name: "jina-embeddings-v2-base-code" },
    ];
  } else if (type === "Word2Vec") {
    return [
      { id: "Word2Vec", name: "Word2Vec" },
    ];
  } else {
    return [];
  }
}

export function getProviderSubTypeOptions(category, type) {
  if (category === "Model") {
    return getModelSubTypeOptions(type);
  } else if (category === "Embedding") {
    return getEmbeddingSubTypeOptions(type);
  } else if (category === "Agent") {
    if (type === "MCP") {
      return [
        { id: "Default", name: "Default" },
      ];
    } else if (type === "A2A") {
      return [
        { id: "Default", name: "Default" },
      ];
    }
  } else if (category === "Text-to-Speech") {
    if (type === "Alibaba Cloud") {
      return [
        { id: "cosyvoice-v1", name: "cosyvoice-v1" },
      ];
    } else {
      return [];
    }
  } else if (category === "Speech-to-Text") {
    if (type === "Alibaba Cloud") {
      return [
        { id: "paraformer-realtime-v1", name: "paraformer-realtime-v1" },
      ];
    } else {
      return [];
    }
  } else if (category === "Bot") {
    if (type === "Tencent") {
      return [
        {id: "WeCom Bot", name: "WeCom Bot"},
      ];
    } else {
      return [];
    }
  }
}

export function getProviderAzureApiVersionOptions() {
  return ([
    { id: "", name: "" },
    { id: "2023-03-15-preview", name: "2023-03-15-preview" },
    { id: "2023-05-15", name: "2023-05-15" },
    { id: "2023-06-01-preview", name: "2023-06-01-preview" },
    { id: "2023-07-01-preview", name: "2023-07-01-preview" },
    { id: "2023-08-01-preview", name: "2023-08-01-preview" },
  ]);
}

export function getOrganization() {
  const organization = localStorage.getItem("organization");
  return organization !== null ? organization : "All";
}

export function getRequestOrganization(account) {
  if (isAdminUser(account)) {
    return getOrganization() === "All" ? account.owner : getOrganization();
  }
  return account.owner;
}

export function setStore(store) {
  localStorage.setItem("store", store);
  window.dispatchEvent(new Event("storeChanged"));
}

export function getStore() {
  const store = localStorage.getItem("store");
  return store !== null ? store : "All";
}

export function getRequestStore(account) {
  if (isLocalAdminUser(account)) {
    return getStore() === "All" ? "" : getStore();
  }
  return "";
}

export function isDefaultStoreSelected(account) {
  if (isLocalAdminUser(account)) {
    return getStore() === "All";
  }
  return true;
}

export function getBoolValue(key, defaultValue) {
  const value = localStorage.getItem(key);
  if (value === null) {
    return defaultValue;
  }
  return value === "true";
}

export function setBoolValue(key, value) {
  localStorage.setItem(key, `${value}`);
}

export function parseJsonFromText(text) {
  const regex = /\[\[(.*?)\]\]/;
  const match = regex.exec(text);

  if (match) {
    try {
      // const parsedJSON = JSON.parse(match[1]);
      const parsedJSON = match[1];
      return parsedJSON;
    } catch (error) {
      showMessage("error", error);
      return "";
    }
  }

  return "";
}

export function getSubdomain() {
  const url = window.location.origin;
  const regex = /^(?:https?:\/\/)?(?:[^@\n]+@)?(?:www\.)?([^:/\n]+)/;
  const matches = url.match(regex);
  if (matches && matches[1]) {
    const domainParts = matches[1].split(".");
    if (domainParts.length > 2) {
      return domainParts[0];
    }
  }
  return null;
}

export function getTimeFromSeconds(seconds) {
  const duration = moment.duration(seconds, "seconds");
  // const hours = Math.floor(duration.asHours()).toString().padStart(2, "0");
  const minutes = duration.minutes().toString().padStart(2, "0");
  const sec = duration.seconds().toString().padStart(2, "0");
  const millisec = duration.milliseconds().toString().padStart(3, "0").substring(0, 3);
  return `${minutes} : ${sec}.${millisec}`;
}

export function getSpeakerTag(speaker) {
  if (speaker.startsWith("Unknown")) {
    speaker = "Unknown";
  }

  return (
    <Tag color={speaker === "Teacher" ? "success" : speaker.startsWith("Student") ? "error" : "processing"}>
      {speaker}
    </Tag>
  );
}

export function getDisplayPrice(price, currency) {
  if (!price) {
    return "";
  }

  const tmp = price.toFixed(7);
  let numberStr = tmp.toString();
  if (numberStr.includes(".")) {
    numberStr = numberStr.replace(/(\.\d*?[1-9])0+$/, "$1");
    numberStr = numberStr.replace(/\.$/, "");
  }

  if (price === 0) {
    numberStr = "0";
  }

  let prefix = "$";
  if (currency === "CNY") {
    prefix = "￥";
  }

  return (
    <Tag style={{ fontWeight: "bold" }} color={price === 0 ? "default" : "orange"}>
      {`${prefix}${numberStr}`}
    </Tag>
  );
}

export function getDisplayTag(s, color = "default") {
  return (
    <Tag style={{ fontWeight: "bold" }} color={color}>
      {s}
    </Tag>
  );
}

export function sumFields(chats, field) {
  if (!chats) {
    return 0;
  }

  if (field === "count") {
    return chats.reduce((sum, chat) => sum + 1, 0);
  } else {
    return chats.reduce((sum, chat) => sum + chat[field], 0);
  }
}

export function uniqueFields(chats, field) {
  if (!chats) {
    return 0;
  }

  const res = new Set(chats.map(chat => chat[field]));
  return res.size;
}

export function getRefinedErrorText(errorText) {
  if (errorText.startsWith("error, status code: 400, message: The response was filtered due to the prompt triggering")) {
    return i18next.t("chat:Your chat text involves sensitive content. This chat has been forcibly terminated.");
  } else if (errorText.startsWith("write tcp ")) {
    return i18next.t("chat:The response has been interrupted. Please do not refresh the page during responding.");
  } else {
    return `${i18next.t("chat:An error occurred during responding")}: ${errorText}`;
  }
}

export function lighten(hexColor, amount) {
  amount = amount === 0 ? 0 : amount || 10;
  const rgbColor = hexToRgb(hexColor.slice(1));

  const hsl = rgbToHsl(rgbColor.r, rgbColor.g, rgbColor.b);

  hsl.l += amount;

  return hslToRgb(hsl.h, hsl.s, hsl.l);
}

function hexToRgb(hex) {
  const r = parseInt(hex.slice(0, 2), 16);
  const g = parseInt(hex.slice(2, 4), 16);
  const b = parseInt(hex.slice(4, 6), 16);
  return {
    r: r,
    g: g,
    b: b,
  };
}

function rgbToHsl(r, g, b) {
  r %= 256;
  g %= 256;
  b %= 256;

  const max = Math.max(r, g, b);
  const min = Math.min(r, g, b);
  let h, s, l = (max + min) / 2 / 255;

  if (max === min) {
    h = s = 0; // achromatic
  } else {
    const d = max - min;
    s = l > 0.5 ? d / (2 - max - min) : d / (max + min);
    if (s < 0) { s = -s; }
    switch (max) {
      case r: h = (g - b) / d + (g < b ? 6 : 0); break;
      case g: h = (b - r) / d + 2; break;
      case b: h = (r - g) / d + 4; break;
    }
    h /= 6;
  }

  h = Math.floor(h * 360);
  s = Math.floor(s * 100);
  l = Math.floor(l * 100);
  return { h, s, l };
}

function hslToRgb(h, s, l) {
  h /= 360;
  s /= 100;
  l /= 100;

  let r, g, b;
  if (s === 0) {
    r = g = b = l;
  } else {
    const q = l < 0.5 ? l * (1 + s) : l + s - l * s;
    const p = 2 * l - q;
    r = hueToRgb(p, q, h + 1 / 3);
    g = hueToRgb(p, q, h);
    b = hueToRgb(p, q, h - 1 / 3);
  }

  r = Math.round(r * 255);
  g = Math.round(g * 255);
  b = Math.round(b * 255);
  return `rgb(${Math.round(r)}, ${Math.round(g)}, ${Math.round(b)})`;
}

function hueToRgb(p, q, t) {
  if (t < 0) { t += 1; }
  if (t > 1) { t -= 1; }
  if (t < 1 / 6) { return p + (q - p) * 6 * t; }
  if (t < 1 / 2) { return q; }
  if (t < 2 / 3) { return p + (q - p) * (2 / 3 - t) * 6; }
  return p;
}

export function updateTheme(color) {
  ThemeDefault.colorPrimary = color ? color : getThemeColor();
  ThemeDefault.colorBackground = lighten(ThemeDefault.colorPrimary, 45).toString();
  ThemeDefault.colorButton = lighten(ThemeDefault.colorPrimary, 20).toString();
  ThemeDefault.colorBackgroundSecondary = "rgb(242 242 242)";
  document.documentElement.style.setProperty("--theme-color", ThemeDefault.colorPrimary);
  document.documentElement.style.setProperty("--theme-background", ThemeDefault.colorBackground);
  document.documentElement.style.setProperty("--theme-button", ThemeDefault.colorButton);
  document.documentElement.style.setProperty("--theme-background-secondary", ThemeDefault.colorBackgroundSecondary);
}

export function formatSuggestion(suggestionText) {
  suggestionText = suggestionText.trim().replace(/^</, "").replace(/>$/, "");
  if (!suggestionText.endsWith("?") && !suggestionText.endsWith("？")) {
    suggestionText += "?";
  }
  return suggestionText;
}

export function getLabel(text, tooltip) {
  return (
    <React.Fragment>
      <span style={{ marginRight: 4 }}>{text}</span>
      <Tooltip placement="top" title={tooltip}>
        <QuestionCircleTwoTone twoToneColor="rgb(45,120,213)" />
      </Tooltip>
    </React.Fragment>
  );
}

export function GetIdFromObject(obj) {
  if (obj === undefined || obj === null) {
    return "";
  }
  return `${obj.owner}/${obj.name}`;
}

export function GenerateId() {
  return uuidv4();
}

export function getBlockBrowserUrl(providerMap, record, block, isFirst = true) {
  const providerName = isFirst ? record.provider : record.provider2;
  const provider = providerMap[providerName];
  if (!provider || provider.browserUrl === "") {
    return block;
  }
  let url;
  if (provider.type === "ChainMaker") {
    url = provider.browserUrl.replace("{bh}", isFirst ? record.block : record.block2);
  } else {
    url = provider.browserUrl.replace("{bh}", block).replace("{chainId}", 1).replace("{clusterId}", provider.network);
  }
  return (
    <a target="_blank" rel="noreferrer" href={url}>
      {block}
    </a>
  );
}

export function formatJsonString(s) {
  if (s === "") {
    return "";
  }

  try {
    return JSON.stringify(JSON.parse(s), null, 2);
  } catch (error) {
    return s;
  }
}

export function getThinkingModelMaxTokens(subType) {
  if (subType.includes("claude")) {
    if (subType.includes("4")) {
      if (subType.includes("sonnet")) {
        return 64000;
      } else if (subType.includes("opus")) {
        return 32000;
      }
    } else if (subType.includes("3-7") || subType.includes("sonnet")) {
      return 64000;
    }
  }
  return 0;
}

export function getAlgorithm(themeAlgorithmNames) {
  return themeAlgorithmNames.sort().reverse().map((algorithmName) => {
    if (algorithmName === "dark") {
      return theme.darkAlgorithm;
    }
    if (algorithmName === "compact") {
      return theme.compactAlgorithm;
    }
    return theme.defaultAlgorithm;
  });
}

export function getHtmlTitle(storeHtmlTitle) {
  const defaultHtmlTitle = "Casibase";
  let htmlTitle = Conf.HtmlTitle;
  if (storeHtmlTitle && storeHtmlTitle !== defaultHtmlTitle) {
    htmlTitle = storeHtmlTitle;
  }
  return htmlTitle;
}

export function getFaviconUrl(themes, storeFaviconUrl) {
  const defaultFaviconUrl = "https://cdn.casibase.com/static/favicon.png";
  let faviconUrl = Conf.FaviconUrl;
  if (storeFaviconUrl && storeFaviconUrl !== defaultFaviconUrl) {
    faviconUrl = storeFaviconUrl;
  }
  if (themes.includes("dark")) {
    return faviconUrl.replace(/\.png$/, "_white.png");
  } else {
    return faviconUrl;
  }
}

export function getLogo(themes, storeLogoUrl) {
  const defaultLogoUrl = "https://cdn.casibase.org/img/casibase-logo_1200x256.png";
  let logoUrl = Conf.LogoUrl;
  if (storeLogoUrl && storeLogoUrl !== defaultLogoUrl) {
    logoUrl = storeLogoUrl;
  }
  logoUrl = logoUrl.replace("https://cdn.casibase.org", Conf.StaticBaseUrl);
  if (themes.includes("dark")) {
    return logoUrl.replace(/\.png$/, "_white.png");
  } else {
    return logoUrl;
  }
}

export function getFooterHtml(themes, storeFooterHtml) {
  const defaultFooterHtml = "Powered by <a target=\"_blank\" href=\"https://github.com/casibase/casibase\" rel=\"noreferrer\"><img style=\"padding-bottom: 3px;\" height=\"20\" alt=\"Casibase\" src=\"https://cdn.casibase.org/img/casibase-logo_1200x256.png\" /></a>";
  let footerHtml = Conf.FooterHtml;
  if (storeFooterHtml && storeFooterHtml !== defaultFooterHtml) {
    footerHtml = storeFooterHtml;
  }
  footerHtml = footerHtml.replace("https://cdn.casibase.org", Conf.StaticBaseUrl);
  if (themes.includes("dark")) {
    return footerHtml.replace(/(\.png)/g, "_white$1");
  } else {
    return footerHtml;
  }
}

export function getDeduplicatedArray(array, filterArray, key) {
  const res = array.filter(item => !filterArray.some(tableItem => tableItem[key] === item[key]));
  return res;
}

export function getFormTypeOptions() {
  return [
<<<<<<< HEAD
    { id: "records", name: "general:Records" },
=======
    {id: "records", name: "general:Records"},
    {id: "stores", name: "general:Stores"},
    {id: "vectors", name: "general:Vectors"},
    {id: "videos", name: "general:Videos"},
    {id: "tasks", name: "general:Tasks"},
    {id: "workflows", name: "general:Workflows"},
    {id: "articles", name: "general:Articles"},
    {id: "graphs", name: "general:Graphs"},
>>>>>>> 3d4b3734
  ];
}

export function getFormTypeItems(formType) {
  if (formType === "records") {
    return [
<<<<<<< HEAD
      { name: "organization", label: "general:Organization", visible: true, width: "110" },
      { name: "id", label: "general:ID", visible: true, width: "90" },
      { name: "name", label: "general:Name", visible: true, width: "300" },
      { name: "clientIp", label: "general:Client IP", visible: true, width: "150" },
      { name: "createdTime", label: "general:Created time", visible: true, width: "150" },
      { name: "provider", label: "vector:Provider", visible: true, width: "150" },
      { name: "provider2", label: "vector:Provider" + " 2", visible: true, width: "150" },
      { name: "user", label: "general:User", visible: true, width: "120" },
      { name: "method", label: "general:Method", visible: true, width: "110" },
      { name: "requestUri", label: "general:Request URI", visible: true, width: "200" },
      { name: "language", label: "general:Language", visible: true, width: "90" },
      { name: "query", label: "general:Query", visible: true, width: "90" },
      { name: "region", label: "general:Region", visible: true, width: "90" },
      { name: "city", label: "general:City", visible: true, width: "90" },
      { name: "unit", label: "general:Unit", visible: true, width: "90" },
      { name: "section", label: "general:Section", visible: true, width: "90" },
      { name: "response", label: "general:Response", visible: true, width: "90" },
      { name: "object", label: "record:Object", visible: true, width: "200" },
      { name: "errorText", label: "message:Error text", visible: true, width: "120" },
      { name: "isTriggered", label: "general:Is triggered", visible: true, width: "140" },
      { name: "action", label: "general:Action", visible: true, width: "150" },
      { name: "block", label: "general:Block", visible: true, width: "110" },
      { name: "block2", label: "general:Block" + " 2", visible: true, width: "110" },
=======
      {name: "organization", label: "general:Organization", visible: true, width: "110"},
      {name: "id", label: "general:ID", visible: true, width: "90"},
      {name: "name", label: "general:Name", visible: true, width: "300"},
      {name: "clientIp", label: "general:Client IP", visible: true, width: "150"},
      {name: "createdTime", label: "general:Created time", visible: true, width: "150"},
      {name: "provider", label: "vector:Provider", visible: true, width: "150"},
      {name: "provider2", label: "general:Provider 2", visible: true, width: "150"},
      {name: "user", label: "general:User", visible: true, width: "120"},
      {name: "method", label: "general:Method", visible: true, width: "110"},
      {name: "requestUri", label: "general:Request URI", visible: true, width: "200"},
      {name: "language", label: "general:Language", visible: true, width: "90"},
      {name: "query", label: "general:Query", visible: true, width: "90"},
      {name: "region", label: "general:Region", visible: true, width: "90"},
      {name: "city", label: "general:City", visible: true, width: "90"},
      {name: "unit", label: "general:Unit", visible: true, width: "90"},
      {name: "section", label: "general:Section", visible: true, width: "90"},
      {name: "response", label: "general:Response", visible: true, width: "90"},
      {name: "object", label: "record:Object", visible: true, width: "200"},
      {name: "errorText", label: "message:Error text", visible: true, width: "120"},
      {name: "isTriggered", label: "general:Is triggered", visible: true, width: "140"},
      {name: "action", label: "general:Action", visible: true, width: "150"},
      {name: "block", label: "general:Block", visible: true, width: "110"},
      {name: "block2", label: "general:Block 2", visible: true, width: "110"},
    ];
  } else if (formType === "stores") {
    return [
      {name: "name", label: "general:Name", visible: true, width: "120"},
      {name: "displayName", label: "general:Display name", visible: true},
      {name: "isDefault", label: "store:Is default", visible: true, width: "120"},
      {name: "chatCount", label: "store:Chat count", visible: true, width: "150"},
      {name: "messageCount", label: "store:Message count", visible: true, width: "150"},
      {name: "storageProvider", label: "store:Storage provider", visible: true, width: "250"},
      // { name: "splitProvider", label: "store:Split provider", visible: false, width: "200" },
      {name: "imageProvider", label: "store:Image provider", visible: true, width: "300"},
      {name: "modelProvider", label: "store:Model provider", visible: true, width: "330"},
      {name: "embeddingProvider", label: "store:Embedding provider", visible: true, width: "300"},
      {name: "textToSpeechProvider", label: "store:Text-to-Speech provider", visible: true, width: "300"},
      {name: "speechToTextProvider", label: "store:Speech-to-Text provider", visible: true, width: "200"},
      {name: "agentProvider", label: "store:Agent provider", visible: true, width: "250"},
      {name: "memoryLimit", label: "store:Memory limit", visible: true, width: "120"},
      {name: "state", label: "general:State", visible: true, width: "90"},
    ];
  } else if (formType === "vectors") {
    return [
      {name: "name", label: "general:Name", visible: true, width: "140"},
      // { name: "displayName", label: "general:Display name", visible: false, width: "200" },
      {name: "store", label: "general:Store", visible: true, width: "130"},
      {name: "provider", label: "vector:Provider", visible: true, width: "200"},
      {name: "file", label: "store:File", visible: true, width: "200"},
      {name: "index", label: "vector:Index", visible: true, width: "80"},
      {name: "text", label: "general:Text", visible: true, width: "200"},
      {name: "size", label: "general:Size", visible: true, width: "80"},
      {name: "data", label: "vector:Data", visible: true, width: "200"},
      {name: "dimension", label: "vector:Dimension", visible: true, width: "80"},
    ];
  } else if (formType === "videos") {
    return [
      {name: "owner", label: "general:User", visible: true, width: "90"},
      {name: "name", label: "general:Name", visible: true, width: "180"},
      {name: "displayName", label: "general:Display name", visible: true, width: "180"},
      {name: "description", label: "general:Description", visible: true, width: "120"},
      {name: "grade", label: "video:Grade", visible: true, width: "90"},
      {name: "unit", label: "video:Unit", visible: true, width: "90"},
      {name: "lesson", label: "video:Lesson", visible: true, width: "90"},
      // { name: "videoId", label: "video:Video ID", visible: false, width: "250" },
      {name: "coverUrl", label: "video:Cover", visible: true, width: "170"},
      {name: "remarks", label: "video:Remarks", visible: true},
      // { name: "labels", label: "video:Labels", visible: false, width: "120" },
      {name: "state", label: "general:State", visible: true, width: "90"},
      {name: "reviewState", label: "video:Review state", visible: true, width: "110"},
      {name: "isPublic", label: "video:Is public", visible: true, width: "110"},
      {name: "downloadUrl", label: "general:Download", visible: true, width: "110"},
      // { name: "labelCount", label: "video:Label count", visible: false, width: "90" },
      // { name: "segmentCount", label: "video:Segment count", visible: false, width: "110" },
      {name: "excellentCount", label: "video:Excellent count", visible: true, width: "110"},
    ];
  } else if (formType === "tasks") {
    return [
      {name: "name", label: "general:Name", visible: true, width: "160"},
      {name: "displayName", label: "general:Display name", visible: true, width: "200"},
      {name: "provider", label: "store:Model provider", visible: true, width: "250"},
      {name: "type", label: "general:Type", visible: true, width: "90"},
      {name: "subject", label: "store:Subject", visible: true, width: "200"},
      {name: "topic", label: "video:Topic", visible: true, width: "200"},
      {name: "result", label: "general:Result", visible: true, width: "200"},
      {name: "activity", label: "task:Activity", visible: true, width: "200"},
      {name: "grade", label: "video:Grade", visible: true, width: "200"},
      // { name: "application", label: "task:Application", visible: false, width: "180" },
      // { name: "path", label: "provider:Path", visible: false },
      {name: "text", label: "general:Text", visible: true},
      {name: "labels", label: "task:Labels", visible: true, width: "250"},
      {name: "example", label: "task:Example", visible: true},
    ];
  } else if (formType === "workflows") {
    return [
      {name: "name", label: "general:Name", visible: true, width: "160"},
      {name: "displayName", label: "general:Display name", visible: true, width: "200"},
      {name: "text", label: "general:Text", visible: true},
      {name: "text2", label: "general:Text2", visible: true},
      {name: "message", label: "general:Message", visible: true},
      {name: "questionTemplate", label: "task:Question", visible: true},
    ];
  } else if (formType === "articles") {
    return [
      {name: "name", label: "general:Name", visible: true, width: "160"},
      {name: "displayName", label: "general:Display name", visible: true, width: "200"},
      {name: "workflow", label: "store:Workflow", visible: true, width: "250"},
      // { name: "type", label: "general:Type", visible: false, width: "90" },
      {name: "content", label: "article:Content", visible: true},
    ];
  } else if (formType === "graphs") {
    return [
      {name: "name", label: "general:Name", visible: true, width: "160"},
      {name: "displayName", label: "general:Display name", visible: true, width: "200"},
      {name: "createdTime", label: "general:Created time", visible: true, width: "200"},
      {name: "text", label: "general:Text", visible: true, width: "200"},
      {name: "graph", label: "general:Graphs", visible: true, width: "240"},
>>>>>>> 3d4b3734
    ];
  } else {
    return [];
  }
}

<<<<<<< HEAD
export function filterTableColumns(columns, formItems) {

=======
export function filterTableColumns(columns, formItems, actionKey = "action") {
>>>>>>> 3d4b3734
  if (!formItems || formItems.length === 0) {
    return columns;
  }
  const visibleColumns = formItems
    .filter(item => item.visible !== false)
    .map(item => {
      const matchedColumn = columns.find(col => col.key === item.name);

      if (matchedColumn) {
        return {
          ...matchedColumn,
          width: item.width !== undefined ? `${item.width}px` : matchedColumn.width,
          title: item.width !== undefined ? `${i18next.t(item.label)}` : matchedColumn.title,
        };
      }
      return null;
    })
    .filter(col => col !== null);

  const actionColumn = columns.find(col => col.key === actionKey);

  return [
    ...visibleColumns,
    actionColumn,
  ].filter(col => col);
}<|MERGE_RESOLUTION|>--- conflicted
+++ resolved
@@ -1208,7 +1208,11 @@
     ];
   } else if (category === "Bot") {
     return [
-      {id: "Tencent", name: "Tencent"},
+      { id: "Tencent", name: "Tencent" },
+    ];
+  } else if (category === "Bot") {
+    return [
+      { id: "Tencent", name: "Tencent" },
     ];
   } else {
     return [];
@@ -1806,7 +1810,15 @@
   } else if (category === "Bot") {
     if (type === "Tencent") {
       return [
-        {id: "WeCom Bot", name: "WeCom Bot"},
+        { id: "WeCom Bot", name: "WeCom Bot" },
+      ];
+    } else {
+      return [];
+    }
+  } else if (category === "Bot") {
+    if (type === "Tencent") {
+      return [
+        { id: "WeCom Bot", name: "WeCom Bot" },
       ];
     } else {
       return [];
@@ -2230,32 +2242,27 @@
 
 export function getFormTypeOptions() {
   return [
-<<<<<<< HEAD
     { id: "records", name: "general:Records" },
-=======
-    {id: "records", name: "general:Records"},
-    {id: "stores", name: "general:Stores"},
-    {id: "vectors", name: "general:Vectors"},
-    {id: "videos", name: "general:Videos"},
-    {id: "tasks", name: "general:Tasks"},
-    {id: "workflows", name: "general:Workflows"},
-    {id: "articles", name: "general:Articles"},
-    {id: "graphs", name: "general:Graphs"},
->>>>>>> 3d4b3734
+    { id: "stores", name: "general:Stores" },
+    { id: "vectors", name: "general:Vectors" },
+    { id: "videos", name: "general:Videos" },
+    { id: "tasks", name: "general:Tasks" },
+    { id: "workflows", name: "general:Workflows" },
+    { id: "articles", name: "general:Articles" },
+    { id: "graphs", name: "general:Graphs" },
   ];
 }
 
 export function getFormTypeItems(formType) {
   if (formType === "records") {
     return [
-<<<<<<< HEAD
       { name: "organization", label: "general:Organization", visible: true, width: "110" },
       { name: "id", label: "general:ID", visible: true, width: "90" },
       { name: "name", label: "general:Name", visible: true, width: "300" },
       { name: "clientIp", label: "general:Client IP", visible: true, width: "150" },
       { name: "createdTime", label: "general:Created time", visible: true, width: "150" },
       { name: "provider", label: "vector:Provider", visible: true, width: "150" },
-      { name: "provider2", label: "vector:Provider" + " 2", visible: true, width: "150" },
+      { name: "provider2", label: "general:Provider 2", visible: true, width: "150" },
       { name: "user", label: "general:User", visible: true, width: "120" },
       { name: "method", label: "general:Method", visible: true, width: "110" },
       { name: "requestUri", label: "general:Request URI", visible: true, width: "200" },
@@ -2271,138 +2278,109 @@
       { name: "isTriggered", label: "general:Is triggered", visible: true, width: "140" },
       { name: "action", label: "general:Action", visible: true, width: "150" },
       { name: "block", label: "general:Block", visible: true, width: "110" },
-      { name: "block2", label: "general:Block" + " 2", visible: true, width: "110" },
-=======
-      {name: "organization", label: "general:Organization", visible: true, width: "110"},
-      {name: "id", label: "general:ID", visible: true, width: "90"},
-      {name: "name", label: "general:Name", visible: true, width: "300"},
-      {name: "clientIp", label: "general:Client IP", visible: true, width: "150"},
-      {name: "createdTime", label: "general:Created time", visible: true, width: "150"},
-      {name: "provider", label: "vector:Provider", visible: true, width: "150"},
-      {name: "provider2", label: "general:Provider 2", visible: true, width: "150"},
-      {name: "user", label: "general:User", visible: true, width: "120"},
-      {name: "method", label: "general:Method", visible: true, width: "110"},
-      {name: "requestUri", label: "general:Request URI", visible: true, width: "200"},
-      {name: "language", label: "general:Language", visible: true, width: "90"},
-      {name: "query", label: "general:Query", visible: true, width: "90"},
-      {name: "region", label: "general:Region", visible: true, width: "90"},
-      {name: "city", label: "general:City", visible: true, width: "90"},
-      {name: "unit", label: "general:Unit", visible: true, width: "90"},
-      {name: "section", label: "general:Section", visible: true, width: "90"},
-      {name: "response", label: "general:Response", visible: true, width: "90"},
-      {name: "object", label: "record:Object", visible: true, width: "200"},
-      {name: "errorText", label: "message:Error text", visible: true, width: "120"},
-      {name: "isTriggered", label: "general:Is triggered", visible: true, width: "140"},
-      {name: "action", label: "general:Action", visible: true, width: "150"},
-      {name: "block", label: "general:Block", visible: true, width: "110"},
-      {name: "block2", label: "general:Block 2", visible: true, width: "110"},
+      { name: "block2", label: "general:Block 2", visible: true, width: "110" },
     ];
   } else if (formType === "stores") {
     return [
-      {name: "name", label: "general:Name", visible: true, width: "120"},
-      {name: "displayName", label: "general:Display name", visible: true},
-      {name: "isDefault", label: "store:Is default", visible: true, width: "120"},
-      {name: "chatCount", label: "store:Chat count", visible: true, width: "150"},
-      {name: "messageCount", label: "store:Message count", visible: true, width: "150"},
-      {name: "storageProvider", label: "store:Storage provider", visible: true, width: "250"},
+      { name: "name", label: "general:Name", visible: true, width: "120" },
+      { name: "displayName", label: "general:Display name", visible: true },
+      { name: "isDefault", label: "store:Is default", visible: true, width: "120" },
+      { name: "chatCount", label: "store:Chat count", visible: true, width: "150" },
+      { name: "messageCount", label: "store:Message count", visible: true, width: "150" },
+      { name: "storageProvider", label: "store:Storage provider", visible: true, width: "250" },
       // { name: "splitProvider", label: "store:Split provider", visible: false, width: "200" },
-      {name: "imageProvider", label: "store:Image provider", visible: true, width: "300"},
-      {name: "modelProvider", label: "store:Model provider", visible: true, width: "330"},
-      {name: "embeddingProvider", label: "store:Embedding provider", visible: true, width: "300"},
-      {name: "textToSpeechProvider", label: "store:Text-to-Speech provider", visible: true, width: "300"},
-      {name: "speechToTextProvider", label: "store:Speech-to-Text provider", visible: true, width: "200"},
-      {name: "agentProvider", label: "store:Agent provider", visible: true, width: "250"},
-      {name: "memoryLimit", label: "store:Memory limit", visible: true, width: "120"},
-      {name: "state", label: "general:State", visible: true, width: "90"},
+      { name: "imageProvider", label: "store:Image provider", visible: true, width: "300" },
+      { name: "modelProvider", label: "store:Model provider", visible: true, width: "330" },
+      { name: "embeddingProvider", label: "store:Embedding provider", visible: true, width: "300" },
+      { name: "textToSpeechProvider", label: "store:Text-to-Speech provider", visible: true, width: "300" },
+      { name: "speechToTextProvider", label: "store:Speech-to-Text provider", visible: true, width: "200" },
+      { name: "agentProvider", label: "store:Agent provider", visible: true, width: "250" },
+      { name: "memoryLimit", label: "store:Memory limit", visible: true, width: "120" },
+      { name: "state", label: "general:State", visible: true, width: "90" },
     ];
   } else if (formType === "vectors") {
     return [
-      {name: "name", label: "general:Name", visible: true, width: "140"},
+      { name: "name", label: "general:Name", visible: true, width: "140" },
       // { name: "displayName", label: "general:Display name", visible: false, width: "200" },
-      {name: "store", label: "general:Store", visible: true, width: "130"},
-      {name: "provider", label: "vector:Provider", visible: true, width: "200"},
-      {name: "file", label: "store:File", visible: true, width: "200"},
-      {name: "index", label: "vector:Index", visible: true, width: "80"},
-      {name: "text", label: "general:Text", visible: true, width: "200"},
-      {name: "size", label: "general:Size", visible: true, width: "80"},
-      {name: "data", label: "vector:Data", visible: true, width: "200"},
-      {name: "dimension", label: "vector:Dimension", visible: true, width: "80"},
+      { name: "store", label: "general:Store", visible: true, width: "130" },
+      { name: "provider", label: "vector:Provider", visible: true, width: "200" },
+      { name: "file", label: "store:File", visible: true, width: "200" },
+      { name: "index", label: "vector:Index", visible: true, width: "80" },
+      { name: "text", label: "general:Text", visible: true, width: "200" },
+      { name: "size", label: "general:Size", visible: true, width: "80" },
+      { name: "data", label: "vector:Data", visible: true, width: "200" },
+      { name: "dimension", label: "vector:Dimension", visible: true, width: "80" },
     ];
   } else if (formType === "videos") {
     return [
-      {name: "owner", label: "general:User", visible: true, width: "90"},
-      {name: "name", label: "general:Name", visible: true, width: "180"},
-      {name: "displayName", label: "general:Display name", visible: true, width: "180"},
-      {name: "description", label: "general:Description", visible: true, width: "120"},
-      {name: "grade", label: "video:Grade", visible: true, width: "90"},
-      {name: "unit", label: "video:Unit", visible: true, width: "90"},
-      {name: "lesson", label: "video:Lesson", visible: true, width: "90"},
+      { name: "owner", label: "general:User", visible: true, width: "90" },
+      { name: "name", label: "general:Name", visible: true, width: "180" },
+      { name: "displayName", label: "general:Display name", visible: true, width: "180" },
+      { name: "description", label: "general:Description", visible: true, width: "120" },
+      { name: "grade", label: "video:Grade", visible: true, width: "90" },
+      { name: "unit", label: "video:Unit", visible: true, width: "90" },
+      { name: "lesson", label: "video:Lesson", visible: true, width: "90" },
       // { name: "videoId", label: "video:Video ID", visible: false, width: "250" },
-      {name: "coverUrl", label: "video:Cover", visible: true, width: "170"},
-      {name: "remarks", label: "video:Remarks", visible: true},
+      { name: "coverUrl", label: "video:Cover", visible: true, width: "170" },
+      { name: "remarks", label: "video:Remarks", visible: true },
       // { name: "labels", label: "video:Labels", visible: false, width: "120" },
-      {name: "state", label: "general:State", visible: true, width: "90"},
-      {name: "reviewState", label: "video:Review state", visible: true, width: "110"},
-      {name: "isPublic", label: "video:Is public", visible: true, width: "110"},
-      {name: "downloadUrl", label: "general:Download", visible: true, width: "110"},
+      { name: "state", label: "general:State", visible: true, width: "90" },
+      { name: "reviewState", label: "video:Review state", visible: true, width: "110" },
+      { name: "isPublic", label: "video:Is public", visible: true, width: "110" },
+      { name: "downloadUrl", label: "general:Download", visible: true, width: "110" },
       // { name: "labelCount", label: "video:Label count", visible: false, width: "90" },
       // { name: "segmentCount", label: "video:Segment count", visible: false, width: "110" },
-      {name: "excellentCount", label: "video:Excellent count", visible: true, width: "110"},
+      { name: "excellentCount", label: "video:Excellent count", visible: true, width: "110" },
     ];
   } else if (formType === "tasks") {
     return [
-      {name: "name", label: "general:Name", visible: true, width: "160"},
-      {name: "displayName", label: "general:Display name", visible: true, width: "200"},
-      {name: "provider", label: "store:Model provider", visible: true, width: "250"},
-      {name: "type", label: "general:Type", visible: true, width: "90"},
-      {name: "subject", label: "store:Subject", visible: true, width: "200"},
-      {name: "topic", label: "video:Topic", visible: true, width: "200"},
-      {name: "result", label: "general:Result", visible: true, width: "200"},
-      {name: "activity", label: "task:Activity", visible: true, width: "200"},
-      {name: "grade", label: "video:Grade", visible: true, width: "200"},
+      { name: "name", label: "general:Name", visible: true, width: "160" },
+      { name: "displayName", label: "general:Display name", visible: true, width: "200" },
+      { name: "provider", label: "store:Model provider", visible: true, width: "250" },
+      { name: "type", label: "general:Type", visible: true, width: "90" },
+      { name: "subject", label: "store:Subject", visible: true, width: "200" },
+      { name: "topic", label: "video:Topic", visible: true, width: "200" },
+      { name: "result", label: "general:Result", visible: true, width: "200" },
+      { name: "activity", label: "task:Activity", visible: true, width: "200" },
+      { name: "grade", label: "video:Grade", visible: true, width: "200" },
       // { name: "application", label: "task:Application", visible: false, width: "180" },
       // { name: "path", label: "provider:Path", visible: false },
-      {name: "text", label: "general:Text", visible: true},
-      {name: "labels", label: "task:Labels", visible: true, width: "250"},
-      {name: "example", label: "task:Example", visible: true},
+      { name: "text", label: "general:Text", visible: true },
+      { name: "labels", label: "task:Labels", visible: true, width: "250" },
+      { name: "example", label: "task:Example", visible: true },
     ];
   } else if (formType === "workflows") {
     return [
-      {name: "name", label: "general:Name", visible: true, width: "160"},
-      {name: "displayName", label: "general:Display name", visible: true, width: "200"},
-      {name: "text", label: "general:Text", visible: true},
-      {name: "text2", label: "general:Text2", visible: true},
-      {name: "message", label: "general:Message", visible: true},
-      {name: "questionTemplate", label: "task:Question", visible: true},
+      { name: "name", label: "general:Name", visible: true, width: "160" },
+      { name: "displayName", label: "general:Display name", visible: true, width: "200" },
+      { name: "text", label: "general:Text", visible: true },
+      { name: "text2", label: "general:Text2", visible: true },
+      { name: "message", label: "general:Message", visible: true },
+      { name: "questionTemplate", label: "task:Question", visible: true },
     ];
   } else if (formType === "articles") {
     return [
-      {name: "name", label: "general:Name", visible: true, width: "160"},
-      {name: "displayName", label: "general:Display name", visible: true, width: "200"},
-      {name: "workflow", label: "store:Workflow", visible: true, width: "250"},
+      { name: "name", label: "general:Name", visible: true, width: "160" },
+      { name: "displayName", label: "general:Display name", visible: true, width: "200" },
+      { name: "workflow", label: "store:Workflow", visible: true, width: "250" },
       // { name: "type", label: "general:Type", visible: false, width: "90" },
-      {name: "content", label: "article:Content", visible: true},
+      { name: "content", label: "article:Content", visible: true },
     ];
   } else if (formType === "graphs") {
     return [
-      {name: "name", label: "general:Name", visible: true, width: "160"},
-      {name: "displayName", label: "general:Display name", visible: true, width: "200"},
-      {name: "createdTime", label: "general:Created time", visible: true, width: "200"},
-      {name: "text", label: "general:Text", visible: true, width: "200"},
-      {name: "graph", label: "general:Graphs", visible: true, width: "240"},
->>>>>>> 3d4b3734
+      { name: "name", label: "general:Name", visible: true, width: "160" },
+      { name: "displayName", label: "general:Display name", visible: true, width: "200" },
+      { name: "createdTime", label: "general:Created time", visible: true, width: "200" },
+      { name: "text", label: "general:Text", visible: true, width: "200" },
+      { name: "graph", label: "general:Graphs", visible: true, width: "240" },
     ];
   } else {
     return [];
   }
 }
 
-<<<<<<< HEAD
-export function filterTableColumns(columns, formItems) {
-
-=======
 export function filterTableColumns(columns, formItems, actionKey = "action") {
->>>>>>> 3d4b3734
+
   if (!formItems || formItems.length === 0) {
     return columns;
   }
