// Copyright 2023 The Casibase Authors. All Rights Reserved.
//
// Licensed under the Apache License, Version 2.0 (the "License");
// you may not use this file except in compliance with the License.
// You may obtain a copy of the License at
//
//      http://www.apache.org/licenses/LICENSE-2.0
//
// Unless required by applicable law or agreed to in writing, software
// distributed under the License is distributed on an "AS IS" BASIS,
// WITHOUT WARRANTIES OR CONDITIONS OF ANY KIND, either express or implied.
// See the License for the specific language governing permissions and
// limitations under the License.

import { Tag, Tooltip, message, theme } from "antd";
import { QuestionCircleTwoTone, SyncOutlined } from "@ant-design/icons";
import { isMobile as isMobileDevice } from "react-device-detect";
import i18next from "i18next";
import Sdk from "casdoor-js-sdk";
import xlsx from "xlsx";
import FileSaver from "file-saver";
import moment from "moment/moment";
import * as StoreBackend from "./backend/StoreBackend";
import { DisablePreviewMode, StaticBaseUrl, ThemeDefault } from "./Conf";
import Identicon from "identicon.js";
import md5 from "md5";
import React from "react";
import { v4 as uuidv4 } from "uuid";
import * as Conf from "./Conf";
import * as Cookie from "cookie";

export let ServerUrl = "";
export let CasdoorSdk;

export function initServerUrl() {
  const hostname = window.location.hostname;
  if (hostname === "localhost") {
    ServerUrl = `http://${hostname}:14000`;
  }
}

export function isLocalhost() {
  const hostname = window.location.hostname;
  return hostname === "localhost";
}

export function initCasdoorSdk(config) {
  CasdoorSdk = new Sdk(config);
}

export function initWebConfig() {
  const curCookie = Cookie.parse(document.cookie);
  if (curCookie["jsonWebConfig"] && curCookie["jsonWebConfig"] !== "null") {
    const encoded = curCookie["jsonWebConfig"];
    const decoded = decodeURIComponent(encoded.replace(/\+/g, " "));
    const config = JSON.parse(decoded);
    Conf.setConfig(config);
  }
}

function getUrlWithLanguage(url) {
  if (url.includes("?")) {
    return `${url}&language=${getLanguage()}`;
  } else {
    return `${url}?language=${getLanguage()}`;
  }
}

export function getSignupUrl() {
  return getUrlWithLanguage(CasdoorSdk.getSignupUrl());
}

export function getSigninUrl() {
  return getUrlWithLanguage(CasdoorSdk.getSigninUrl());
}

export function getUserProfileUrl(userName, account) {
  return getUrlWithLanguage(CasdoorSdk.getUserProfileUrl(userName, account));
}

export function getMyProfileUrl(account) {
  return getUrlWithLanguage(CasdoorSdk.getMyProfileUrl(account));
}

export function getUserAvatar(message, account) {
  if (message.author === "AI") {
    return getDefaultAiAvatar();
  }

  // If account exists and has an avatar, construct URL for other users
  if (account && account.avatar) {
    // Find the last slash position
    const lastSlashIndex = account.avatar.lastIndexOf("/");
    if (lastSlashIndex !== -1) {
      // Get the base URL
      const baseUrl = account.avatar.substring(0, lastSlashIndex + 1);
      // Get the original filename
      const originalFilename = account.avatar.substring(lastSlashIndex + 1);

      const extension = originalFilename.substring(originalFilename.lastIndexOf("."));

      return `${baseUrl}${message.author}${extension}`;
    }
  }

  // If message author does not have an avatar, generate an Identicon
  const identicon = new Identicon(md5(message.author), 420);
  return "data:image/png;base64," + identicon;
}

export function signin() {
  return CasdoorSdk.signin(ServerUrl);
}

export function parseJson(s) {
  if (s === "") {
    return null;
  } else {
    return JSON.parse(s);
  }
}

export function myParseInt(i) {
  const res = parseInt(i);
  return isNaN(res) ? 0 : res;
}

export function myParseFloat(f) {
  const res = parseFloat(f);
  return isNaN(res) ? 0.0 : res;
}

export function openLink(link) {
  // this.props.history.push(link);
  const w = window.open("about:blank");
  w.location.href = link;
}

export function goToLink(link) {
  window.location.href = link;
}

export function goToLinkSoft(ths, link) {
  ths.props.history.push(link);
}

export function showMessage(type, text) {
  if (type === "") {
    return;
  } else if (type === "success") {
    message.success(text);
  } else if (type === "error") {
    message.error(text);
  } else if (type === "info") {
    message.info(text);
  } else if (type === "warning") {
    message.warning(text);
  } else {
    message.info(text);
  }
}

export function isAdminUser(account) {
  if (account === undefined || account === null) {
    return false;
  }
  return account.owner === "built-in" || account.isAdmin === true;
}

export function isLocalAdminUser(account) {
  if (account === undefined || account === null) {
    return false;
  }

  if (!DisablePreviewMode && isAnonymousUser(account)) {
    return true;
  }

  if (account.type === "chat-admin") {
    return true;
  }

  return account.isAdmin === true || isAdminUser(account);
}

export function isLocalAndStoreAdminUser(account) {
  if (account === undefined || account === null) {
    return false;
  }

  if (account.homepage === "non-store-admin") {
    return false;
  }

  if (!DisablePreviewMode && isAnonymousUser(account)) {
    return true;
  }

  if (account.type === "chat-admin") {
    return true;
  }

  return account.isAdmin === true || isAdminUser(account);
}

export function isAnonymousUser(account) {
  if (account === undefined || account === null) {
    return false;
  }
  return account.type === "anonymous-user";
}

export function isChatUser(account) {
  if (account === undefined || account === null) {
    return false;
  }
  return account.type === "chat-user";
}

export function isUserBoundToStore(account) {
  if (account === undefined || account === null) {
    return false;
  }
  // User is bound if homepage field is not empty
  // The actual store name validation is done on the backend
  return account.homepage !== undefined && account.homepage !== null && account.homepage !== "";
}

export function deepCopy(obj) {
  if (obj === null) {
    return null;
  }

  return Object.assign({}, obj);
}

export function insertRow(array, row, i) {
  return [...array.slice(0, i), row, ...array.slice(i)];
}

export function addRow(array, row) {
  return [...array, row];
}

export function prependRow(array, row) {
  return [row, ...array];
}

export function deleteRow(array, i) {
  // return array = array.slice(0, i).concat(array.slice(i + 1));
  return [...array.slice(0, i), ...array.slice(i + 1)];
}

export function swapRow(array, i, j) {
  return [...array.slice(0, i), array[j], ...array.slice(i + 1, j), array[i], ...array.slice(j + 1)];
}

export function trim(str, ch) {
  if (str === undefined) {
    return undefined;
  }

  let start = 0;
  let end = str.length;

  while (start < end && str[start] === ch) { ++start; }

  while (end > start && str[end - 1] === ch) { --end; }

  return (start > 0 || end < str.length) ? str.substring(start, end) : str;
}

export function isMobile() {
  // return getIsMobileView();
  return isMobileDevice;
}

export function getFormattedDate(date) {
  if (date === undefined || date === null) {
    return null;
  }

  date = date.replace("T", " ");
  date = date.replace("+08:00", " ");
  return date;
}

export function getFormattedDateShort(date) {
  return date.slice(0, 10);
}

export function getShortName(s) {
  return s.split("/").slice(-1)[0];
}

export function getShortText(s, maxLength = 35) {
  if (!s) {
    return "";
  }
  if (s.length > maxLength) {
    return `${s.slice(0, maxLength)}...`;
  } else {
    return s;
  }
}

function getRandomInt(s) {
  let hash = 0;
  if (s.length !== 0) {
    for (let i = 0; i < s.length; i++) {
      const char = s.charCodeAt(i);
      hash = ((hash << 5) - hash) + char;
      hash = hash & hash;
    }
  }

  return hash;
}

export function getAvatarColor(s) {
  const colorList = ["#f56a00", "#7265e6", "#ffbf00", "#00a2ae"];
  let random = getRandomInt(s);
  if (random < 0) {
    random = -random;
  }
  return colorList[random % 4];
}

export function getLanguage() {
  return i18next.language;
}

export function setLanguage(language) {
  localStorage.setItem("language", language);
  i18next.changeLanguage(language);
}

export function setThemeColor(color) {
  localStorage.setItem("themeColor", color);
  updateTheme(color);
}

export function getThemeColor() {
  return localStorage.getItem("themeColor") ?? "#5734d3";
}

export function getAcceptLanguage() {
  if (i18next.language === null || i18next.language === "") {
    return "en;q=0.9,en;q=0.8";
  }
  return i18next.language + ";q=0.9,en;q=0.8";
}

export function getUrlParam(name) {
  const params = new URLSearchParams(location.search);
  return params.get(name);
}

export function getTag(text, type, state) {
  let icon = null;
  let style = {};
  if (state === "Pending") {
    icon = <SyncOutlined spin />;
    style = { borderStyle: "dashed", backgroundColor: "white" };
  }

  if (type === "Read") {
    return (
      <Tooltip placement="top" title={i18next.t("store:Read")}>
        <Tag icon={icon} style={style} color={"success"}>
          {text}
        </Tag>
      </Tooltip>
    );
  } else if (type === "Write") {
    return (
      <Tooltip placement="top" title={i18next.t("store:Write")}>
        <Tag icon={icon} style={style} color={"processing"}>
          {text}
        </Tag>
      </Tooltip>
    );
  } else if (type === "Admin") {
    return (
      <Tooltip placement="top" title={i18next.t("store:Admin")}>
        <Tag icon={icon} style={style} color={"error"}>
          {text}
        </Tag>
      </Tooltip>
    );
  } else {
    return null;
  }
}

export function getRemarkTag(score) {
  let color;
  let text;
  if (score === "Excellent") {
    color = "success";
    text = i18next.t("video:Excellent");
  } else if (score === "Good") {
    color = "processing";
    text = i18next.t("video:Good");
  } else if (score === "Pass") {
    color = "warning";
    text = i18next.t("video:Pass");
  } else if (score === "Fail") {
    color = "error";
    text = i18next.t("video:Fail");
  } else {
    color = "default";
    text = `Unknown score: ${score}`;
  }

  return (
    <Tag style={{ width: "60px", textAlign: "center" }} color={color}>
      {text}
    </Tag>
  );
}

export function getApplicationStatusTag(status) {
  let color;
  let translationKey;

  switch (status) {
    case "Running":
      color = "green";
      translationKey = i18next.t("application:Running");
      break;
    case "Pending":
      color = "orange";
      translationKey = i18next.t("application:Pending");
      break;
    case "Terminating":
      color = "orange";
      translationKey = i18next.t("application:Terminating");
      break;
    case "Failed":
      color = "red";
      translationKey = i18next.t("application:Failed");
      break;
    case "Not Deployed":
      color = "default";
      translationKey = i18next.t("application:Not Deployed");
      break;
    default:
      color = "default";
      translationKey = i18next.t("application:Unknown");
  }

  return (
    <Tag color={color}>
      {translationKey}
    </Tag>
  );
}

export function getLabelTags(labels) {
  if (!labels) {
    return [];
  }

  const res = [];
  labels.forEach((label, i) => {
    res.push(
      <Tooltip placement="top" title={getShortText(JSON.stringify(label.text), 500)}>
        <Tag color={"processing"}>
          {`${label.startTime}: ${label.text !== "" ? label.text : "(Empty)"}`}
        </Tag>
      </Tooltip>
    );
  });
  return res;
}

export function getPercentage(f) {
  if (f === undefined) {
    return 0.0;
  }

  return (100 * f).toFixed(1);
}

function s2ab(s) {
  const buf = new ArrayBuffer(s.length);
  const view = new Uint8Array(buf);
  for (let i = 0; i !== s.length; i++) {
    view[i] = s.charCodeAt(i) & 0xFF;
  }
  return buf;
}

export function workbook2blob(workbook) {
  const wopts = {
    bookType: "xlsx",
    bookSST: false,
    type: "binary",
  };
  const wbout = xlsx.write(workbook, wopts);
  return new Blob([s2ab(wbout)], { type: "application/octet-stream" });
}

export function sheet2blob(sheet, sheetName) {
  const workbook = {
    SheetNames: [sheetName],
    Sheets: {},
  };
  workbook.Sheets[sheetName] = sheet;
  return workbook2blob(workbook);
}

export function saveSheetToFile(sheet, sheetName, filename) {
  try {
    const blob = sheet2blob(sheet, sheetName);
    FileSaver.saveAs(blob, filename);
  } catch (error) {
    showMessage("error", `${i18next.t("general:Failed to save")}: ${error.message}`);
  }
}

export function json2sheet(data) {
  return xlsx.utils.json_to_sheet(data);
}

export function toggleElementFromSet(array, element) {
  if (!array) {
    array = [];
  }
  if (array.includes(element)) {
    return array.filter(e => e !== element);
  } else {
    return [...array, element];
  }
}

export function addElementToSet(set, newUser) {
  if (!set) {
    set = [];
  }
  if (!set.includes(newUser)) {
    set.push(newUser);
  }
  return set;
}

export function deleteElementFromSet(set, newUser) {
  if (!set) {
    return [];
  }
  return set.filter(user => user !== newUser);
}

export const redirectCatchJsonError = async (url) => {
  try {
    const response = await fetch(url);
    const msg = await response.json();
    if (response.ok) {
      this.props.history.push(url);
    } else {
      showMessage("error", `${i18next.t("general:Failed to redirect")}: ${msg}`);
    }
  } catch (error) {
    showMessage("error", `${i18next.t("general:Failed to redirect")}: ${error.message}`);
  }
};

export function toFixed(f, n) {
  return parseFloat(f.toFixed(n));
}

export function getRandomName() {
  return Math.random().toString(36).slice(-6);
}

export function getFriendlyFileSize(size) {
  if (size < 1024) {
    return size + " B";
  }

  const i = Math.floor(Math.log(size) / Math.log(1024));
  let num = (size / Math.pow(1024, i));
  const round = Math.round(num);
  num = round < 10 ? num.toFixed(2) : round < 100 ? num.toFixed(1) : round;
  return `${num} ${"KMGTPEZY"[i - 1]}B`;
}

export function getTreeWithParents(tree) {
  const res = deepCopy(tree);
  res.children = tree.children.map((file, index) => {
    file.parent = tree;
    return getTreeWithParents(file);
  });
  return res;
}

export function getTreeWithSearch(tree, s) {
  const res = deepCopy(tree);
  res.children = tree.children.map((file, index) => {
    if (file.children.length === 0) {
      if (file.title.includes(s)) {
        return file;
      } else {
        return null;
      }
    } else {
      const tmpTree = getTreeWithSearch(file, s);
      if (tmpTree.children.length !== 0) {
        return tmpTree;
      } else {
        if (file.title.includes(s)) {
          return file;
        } else {
          return null;
        }
      }
    }
  }).filter((file, index) => {
    return file !== null;
  });
  return res;
}

export function getExtFromPath(path) {
  const filename = path.split("/").pop();
  if (filename.includes(".")) {
    return filename.split(".").pop().toLowerCase();
  } else {
    return "";
  }
}

export function getExtFromFile(file) {
  const res = file.title.split(".")[1];
  if (res === undefined) {
    return "";
  } else {
    return res;
  }
}

export function getFileCategory(file) {
  if (file.isLeaf) {
    return i18next.t("store:File");
  } else {
    return i18next.t("store:Folder");
  }
}

export function getDistinctArray(arr) {
  return [...new Set(arr)];
}

export function getCollectedTime(filename) {
  // 20220827_210300_CH~Logo.png
  const tokens = filename.split("~");
  if (tokens.length < 2) {
    return null;
  }

  const time = tokens[0].slice(0, -3);
  const m = new moment(time, "YYYYMMDD_HH:mm:ss");
  return m.format();
}

export function getSubject(filename) {
  // 20220827_210300_CH~Logo.png
  const tokens = filename.split("~");
  if (tokens.length < 2) {
    return null;
  }

  const subject = tokens[0].slice(tokens[0].length - 2);
  if (subject === "MA") {
    return i18next.t("store:Math");
  } else if (subject === "CH") {
    return i18next.t("store:Chinese");
  } else if (subject === "NU") {
    return null;
  } else {
    return subject;
  }
}

export function submitStoreEdit(storeObj) {
  const store = deepCopy(storeObj);
  store.fileTree = undefined;
  StoreBackend.updateStore(storeObj.owner, storeObj.name, store)
    .then((res) => {
      if (res.status === "ok") {
        if (res.data) {
          showMessage("success", i18next.t("general:Successfully saved"));
        } else {
          showMessage("error", i18next.t("general:Failed to save"));
        }
      } else {
        showMessage("error", `${i18next.t("general:Failed to save")}: ${res.msg}`);
      }
    })
    .catch(error => {
      showMessage("error", `${i18next.t("general:Failed to save")}: ${error}`);
    });
}

export function getDefaultAiAvatar() {
  return `${StaticBaseUrl}/img/casibase.png`;
}

<<<<<<< HEAD
export const Countries = [{ label: "English", key: "en", country: "US", alt: "English" },
{ label: "中文", key: "zh", country: "CN", alt: "中文" },
{ label: "Español", key: "es", country: "ES", alt: "Español" },
{ label: "Français", key: "fr", country: "FR", alt: "Français" },
{ label: "Deutsch", key: "de", country: "DE", alt: "Deutsch" },
{ label: "Indonesia", key: "id", country: "ID", alt: "Indonesia" },
{ label: "日本語", key: "ja", country: "JP", alt: "日本語" },
{ label: "한국어", key: "ko", country: "KR", alt: "한국어" },
{ label: "Русский", key: "ru", country: "RU", alt: "Русский" },
=======
export const Countries = [{label: "English", key: "en", country: "US", alt: "English"},
  {label: "中文", key: "zh", country: "CN", alt: "中文"},
  {label: "Español", key: "es", country: "ES", alt: "Español"},
  {label: "Français", key: "fr", country: "FR", alt: "Français"},
  {label: "Deutsch", key: "de", country: "DE", alt: "Deutsch"},
  {label: "Indonesia", key: "id", country: "ID", alt: "Indonesia"},
  {label: "日本語", key: "ja", country: "JP", alt: "日本語"},
  {label: "한국어", key: "ko", country: "KR", alt: "한국어"},
  {label: "Русский", key: "ru", country: "RU", alt: "Русский"},
  {label: "Tiếng Việt", key: "vi", country: "VN", alt: "Tiếng Việt"},
  {label: "Português", key: "pt", country: "PT", alt: "Português"},
  {label: "Italiano", key: "it", country: "IT", alt: "Italiano"},
  {label: "Bahasa Melayu", key: "ms", country: "MY", alt: "Bahasa Melayu"},
  {label: "Türkçe", key: "tr", country: "TR", alt: "Türkçe"},
>>>>>>> d3797012
];

export function getOtherProviderInfo() {
  const res = {
    Model: {
      "OpenAI": {
        logo: `${StaticBaseUrl}/img/social_openai.svg`,
        url: "https://platform.openai.com",
      },
      "Gemini": {
        logo: `${StaticBaseUrl}/img/social_gemini.png`,
        url: "https://gemini.google.com/",
      },
      "Hugging Face": {
        logo: `${StaticBaseUrl}/img/social_huggingface.png`,
        url: "https://huggingface.co/",
      },
      "Claude": {
        logo: `${StaticBaseUrl}/img/social_claude.png`,
        url: "https://www.anthropic.com/claude",
      },
      "Grok": {
        logo: `${StaticBaseUrl}/img/social_xai.png`,
        url: "https://x.ai/",
      },
      "OpenRouter": {
        logo: `${StaticBaseUrl}/img/social_openrouter.png`,
        url: "https://openrouter.ai/",
      },
      "Baidu Cloud": {
        logo: `${StaticBaseUrl}/img/social_baidu_cloud.png`,
        url: "https://cloud.baidu.com/",
      },
      "iFlytek": {
        logo: `${StaticBaseUrl}/img/social_iflytek.png`,
        url: "https://www.iflytek.com/",
      },
      "ChatGLM": {
        logo: `${StaticBaseUrl}/img/social_chatglm.png`,
        url: "https://chatglm.cn/",
      },
      "MiniMax": {
        logo: `${StaticBaseUrl}/img/social_minimax.png`,
        url: "https://www.minimax.dev/",
      },
      "Ollama": {
        logo: `${StaticBaseUrl}/img/social_ollama.png`,
        url: "https://ollama.ai/",
      },
      "Local": {
        logo: `${StaticBaseUrl}/img/social_local.jpg`,
        url: "",
      },
      "Azure": {
        logo: `${StaticBaseUrl}/img/social_azure.png`,
        url: "https://azure.microsoft.com/",
      },
      "Cohere": {
        logo: `${StaticBaseUrl}/img/social_cohere.png`,
        url: "https://cohere.ai/",
      },
      "Moonshot": {
        logo: `${StaticBaseUrl}/img/social_moonshot.png`,
        url: "https://www.moonshot.cn/",
      },
      "Amazon Bedrock": {
        logo: `${StaticBaseUrl}/img/social_aws.png`,
        url: "https://aws.amazon.com/bedrock/",
      },
      "Dummy": {
        logo: `${StaticBaseUrl}/img/social_default.png`,
        url: "",
      },
      "Alibaba Cloud": {
        logo: `${StaticBaseUrl}/img/social_aliyun.png`,
        url: "https://www.alibabacloud.com/",
      },
      "Baichuan": {
        logo: `${StaticBaseUrl}/img/social_baichuan-color.png`,
        url: "https://www.baichuan-ai.com/",
      },
      "Volcano Engine": {
        logo: `${StaticBaseUrl}/img/social_volc_engine.jpg`,
        url: "https://www.volcengine.com/",
      },
      "DeepSeek": {
        logo: `${StaticBaseUrl}/img/social_deepseek.png`,
        url: "https://www.deepseek.com/",
      },
      "StepFun": {
        logo: `${StaticBaseUrl}/img/social_stepfun.png`,
        url: "https://www.stepfun.com/",
      },
      "Tencent Cloud": {
        logo: `${StaticBaseUrl}/img/social_tencent_cloud.jpg`,
        url: "https://cloud.tencent.com/",
      },
      "Yi": {
        logo: `${StaticBaseUrl}/img/social_yi.png`,
        url: "https://01.ai/",
      },
      "Silicon Flow": {
        logo: `${StaticBaseUrl}/img/social_silicon_flow.png`,
        url: "https://www.siliconflow.com/",
      },
      "GitHub": {
        logo: `${StaticBaseUrl}/img/social_github.png`,
        url: "https://github.com/",
      },
      "Writer": {
        logo: `${StaticBaseUrl}/img/social_writer.png`,
        url: "https://writer.com/",
      },
    },
    Embedding: {
      "OpenAI": {
        logo: `${StaticBaseUrl}/img/social_openai.svg`,
        url: "https://platform.openai.com",
      },
      "Gemini": {
        logo: `${StaticBaseUrl}/img/social_gemini.png`,
        url: "https://gemini.google.com/",
      },
      "Hugging Face": {
        logo: `${StaticBaseUrl}/img/social_huggingface.png`,
        url: "https://huggingface.co/",
      },
      "Cohere": {
        logo: `${StaticBaseUrl}/img/social_cohere.png`,
        url: "https://cohere.ai/",
      },
      "Baidu Cloud": {
        logo: `${StaticBaseUrl}/img/social_baidu_cloud.png`,
        url: "https://cloud.baidu.com/",
      },
      "Ollama": {
        logo: `${StaticBaseUrl}/img/social_ollama.png`,
        url: "https://ollama.ai/",
      },
      "Local": {
        logo: `${StaticBaseUrl}/img/social_local.jpg`,
        url: "",
      },
      "Azure": {
        logo: `${StaticBaseUrl}/img/social_azure.png`,
        url: "https://azure.microsoft.com/",
      },
      "MiniMax": {
        logo: `${StaticBaseUrl}/img/social_minimax.png`,
        url: "https://www.minimax.dev/",
      },
      "Alibaba Cloud": {
        logo: `${StaticBaseUrl}/img/social_aliyun.png`,
        url: "https://www.alibabacloud.com/",
      },
      "Tencent Cloud": {
        logo: `${StaticBaseUrl}/img/social_tencent_cloud.jpg`,
        url: "https://cloud.tencent.com/",
      },
      "Jina": {
        logo: `${StaticBaseUrl}/img/social_jina.png`,
        url: "https://jina.ai/",
      },
      "Word2Vec": {
        logo: `${StaticBaseUrl}/img/social_local.jpg`,
        url: "",
      },
      "Dummy": {
        logo: `${StaticBaseUrl}/img/social_default.png`,
        url: "",
      },
    },
    Storage: {
      "Local File System": {
        logo: `${StaticBaseUrl}/img/social_file.png`,
        url: "",
      },
      "AWS S3": {
        logo: `${StaticBaseUrl}/img/social_aws.png`,
        url: "https://aws.amazon.com/s3",
      },
      "MinIO": {
        logo: "https://min.io/resources/img/logo.svg",
        url: "https://min.io/",
      },
      "Aliyun OSS": {
        logo: `${StaticBaseUrl}/img/social_aliyun.png`,
        url: "https://aliyun.com/product/oss",
      },
      "Tencent Cloud COS": {
        logo: `${StaticBaseUrl}/img/social_tencent_cloud.jpg`,
        url: "https://cloud.tencent.com/product/cos",
      },
      "Azure Blob": {
        logo: `${StaticBaseUrl}/img/social_azure.png`,
        url: "https://azure.microsoft.com/en-us/services/storage/blobs/",
      },
      "Qiniu Cloud Kodo": {
        logo: `${StaticBaseUrl}/img/social_qiniu_cloud.png`,
        url: "https://www.qiniu.com/solutions/storage",
      },
      "Google Cloud Storage": {
        logo: `${StaticBaseUrl}/img/social_google_cloud.png`,
        url: "https://cloud.google.com/storage",
      },
      "Synology": {
        logo: `${StaticBaseUrl}/img/social_synology.png`,
        url: "https://www.synology.com/en-global/dsm/feature/file_sharing",
      },
      "Casdoor": {
        logo: `${StaticBaseUrl}/img/casdoor.png`,
        url: "https://casdoor.org/docs/provider/storage/overview",
      },
      "CUCloud OSS": {
        logo: `${StaticBaseUrl}/img/social_cucloud.png`,
        url: "https://www.cucloud.cn/product/oss.html",
      },
      "OpenAI File System": {
        logo: `${StaticBaseUrl}/img/social_openai.svg`,
        url: "https://platform.openai.com",
      },
    },
    Blockchain: {
      "Hyperledger Fabric": {
        logo: `${StaticBaseUrl}/img/social_hyperledger.png`,
        url: "https://www.hyperledger.org/use/fabric",
      },
      "ChainMaker": {
        logo: `${StaticBaseUrl}/img/social_chainmaker.jpg`,
        url: "https://chainmaker.org.cn/",
      },
      "Tencent ChainMaker": {
        logo: `${StaticBaseUrl}/img/social_tencent_cloud.jpg`,
        url: "https://cloud.tencent.com/product/tcm",
      },
      "Tencent ChainMaker (Demo Network)": {
        logo: `${StaticBaseUrl}/img/social_tencent_cloud.jpg`,
        url: "https://cloud.tencent.com/product/tcm",
      },
      "Ethereum": {
        logo: `${StaticBaseUrl}/img/social_ethereum.png`,
        url: "https://ethereum.org/en/",
      },
    },
    Video: {
      "AWS": {
        logo: `${StaticBaseUrl}/img/social_aws.png`,
        url: "https://aws.amazon.com/",
      },
      "Azure": {
        logo: `${StaticBaseUrl}/img/social_azure.png`,
        url: "https://azure.microsoft.com/",
      },
      "Alibaba Cloud": {
        logo: `${StaticBaseUrl}/img/social_aliyun.png`,
        url: "https://www.alibabacloud.com/",
      },
    },
    Agent: {
      "MCP": {
        logo: `${StaticBaseUrl}/img/social_mcp.png`,
        url: "https://modelcontextprotocol.io/",
      },
      "A2A": {
        logo: `${StaticBaseUrl}/img/social_a2a.png`,
        url: "https://agent2agent.info/",
      },
    },
    "Public Cloud": {
      "Aliyun": {
        logo: `${StaticBaseUrl}/img/social_aliyun.png`,
        url: "https://www.alibabacloud.com/",
      },
      "Amazon Web Services": {
        logo: `${StaticBaseUrl}/img/social_aws.png`,
        url: "https://aws.amazon.com/",
      },
      "Azure": {
        logo: `${StaticBaseUrl}/img/social_azure.png`,
        url: "https://azure.microsoft.com/",
      },
      "Google Cloud": {
        logo: `${StaticBaseUrl}/img/social_google_cloud.png`,
        url: "https://cloud.google.com/",
      },
      "Tencent Cloud": {
        logo: `${StaticBaseUrl}/img/social_tencent_cloud.jpg`,
        url: "https://cloud.tencent.com/",
      },
    },
    "Private Cloud": {
      "KVM": {
        logo: `${StaticBaseUrl}/img/social_kvm.png`,
        url: "https://www.linux-kvm.org/",
      },
      "Xen": {
        logo: `${StaticBaseUrl}/img/social_xen.png`,
        url: "https://xenproject.org/",
      },
      "VMware": {
        logo: `${StaticBaseUrl}/img/social_vmware.png`,
        url: "https://www.vmware.com/",
      },
      "PVE": {
        logo: `${StaticBaseUrl}/img/social_pve.png`,
        url: "https://www.proxmox.com/",
      },
      "Kubernetes": {
        logo: `${StaticBaseUrl}/img/social_kubernetes.png`,
        url: "https://kubernetes.io/",
      },
      "Docker": {
        logo: `${StaticBaseUrl}/img/social_docker.png`,
        url: "https://www.docker.com/",
      },
    },
    "Text-to-Speech": {
      "Alibaba Cloud": {
        logo: `${StaticBaseUrl}/img/social_aliyun.png`,
        url: "https://www.alibabacloud.com/",
      },
    },
    "Speech-to-Text": {
      "Alibaba Cloud": {
        logo: `${StaticBaseUrl}/img/social_aliyun.png`,
        url: "https://www.alibabacloud.com/",
      },
    },
    "Bot": {
      "Tencent": {
        logo: `${StaticBaseUrl}/img/social_tencent_cloud.jpg`,
        url: "https://cloud.tencent.com/",
      },
    },
    "Scan": {
      "Nmap": {
        logo: `${StaticBaseUrl}/img/social_nmap.png`,
        url: "https://nmap.org/",
      },
      "OS Patch": {
        // Note: social_windows.png should be added to the img/ directory
        logo: `${StaticBaseUrl}/img/social_windows.png`,
        url: "https://learn.microsoft.com/en-us/windows/deployment/update/",
      },
      "Nuclei": {
        logo: `${StaticBaseUrl}/img/social_nuclei.png`,
        url: "https://github.com/projectdiscovery/nuclei",
      },
      "ZAP": {
        logo: `${StaticBaseUrl}/img/social_zap.png`,
        url: "https://github.com/zaproxy/zaproxy",
      },
      "Subfinder": {
        logo: `${StaticBaseUrl}/img/social_subfinder.png`,
        url: "https://github.com/projectdiscovery/subfinder",
      },
      "httpx": {
        logo: `${StaticBaseUrl}/img/social_httpx.png`,
        url: "https://github.com/projectdiscovery/httpx",
      },
    },
  };

  return res;
}

export function getAssetTypeIcons() {
  return {
    "VPC": `${StaticBaseUrl}/img/cloud/vpc.png`,
    "VSwitch": `${StaticBaseUrl}/img/cloud/vswitch.png`,
    "Network Interface": `${StaticBaseUrl}/img/cloud/network.png`,
    "Security Group": `${StaticBaseUrl}/img/cloud/securitygroup.png`,
    "Virtual Machine": `${StaticBaseUrl}/img/cloud/vm.png`,
    "Disk": `${StaticBaseUrl}/img/cloud/disk.png`,
    "Snapshot": `${StaticBaseUrl}/img/cloud/snapshot.png`,
    "Image": `${StaticBaseUrl}/img/cloud/image.png`,
    "Snapshot Policy": `${StaticBaseUrl}/img/cloud/policy.png`,
  };
}

export function getItem(label, key, icon, children, type) {
  return {
    key,
    icon,
    children,
    label,
    type,
  };
}

export function getOption(label, value) {
  return {
    label,
    value,
  };
}

export function scrollToDiv(divId) {
  if (divId) {
    const ele = document.getElementById(divId);
    if (ele) {
      ele.scrollIntoView({ behavior: "smooth" });
    }
  }
}

export function renderExternalLink() {
  return (
    <svg style={{ marginLeft: "5px" }} width="13.5" height="13.5" aria-hidden="true" viewBox="0 0 24 24" className="iconExternalLink_nPIU">
      <path fill="currentColor"
        d="M21 13v10h-21v-19h12v2h-10v15h17v-8h2zm3-12h-10.988l4.035 4-6.977 7.07 2.828 2.828 6.977-7.07 4.125 4.172v-11z"></path>
    </svg>
  );
}

export function isResponseDenied(data) {
  return data.msg === "Unauthorized operation" || data.msg === "this operation requires admin privilege";
}

export function getCompatibleProviderOptions(category) {
  if (category === "Model") {
    return (
      [
        { "id": "gpt-3.5-turbo", "name": "gpt-3.5-turbo" },
        { "id": "gpt-4", "name": "gpt-4" },
        { "id": "gpt-4-turbo", "name": "gpt-4-turbo" },
        { "id": "gpt-4o", "name": "gpt-4o" },
        { "id": "gpt-4o-2024-08-06", "name": "gpt-4o-2024-08-06" },
        { "id": "gpt-4o-mini", "name": "gpt-4o-mini" },
        { "id": "gpt-4o-mini-2024-07-18", "name": "gpt-4o-mini-2024-07-18" },
        { "id": "gpt-4.1", "name": "gpt-4.1" },
        { "id": "gpt-4.1-mini", "name": "gpt-4.1-mini" },
        { "id": "gpt-4.1-nano", "name": "gpt-4.1-nano" },
        { "id": "gpt-4.5-preview", "name": "gpt-4.5-preview" },
        { "id": "o1", "name": "o1" },
        { "id": "o1-pro", "name": "o1-pro" },
        { "id": "o3", "name": "o3" },
        { "id": "o3-mini", "name": "o3-mini" },
        { "id": "o4-mini", "name": "o4-mini" },
      ]
    );
  } else if (category === "Embedding") {
    return (
      [
        { id: "text-embedding-ada-002", name: "text-embedding-ada-002" },
        { id: "text-embedding-3-small", name: "text-embedding-3-small" },
        { id: "text-embedding-3-large", name: "text-embedding-3-large" },
      ]
    );
  }
}

export function getProviderLogoURL(provider) {
  const otherProviderInfo = getOtherProviderInfo();
  if (!provider || !otherProviderInfo[provider.category] || !otherProviderInfo[provider.category][provider.type]) {
    return "";
  }

  return otherProviderInfo[provider.category][provider.type].logo;
}

export function isProviderSupportWebSearch(provider) {
  if (!provider || provider.category !== "Model") {
    return false;
  }

  if (provider.type === "OpenAI") {
    return true;
  }

  if (provider.type === "Alibaba Cloud") {
    // Not all Alibaba Cloud models support web search
    const unsupportedModels = [""];

    if (!provider.subType) {
      return true; // Default to true for Alibaba Cloud if subType is not specified
    }

    return !unsupportedModels.includes(provider.subType);
  }

  return false;
}

export function getProviderTypeOptions(category) {
  if (category === "Storage") {
    return (
      [
        { id: "Local File System", name: "Local File System" },
        { id: "OpenAI File System", name: "OpenAI File System" },
      ]
    );
  } else if (category === "Model") {
    return (
      [
        { id: "OpenAI", name: "OpenAI" },
        { id: "Gemini", name: "Gemini" },
        { id: "Hugging Face", name: "Hugging Face" },
        { id: "Claude", name: "Claude" },
        { id: "Grok", name: "Grok" },
        { id: "OpenRouter", name: "OpenRouter" },
        { id: "Baidu Cloud", name: "Baidu Cloud" },
        { id: "iFlytek", name: "iFlytek" },
        { id: "ChatGLM", name: "ChatGLM" },
        { id: "MiniMax", name: "MiniMax" },
        { id: "Ollama", name: "Ollama" },
        { id: "Local", name: "Local" },
        { id: "Azure", name: "Azure" },
        { id: "Cohere", name: "Cohere" },
        { id: "Moonshot", name: "Moonshot" },
        { id: "Amazon Bedrock", name: "Amazon Bedrock" },
        { id: "Dummy", name: "Dummy" },
        { id: "Alibaba Cloud", name: "Alibaba Cloud" },
        { id: "Baichuan", name: "Baichuan" },
        { id: "Volcano Engine", name: "Volcano Engine" },
        { id: "DeepSeek", name: "DeepSeek" },
        { id: "StepFun", name: "StepFun" },
        { id: "Tencent Cloud", name: "Tencent Cloud" },
        { id: "Yi", name: "Yi" },
        { id: "Silicon Flow", name: "Silicon Flow" },
        { id: "GitHub", name: "GitHub" },
        { id: "Writer", name: "Writer" },
      ]
    );
  } else if (category === "Embedding") {
    return (
      [
        { id: "OpenAI", name: "OpenAI" },
        { id: "Gemini", name: "Gemini" },
        { id: "Hugging Face", name: "Hugging Face" },
        { id: "Cohere", name: "Cohere" },
        { id: "Baidu Cloud", name: "Baidu Cloud" },
        { id: "Ollama", name: "Ollama" },
        { id: "Local", name: "Local" },
        { id: "Azure", name: "Azure" },
        { id: "MiniMax", name: "MiniMax" },
        { id: "Alibaba Cloud", name: "Alibaba Cloud" },
        { id: "Tencent Cloud", name: "Tencent Cloud" },
        { id: "Jina", name: "Jina" },
        { id: "Word2Vec", name: "Word2Vec" },
        { id: "Dummy", name: "Dummy" },
      ]
    );
  } else if (category === "Agent") {
    return ([
      { id: "MCP", name: "MCP" },
      { id: "A2A", name: "A2A" },
    ]);
  } else if (category === "Public Cloud") {
    return ([
      { id: "Amazon Web Services", name: "Amazon Web Services" },
      { id: "Azure", name: "Azure" },
      { id: "Google Cloud", name: "Google Cloud" },
      { id: "Aliyun", name: "Aliyun" },
      { id: "Tencent Cloud", name: "Tencent Cloud" },
    ]);
  } else if (category === "Private Cloud") {
    return ([
      { id: "KVM", name: "KVM" },
      { id: "Xen", name: "Xen" },
      { id: "VMware", name: "VMware" },
      { id: "PVE", name: "PVE" },
      { id: "Kubernetes", name: "Kubernetes" },
      { id: "Docker", name: "Docker" },
    ]);
  } else if (category === "Blockchain") {
    return ([
      { id: "Hyperledger Fabric", name: "Hyperledger Fabric" },
      { id: "ChainMaker", name: "ChainMaker" },
      { id: "Tencent ChainMaker", name: "Tencent ChainMaker" },
      { id: "Tencent ChainMaker (Demo Network)", name: "Tencent ChainMaker (Demo Network)" },
      { id: "Ethereum", name: "Ethereum" },
    ]);
  } else if (category === "Video") {
    return (
      [
        { id: "AWS", name: "AWS" },
        { id: "Azure", name: "Azure" },
        { id: "Alibaba Cloud", name: "Alibaba Cloud" },
      ]
    );
  } else if (category === "Text-to-Speech") {
    return [
      { id: "Alibaba Cloud", name: "Alibaba Cloud" },
    ];
  } else if (category === "Speech-to-Text") {
    return [
      { id: "Alibaba Cloud", name: "Alibaba Cloud" },
    ];
  } else if (category === "Bot") {
    return [
      { id: "Tencent", name: "Tencent" },
    ];
  } else if (category === "Bot") {
    return [
      { id: "Tencent", name: "Tencent" },
    ];
  } else if (category === "Scan") {
    return [
      {id: "Nmap", name: "Nmap"},
      {id: "OS Patch", name: "OS Patch"},
      {id: "Nuclei", name: "Nuclei"},
      {id: "ZAP", name: "ZAP"},
      {id: "Subfinder", name: "Subfinder"},
      {id: "httpx", name: "httpx"},
    ];
  } else {
    return [];
  }
}

export function redirectToLogin() {
  sessionStorage.setItem("from", window.location.pathname);
  window.location.replace(getSigninUrl());
  return null;
}

const openaiModels = [
  { id: "dall-e-3", name: "dall-e-3" },
  { id: "gpt-3.5-turbo", name: "gpt-3.5-turbo" },
  { id: "gpt-4", name: "gpt-4" },
  { id: "gpt-4-turbo", name: "gpt-4-turbo" },
  { id: "gpt-4o", name: "gpt-4o" },
  { id: "gpt-4o-2024-08-06", name: "gpt-4o-2024-08-06" },
  { id: "gpt-4o-mini", name: "gpt-4o-mini" },
  { id: "gpt-4o-mini-2024-07-18", name: "gpt-4o-mini-2024-07-18" },
  { id: "gpt-4.1", name: "gpt-4.1" },
  { id: "gpt-4.1-mini", name: "gpt-4.1-mini" },
  { id: "gpt-4.1-nano", name: "gpt-4.1-nano" },
  { id: "o1", name: "o1" },
  { id: "o1-pro", name: "o1-pro" },
  { id: "o3", name: "o3" },
  { id: "o3-mini", name: "o3-mini" },
  { id: "o4-mini", name: "o4-mini" },
  { id: "gpt-5", name: "gpt-5" },
  { id: "gpt-5-mini", name: "gpt-5-mini" },
  { id: "gpt-5-nano", name: "gpt-5-nano" },
  { id: "gpt-5-chat-latest", name: "gpt-5-chat-latest" },
];

const openaiEmbeddings = [
  { id: "text-embedding-ada-002", name: "text-embedding-ada-002" },
  { id: "text-embedding-3-small", name: "text-embedding-3-small" },
  { id: "text-embedding-3-large", name: "text-embedding-3-large" },
];

export function getTtsFlavorOptions(type, subType) {
  if (type === "Alibaba Cloud" && subType === "cosyvoice-v1") {
    return [
      { id: "longwan", name: "龙婉，女，中文普通话。龙婉声音温柔甜美，富有亲和力，给人温暖陪伴感。" },
      { id: "longcheng", name: "龙橙，男，中文普通话。龙橙声音温柔清澈，富有亲和力，是邻家的温暖大哥哥。" },
      { id: "longhua", name: "龙华，女童，中文普通话。龙华声音活泼可爱，有趣生动，是孩子们的好朋友。" },
      { id: "longxiaochun", name: "龙小淳，女，中英双语。龙小淳的嗓音如丝般柔滑，温暖中流淌着亲切与抚慰，恰似春风吹过心田。" },
      { id: "longxiaoxia", name: "龙小夏，女，中文普通话。龙小夏以温润磁性的声线，宛如夏日细雨，悄然滋润听者心灵，营造恬静氛围。" },
      { id: "longxiaocheng", name: "龙小诚，男，中英双语。龙小诚深邃而稳重的嗓音，犹如醇厚佳酿，散发出成熟魅力。" },
      { id: "longxiaobai", name: "龙小白，女，中文普通话。龙小白以轻松亲和的声调，演绎闲适日常，其嗓音如邻家女孩般亲切自然。" },
      { id: "longlaotie", name: "龙老铁，男，东北口音。龙老铁以纯正东北腔，豪爽直率，幽默风趣，为讲述增添浓郁地方特色与生活气息。" },
      { id: "longshu", name: "龙书，男，中文普通话。龙书以专业、沉稳的播报风格，传递新闻资讯，其嗓音富含权威与信赖感。" },
      { id: "longjing", name: "龙婧，女，中文普通话。龙婧的嗓音庄重而凛然，精准传达严肃主题，赋予话语以权威与力量。" },
      { id: "longmiao", name: "龙妙，女，中文普通话。龙妙声音清澈透亮，优雅如泉水叮咚，赋予朗诵空灵之美，令人陶醉其中。" },
      { id: "longyue", name: "龙悦，女，中文普通话。龙悦以抑扬顿挫、韵味十足的评书腔调，生动讲述故事，引领听众步入传奇世界！" },
      { id: "longyuan", name: "龙媛，女，中文普通话。龙媛以细腻入微、情感丰富的嗓音，将小说人物与情节娓娓道来，引人入胜。" },
      { id: "longfei", name: "龙飞，男，中文普通话。龙飞以冷静而睿智的声线，如高山上的清泉，经久流长，透出庄严的宁静。" },
      { id: "longjielidou", name: "龙杰力豆，儿童，中英双语。龙杰力豆以和煦如春阳的童声娓娓道来，透出了欣欣向荣的生命力，温暖每一个倾听的耳朵。" },
      { id: "longshuo", name: "龙硕，男，中文普通话。龙硕嗓音充满活力与阳光，如暖阳照耀，增添无限正能量，使人精神焕发。" },
      { id: "longtong", name: "龙彤，儿童，中文普通话。龙彤以稚嫩的童声撒欢，像是春日里的小溪，清脆跳跃，流淌着生机勃勃的旋律。" },
      { id: "longxiang", name: "龙祥，男，中文普通话。龙祥以稳如老茶的沉着和淡然，仿佛时光在其声音中慢慢沉淀，让心灵得以安放。" },
      { id: "loongstella", name: "Stella2.0，女，中英双语。Stella2.0以其飒爽利落的嗓音，演绎独立女性风采，展现坚韧与力量之美。" },
      { id: "loongbella", name: "Bella2.0，女，中文普通话。Bella2.0以精准干练的播报风格，传递全球资讯，其专业女声犹如新闻现场的引导者。" },
    ];
  }

  return [];
}

export function getModelSubTypeOptions(type) {
  if (type === "OpenAI" || type === "Azure") {
    return openaiModels;
  } else if (type === "Gemini") {
    return [
      { id: "gemini-1.0-pro-vision-latest", name: "gemini-1.0-pro-vision-latest" },
      { id: "gemini-pro-vision", name: "gemini-pro-vision" },
      { id: "gemini-1.5-pro-latest", name: "gemini-1.5-pro-latest" },
      { id: "gemini-1.5-pro-001", name: "gemini-1.5-pro-001" },
      { id: "gemini-1.5-pro-002", name: "gemini-1.5-pro-002" },
      { id: "gemini-1.5-pro", name: "gemini-1.5-pro" },
      { id: "gemini-1.5-flash-latest", name: "gemini-1.5-flash-latest" },
      { id: "gemini-1.5-flash-001", name: "gemini-1.5-flash-001" },
      { id: "gemini-1.5-flash-001-tuning", name: "gemini-1.5-flash-001-tuning" },
      { id: "gemini-1.5-flash", name: "gemini-1.5-flash" },
      { id: "gemini-1.5-flash-002", name: "gemini-1.5-flash-002" },
      { id: "gemini-1.5-flash-8b", name: "gemini-1.5-flash-8b" },
      { id: "gemini-1.5-flash-8b-001", name: "gemini-1.5-flash-8b-001" },
      { id: "gemini-1.5-flash-8b-latest", name: "gemini-1.5-flash-8b-latest" },
      { id: "gemini-1.5-flash-8b-exp-0827", name: "gemini-1.5-flash-8b-exp-0827" },
      { id: "gemini-1.5-flash-8b-exp-0924", name: "gemini-1.5-flash-8b-exp-0924" },
      { id: "gemini-2.5-pro-exp-03-25", name: "gemini-2.5-pro-exp-03-25" },
      { id: "gemini-2.5-pro-preview-03-25", name: "gemini-2.5-pro-preview-03-25" },
      { id: "gemini-2.5-flash-preview-04-17", name: "gemini-2.5-flash-preview-04-17" },
      { id: "gemini-2.5-flash-preview-05-20", name: "gemini-2.5-flash-preview-05-20" },
      { id: "gemini-2.5-flash-preview-04-17-thinking", name: "gemini-2.5-flash-preview-04-17-thinking" },
      { id: "gemini-2.5-pro-preview-05-06", name: "gemini-2.5-pro-preview-05-06" },
      { id: "gemini-2.5-pro-preview-06-05", name: "gemini-2.5-pro-preview-06-05" },
      { id: "gemini-2.0-flash-exp", name: "gemini-2.0-flash-exp" },
      { id: "gemini-2.0-flash", name: "gemini-2.0-flash" },
      { id: "gemini-2.0-flash-001", name: "gemini-2.0-flash-001" },
      { id: "gemini-2.0-flash-exp-image-generation", name: "gemini-2.0-flash-exp-image-generation" },
      { id: "gemini-2.0-flash-lite-001", name: "gemini-2.0-flash-lite-001" },
      { id: "gemini-2.0-flash-lite", name: "gemini-2.0-flash-lite" },
      { id: "gemini-2.0-flash-preview-image-generation", name: "gemini-2.0-flash-preview-image-generation" },
      { id: "gemini-2.0-flash-lite-preview-02-05", name: "gemini-2.0-flash-lite-preview-02-05" },
      { id: "gemini-2.0-flash-lite-preview", name: "gemini-2.0-flash-lite-preview" },
      { id: "gemini-2.0-pro-exp", name: "gemini-2.0-pro-exp" },
      { id: "gemini-2.0-pro-exp-02-05", name: "gemini-2.0-pro-exp-02-05" },
      { id: "gemini-exp-1206", name: "gemini-exp-1206" },
      { id: "gemini-2.0-flash-thinking-exp-01-21", name: "gemini-2.0-flash-thinking-exp-01-21" },
      { id: "gemini-2.0-flash-thinking-exp", name: "gemini-2.0-flash-thinking-exp" },
      { id: "gemini-2.0-flash-thinking-exp-1219", name: "gemini-2.0-flash-thinking-exp-1219" },
      { id: "gemini-2.5-flash-preview-tts", name: "gemini-2.5-flash-preview-tts" },
      { id: "gemini-2.5-pro-preview-tts", name: "gemini-2.5-pro-preview-tts" },
      { id: "learnlm-2.0-flash-experimental", name: "learnlm-2.0-flash-experimental" },
      { id: "gemma-3-1b-it", name: "gemma-3-1b-it" },
      { id: "gemma-3-4b-it", name: "gemma-3-4b-it" },
      { id: "gemma-3-12b-it", name: "gemma-3-12b-it" },
      { id: "gemma-3-27b-it", name: "gemma-3-27b-it" },
      { id: "gemma-3n-e4b-it", name: "gemma-3n-e4b-it" },
      { id: "aqa", name: "aqa" },
      { id: "imagen-3.0-generate-002", name: "imagen-3.0-generate-002" },
      { id: "veo-2.0-generate-001", name: "veo-2.0-generate-001" },
      { id: "gemini-2.5-flash-preview-native-audio-dialog", name: "gemini-2.5-flash-preview-native-audio-dialog" },
      { id: "gemini-2.5-flash-preview-native-audio-dialog-rai-v3", name: "gemini-2.5-flash-preview-native-audio-dialog-rai-v3" },
      { id: "gemini-2.5-flash-exp-native-audio-thinking-dialog", name: "gemini-2.5-flash-exp-native-audio-thinking-dialog" },
      { id: "gemini-2.0-flash-live-001", name: "gemini-2.0-flash-live-001" },
    ];
  } else if (type === "GitHub") {
    return [
      { id: "gpt-4o", name: "GPT-4o" },
      { id: "gpt-4o-mini", name: "GPT-4o-mini" },
      { id: "Phi-4-multimodal-instruct", name: "Phi-4-multimodal-instruct" },
      { id: "Phi-4-mini-instruct", name: "Phi-4-mini-instruct" },
      { id: "Phi-4", name: "Phi-4" },
      { id: "Mistral-Large-2411", name: "Mistral-Large-2411" },
      { id: "AI21-Jamba-1.5-Large", name: "AI21-Jamba-1.5-Large" },
      { id: "AI21-Jamba-1.5-Mini", name: "AI21-Jamba-1.5-Mini" },
      { id: "Cohere-command-r-08-2024", name: "Cohere-command-r-08-2024" },
      { id: "Cohere-command-r-plus-08-2024", name: "Cohere-command-r-plus-08-2024" },
      { id: "Llama-3.3-70B-Instruct", name: "Llama-3.3-70B-Instruct" },
    ];
  } else if (type === "Hugging Face") {
    return [
      { id: "meta-llama/Llama-2-7b", name: "meta-llama/Llama-2-7b" },
      { id: "tiiuae/falcon-180B", name: "tiiuae/falcon-180B" },
      { id: "bigscience/bloom", name: "bigscience/bloom" },
      { id: "gpt2", name: "gpt2" },
      { id: "baichuan-inc/Baichuan2-13B-Chat", name: "baichuan-inc/Baichuan2-13B-Chat" },
      { id: "THUDM/chatglm2-6b", name: "THUDM/chatglm2-6b" },
    ];
  } else if (type === "Claude") {
    return [
      { id: "claude-opus-4-1", name: "claude-opus-4-1" },
      { id: "claude-opus-4-0", name: "claude-opus-4-0" },
      { id: "claude-opus-4-20250514", name: "claude-opus-4-20250514" },
      { id: "claude-4-opus-20250514", name: "claude-4-opus-20250514" },
      { id: "claude-sonnet-4-0", name: "claude-sonnet-4-0" },
      { id: "claude-sonnet-4-20250514", name: "claude-sonnet-4-20250514" },
      { id: "claude-4-sonnet-20250514", name: "claude-4-sonnet-20250514" },
      { id: "claude-3-7-sonnet-latest", name: "claude-3-7-sonnet-latest" },
      { id: "claude-3-7-sonnet-20250219", name: "claude-3-7-sonnet-20250219" },
      { id: "claude-3-5-haiku-latest", name: "claude-3-5-haiku-latest" },
      { id: "claude-3-5-haiku-20241022", name: "claude-3-5-haiku-20241022" },
      { id: "claude-3-5-sonnet-latest", name: "claude-3-5-sonnet-latest" },
      { id: "claude-3-opus-latest", name: "claude-3-opus-latest" },
      { id: "claude-3-haiku-20240307", name: "claude-3-haiku-20240307" },
    ];
  } else if (type === "OpenRouter") {
    return [
      { id: "openai/gpt-5-chat", name: "openai/gpt-5-chat" },
      { id: "openai/gpt-5", name: "openai/gpt-5" },
      { id: "openai/gpt-5-mini", name: "openai/gpt-5-mini" },
      { id: "openai/gpt-5-nano", name: "openai/gpt-5-nano" },
      { id: "openai/o3-pro", name: "openai/o3-pro" },
      { id: "openai/o3", name: "openai/o3" },
      { id: "openai/o4-mini", name: "openai/o4-mini" },
      { id: "openai/chatgpt-4o-latest", name: "openai/chatgpt-4o-latest" },
      { id: "anthropic/claude-opus-4.1", name: "anthropic/claude-opus-4.1" },
      { id: "anthropic/claude-opus-4", name: "anthropic/claude-opus-4" },
      { id: "anthropic/claude-sonnet-4", name: "anthropic/claude-sonnet-4" },
      { id: "anthropic/claude-3.7-sonnet", name: "anthropic/claude-3.7-sonnet" },
      { id: "google/gemini-2.5-flash-lite", name: "google/gemini-2.5-flash-lite" },
      { id: "google/gemini-2.5-flash-lite-preview-06-17", name: "google/gemini-2.5-flash-lite-preview-06-17" },
      { id: "google/gemini-2.5-flash", name: "google/gemini-2.5-flash" },
      { id: "google/gemini-2.5-pro", name: "google/gemini-2.5-pro" },
      { id: "google/gemini-2.5-pro-preview", name: "google/gemini-2.5-pro-preview" },
      { id: "google/gemini-2.5-pro-preview-05-06", name: "google/gemini-2.5-pro-preview-05-06" },
    ];
  } else if (type === "Baidu Cloud") {
    return [
      { id: "ERNIE-4.5-Turbo-128K-Preview", name: "ERNIE-4.5-Turbo-128K-Preview" },
      { id: "ERNIE-4.5-Turbo-128K", name: "ERNIE-4.5-Turbo-128K" },
      { id: "ERNIE-4.5-Turbo-32K", name: "ERNIE-4.5-Turbo-32K" },
      { id: "ERNIE-4.5-Turbo-Latest", name: "ERNIE-4.5-Turbo-Latest" },
      { id: "ERNIE-4.5-Turbo-VL-Preview", name: "ERNIE-4.5-Turbo-VL-Preview" },
      { id: "ERNIE-4.5-Turbo-VL", name: "ERNIE-4.5-Turbo-VL" },
      { id: "ERNIE-4.5-Turbo-VL-32K", name: "ERNIE-4.5-Turbo-VL-32K" },
      { id: "ERNIE-4.5-Turbo-VL-32K-Preview", name: "ERNIE-4.5-Turbo-VL-32K-Preview" },
      { id: "ERNIE-4.5-Turbo-VL-Latest", name: "ERNIE-4.5-Turbo-VL-Latest" },
      { id: "ERNIE-4.5-8K", name: "ERNIE-4.5-8K" },
      { id: "ERNIE-4.5-VL-28B-A3B", name: "ERNIE-4.5-VL-28B-A3B" },
      { id: "ERNIE-4.5-0.3B", name: "ERNIE-4.5-0.3B" },
      { id: "ERNIE-4.5-21B-A3B", name: "ERNIE-4.5-21B-A3B" },
      { id: "ERNIE-4.0-Turbo-8K", name: "ERNIE-4.0-Turbo-8K" },
      { id: "ERNIE-4.0-Turbo-128K", name: "ERNIE-4.0-Turbo-128K" },
      { id: "ERNIE-4.0-Turbo-8K-Preview", name: "ERNIE-4.0-Turbo-8K-Preview" },
      { id: "ERNIE-4.0-8K", name: "ERNIE-4.0-8K" },
      { id: "ERNIE-4.0-8K-Preview", name: "ERNIE-4.0-8K-Preview" },
      { id: "ERNIE-3.5-8K", name: "ERNIE-3.5-8K" },
      { id: "ERNIE-3.5-128K", name: "ERNIE-3.5-128K" },
      { id: "ERNIE-3.5-8K-Preview", name: "ERNIE-3.5-8K-Preview" },
      { id: "DeepSeek-V3.1-250821", name: "DeepSeek-V3.1-250821" },
      { id: "DeepSeek-V3", name: "DeepSeek-V3" },
      { id: "Kimi-K2-Instruct", name: "Kimi-K2-Instruct" },
      { id: "ERNIE-Speed-Pro-128K", name: "ERNIE-Speed-Pro-128K" },
      { id: "ERNIE-Lite-Pro-128K", name: "ERNIE-Lite-Pro-128K" },
      { id: "ernie-speed-128k", name: "ernie-speed-128k" },
      { id: "ernie-speed-8k", name: "ernie-speed-8k" },
      { id: "ernie-lite-8k", name: "ernie-lite-8k" },
      { id: "ernie-tiny-8k", name: "ernie-tiny-8k" },
      { id: "ernie-char-8k", name: "ernie-char-8k" },
      { id: "ernie-char-fiction-8k", name: "ernie-char-fiction-8k" },
      { id: "ernie-char-fiction-8k-preview", name: "ernie-char-fiction-8k-preview" },
      { id: "ernie-novel-8k", name: "ernie-novel-8k" },
    ];
  } else if (type === "Cohere") {
    return [
      { id: "Command A", name: "Command A" },
      { id: "Command R", name: "Command R" },
      { id: "Command R7B", name: "Command R7B" },
      { id: "Embed 4", name: "Embed 4" },
      { id: "Rerank 3.5", name: "Rerank 3.5" },
    ];
  } else if (type === "iFlytek") {
    return [
      { id: "spark4.0-ultra", name: "Spark4.0 Ultra" },
      { id: "spark-max", name: "Spark Max" },
      { id: "spark-max-32k", name: "Spark Max-32K" },
      { id: "spark-pro", name: "Spark Pro" },
      { id: "spark-pro-128k", name: "Spark Pro-128K" },
      { id: "spark-lite", name: "Spark Lite" },
    ];
  } else if (type === "ChatGLM") {
    return [
      { id: "GLM-4.5-32K", name: "GLM-4.5-32K" },
      { id: "GLM-4.5-128K", name: "GLM-4.5-128K" },
      { id: "GLM-4.5-X-32K", name: "GLM-4.5-X-32K" },
      { id: "GLM-4.5-X-128K", name: "GLM-4.5-X-128K" },
      { id: "GLM-4.5-Air-32K", name: "GLM-4.5-Air-32K" },
      { id: "GLM-4.5-Air-128K", name: "GLM-4.5-Air-128K" },
      { id: "GLM-4.5-AirX-32K", name: "GLM-4.5-AirX-32K" },
      { id: "GLM-4.5-AirX-128K", name: "GLM-4.5-AirX-128K" },
      { id: "GLM-4.5-Flash-128K", name: "GLM-4.5-Flash-128K" },
      { id: "GLM-4.5V-32K", name: "GLM-4.5V-32K" },
      { id: "GLM-4.5V-64K", name: "GLM-4.5V-64K" },
    ]
      ;
  } else if (type === "MiniMax") {
    return [
      { id: "MiniMax-M1", name: "MiniMax-M1" },
      { id: "MiniMax-Text-01", name: "MiniMax-Text-01" },
      { id: "MiniMax-VL-01", name: "MiniMax-VL-01" },
    ];
  } else if (type === "Ollama") {
    return [
      { id: "deepseek-r1:671b", name: "deepseek-r1:671b" },
      { id: "deepseek-r1:1.5b", name: "deepseek-r1-distill-qwen-1.5b" },
      { id: "deepseek-r1:7b", name: "deepseek-r1-distill-qwen-7b" },
      { id: "deepseek-r1:14b", name: "deepseek-r1-distill-qwen-14b" },
      { id: "deepseek-r1:32b", name: "deepseek-r1-distill-qwen-32b" },
      { id: "deepseek-r1:8b", name: "deepseek-r1-distill-llama-8b" },
      { id: "deepseek-r1:70b", name: "deepseek-r1-distill-llama-70b" },
      { id: "llama3.3:70b", name: "llama3.3:70b" },
      { id: "qwen2.5:7b", name: "qwen2.5:7b" },
      { id: "qwen2.5:14b", name: "qwen2.5:14b" },
      { id: "qwen2.5:32b", name: "qwen2.5:32b" },
      { id: "qwen2.5:72b", name: "qwen2.5:72b" },
      { id: "deepseek-v3:671b", name: "deepseek-v3:671b" },
      { id: "llama3.2:1b", name: "llama3.2:1b" },
      { id: "llama3.2:3b", name: "llama3.2:3b" },
      { id: "llama3:8b", name: "llama3:8b" },
      { id: "llama3:70b", name: "llama3:70b" },
    ];
  } else if (type === "Local") {
    return [
      { id: "custom-model", name: "custom-model" },
    ];
  } else if (type === "Moonshot") {
    return [
      { id: "moonshot-v1-8k-vision", name: "moonshot-v1-8k-vision" },
      { id: "moonshot-v1-8k-vision-preview", name: "moonshot-v1-8k-vision-preview" },
      { id: "moonshot-v1-32k", name: "moonshot-v1-32k" },
      { id: "moonshot-v1-32k-vision-preview", name: "moonshot-v1-32k-vision-preview" },
      { id: "moonshot-v1-128k", name: "moonshot-v1-128k" },
      { id: "moonshot-v1-128k-vision-preview", name: "moonshot-v1-128k-vision-preview" },
    ];
  } else if (type === "Amazon Bedrock") {
    return [
      { id: "claude-opus-4", name: "Claude Opus 4" },
      { id: "claude-sonnet-4", name: "Claude Sonnet 4" },
      { id: "claude-instant", name: "Claude Instant" },
      { id: "command-r", name: "Command R" },
      { id: "command-r-plus", name: "Command R+" },
      { id: "command-light", name: "Command-Light" },
      { id: "embed-english", name: "Embed - English" },
      { id: "embed-multilingual", name: "Embed - Multilingual" },
      { id: "jurassic-2-mid", name: "Jurassic-2 Mid" },
      { id: "jurassic-2-ultra", name: "Jurassic-2 Ultra" },
      { id: "llama-4-maverick-17b", name: "Llama 4 Maverick 17B" },
      { id: "llama-4-scout-17b", name: "Llama 4 Scout 17B" },
      { id: "titan-text-premier", name: "Titan Text Premier" },
      { id: "titan-text-lite", name: "Titan Text Lite" },
      { id: "titan-text-express", name: "Titan Text Express" },
      { id: "titan-embeddings", name: "Titan Embeddings" },
      { id: "titan-embeddings-v2", name: "Titan Embeddings V2" },
      { id: "titan-multimodal-embeddings", name: "Titan Multimodal Embeddings" },
    ];
  } else if (type === "Alibaba Cloud") {
    return [
<<<<<<< HEAD
      { id: "qwen-long", name: "qwen-long" },
      { id: "qwen-max", name: "qwen-max" },
      { id: "qwen-max-latest", name: "qwen-max-latest" },
      { id: "qwen-max-2025-01-25", name: "qwen-max-2025-01-25" },
      { id: "qwen-max-2024-09-19", name: "qwen-max-2024-09-19" },
      { id: "qwen-plus", name: "qwen-plus" },
      { id: "qwen-plus-2025-07-14", name: "qwen-plus-2025-07-14" },
      { id: "qwen-plus-2025-04-28", name: "qwen-plus-2025-04-28" },
      { id: "qwen-turbo", name: "qwen-turbo" },
      { id: "qwen-turbo-latest", name: "qwen-turbo-latest" },
      { id: "qwen-turbo-2025-07-15", name: "qwen-turbo-2025-07-15" },
      { id: "qwen-turbo-2025-04-28", name: "qwen-turbo-2025-04-28" },
      { id: "qwq-plus", name: "qwq-plus" },
      { id: "qwq-plus-latest", name: "qwq-plus-latest" },
      { id: "qwq-plus-2025-03-05", name: "qwq-plus-2025-03-05" },
      { id: "qwen-long", name: "qwen-long" },
      { id: "qwen-long-latest", name: "qwen-long-latest" },
      { id: "qwen-long-2025-01-25", name: "qwen-long-2025-01-25" },
      { id: "qwen3-235b-a22b-thinking-2507", name: "qwen3-235b-a22b-thinking-2507" },
      { id: "qwen3-235b-a22b-instruct-2507", name: "qwen3-235b-a22b-instruct-2507" },
      { id: "qwq-32b", name: "qwq-32b" },
      { id: "deepseek-v3.1", name: "deepseek-v3.1" },
      { id: "deepseek-r1", name: "deepseek-r1" },
      { id: "Moonshot-Kimi-K2-Instruct", name: "Moonshot-Kimi-K2-Instruct" },
=======
      {id: "qwen-long", name: "qwen-long"},
      {id: "qwen-turbo", name: "qwen-turbo"},
      {id: "qwen-plus", name: "qwen-plus"},
      {id: "qwen-max", name: "qwen-max"},
      {id: "qwen-max-longcontext", name: "qwen-max-longcontext"},
      {id: "qwen3-235b-a22b", name: "qwen3-235b-a22b"},
      {id: "qwen3-32b", name: "qwen3-32b"},
      {id: "deepseek-r1", name: "deepseek-r1"},
      {id: "deepseek-v3", name: "deepseek-v3"},
      {id: "deepseek-v3.1", name: "deepseek-v3.1"},
      {id: "deepseek-v3.2", name: "deepseek-v3.2"},
      {id: "deepseek-r1-distill-qwen-1.5b", name: "deepseek-r1-distill-qwen-1.5b"},
      {id: "deepseek-r1-distill-qwen-7b", name: "deepseek-r1-distill-qwen-7b"},
      {id: "deepseek-r1-distill-qwen-14b ", name: "deepseek-r1-distill-qwen-14b "},
      {id: "deepseek-r1-distill-qwen-32b", name: "deepseek-r1-distill-qwen-32b"},
      {id: "deepseek-r1-distill-llama-8b", name: "deepseek-r1-distill-llama-8b"},
      {id: "deepseek-r1-distill-llama-70b", name: "deepseek-r1-distill-llama-70b"},
>>>>>>> d3797012
    ];
  } else if (type === "Baichuan") {
    return [
      { id: "Baichuan2-Turbo", name: "Baichuan2-Turbo" },
      { id: "Baichuan2-53B", name: "Baichuan2-53B" },
      { id: "Baichuan3-Turbo", name: "Baichuan3-Turbo" },
      { id: "Baichuan3-Turbo-128k", name: "Baichuan3-Turbo-128k" },
      { id: "Baichuan4", name: "Baichuan4" },
      { id: "Baichuan4-Air", name: "Baichuan4-Air" },
      { id: "Baichuan4-Turbo", name: "Baichuan4-Turbo" },
    ];
  } else if (type === "Volcano Engine") {
    return [
<<<<<<< HEAD
      { id: "doubao-seed-1.6-vision", name: "doubao-seed-1.6-vision" },
      { id: "doubao-seed-1-6", name: "doubao-seed-1-6" },
      { id: "doubao-seed-1-6-thinking", name: "doubao-seed-1-6-thinking" },
      { id: "doubao-seed-1-6-flash", name: "doubao-seed-1-6-flash" },
      { id: "doubao-1-5-thinking-pro", name: "doubao-1-5-thinking-pro" },
      { id: "doubao-1-5-thinking-vision-pro", name: "doubao-1-5-thinking-vision-pro" },
      { id: "deepseek-v3.1", name: "deepseek-v3.1" },
      { id: "deepseek-r1", name: "deepseek-r1" },
      { id: "deepseek-r1-distill-qwen-32b", name: "deepseek-r1-distill-qwen-32b" },
      { id: "deepseek-r1-distill-qwen-7b", name: "deepseek-r1-distill-qwen-7b" },
      { id: "doubao-1-5-pro-32k", name: "doubao-1-5-pro-32k" },
      { id: "doubao-1-5-pro-256k", name: "doubao-1-5-pro-256k" },
      { id: "doubao-1-5-lite-32k", name: "doubao-1-5-lite-32k" },
      { id: "doubao-pro-32k", name: "doubao-pro-32k" },
      { id: "doubao-pro-256k", name: "doubao-pro-256k" },
      { id: "doubao-lite-4k", name: "doubao-lite-4k" },
      { id: "doubao-lite-32k", name: "doubao-lite-32k" },
      { id: "doubao-lite-128k", name: "doubao-lite-128k" },
      { id: "kimi-k2", name: "kimi-k2" },
      { id: "deepseek-v3", name: "deepseek-v3" },
      { id: "doubao-1-5-vision-pro", name: "doubao-1-5-vision-pro" },
      { id: "doubao-1-5-vision-lite", name: "doubao-1-5-vision-lite" },
      { id: "doubao-1-5-ui-tars", name: "doubao-1-5-ui-tars" },
      { id: "doubao-1-5-vision-pro-32k", name: "doubao-1-5-vision-pro-32k" },
      { id: "doubao-vision-pro-32k", name: "doubao-vision-pro-32k" },
      { id: "doubao-vision-lite-32k", name: "doubao-vision-lite-32k" },
      { id: "doubao-embedding", name: "doubao-embedding" },
      { id: "doubao-embedding-large", name: "doubao-embedding-large" },
      { id: "doubao-embedding-vision", name: "doubao-embedding-vision" },
      { id: "doubao-seedance-1-0-pro", name: "doubao-seedance-1-0-pro" },
      { id: "doubao-seedance-1-0-lite-t2v", name: "doubao-seedance-1-0-lite-t2v" },
      { id: "doubao-seaweed", name: "doubao-seaweed" },
      { id: "wan2-1-14b", name: "wan2-1-14b" },
      { id: "doubao-seedream-4.0", name: "doubao-seedream-4.0" },
      { id: "doubao-seedream-3-0-t2i", name: "doubao-seedream-3-0-t2i" },
      { id: "doubao-seededit-3.0-i2i", name: "doubao-seededit-3.0-i2i" },
      { id: "doubao-realtime", name: "doubao-realtime" },
=======
      {id: "doubao-seed-1.6-vision", name: "doubao-seed-1.6-vision"},
      {id: "doubao-seed-1-6", name: "doubao-seed-1-6"},
      {id: "doubao-seed-1-6-thinking", name: "doubao-seed-1-6-thinking"},
      {id: "doubao-seed-1-6-flash", name: "doubao-seed-1-6-flash"},
      {id: "doubao-1-5-thinking-pro", name: "doubao-1-5-thinking-pro"},
      {id: "doubao-1-5-thinking-vision-pro", name: "doubao-1-5-thinking-vision-pro"},
      {id: "deepseek-v3.1", name: "deepseek-v3.1"},
      {id: "deepseek-v3.2", name: "deepseek-v3.2"},
      {id: "deepseek-r1", name: "deepseek-r1"},
      {id: "deepseek-r1-distill-qwen-32b", name: "deepseek-r1-distill-qwen-32b"},
      {id: "deepseek-r1-distill-qwen-7b", name: "deepseek-r1-distill-qwen-7b"},
      {id: "doubao-1-5-pro-32k", name: "doubao-1-5-pro-32k"},
      {id: "doubao-1-5-pro-256k", name: "doubao-1-5-pro-256k"},
      {id: "doubao-1-5-lite-32k", name: "doubao-1-5-lite-32k"},
      {id: "doubao-pro-32k", name: "doubao-pro-32k"},
      {id: "doubao-pro-256k", name: "doubao-pro-256k"},
      {id: "doubao-lite-4k", name: "doubao-lite-4k"},
      {id: "doubao-lite-32k", name: "doubao-lite-32k"},
      {id: "doubao-lite-128k", name: "doubao-lite-128k"},
      {id: "kimi-k2", name: "kimi-k2"},
      {id: "deepseek-v3", name: "deepseek-v3"},
      {id: "doubao-1-5-vision-pro", name: "doubao-1-5-vision-pro"},
      {id: "doubao-1-5-vision-lite", name: "doubao-1-5-vision-lite"},
      {id: "doubao-1-5-ui-tars", name: "doubao-1-5-ui-tars"},
      {id: "doubao-1-5-vision-pro-32k", name: "doubao-1-5-vision-pro-32k"},
      {id: "doubao-vision-pro-32k", name: "doubao-vision-pro-32k"},
      {id: "doubao-vision-lite-32k", name: "doubao-vision-lite-32k"},
      {id: "doubao-embedding", name: "doubao-embedding"},
      {id: "doubao-embedding-large", name: "doubao-embedding-large"},
      {id: "doubao-embedding-vision", name: "doubao-embedding-vision"},
      {id: "doubao-seedance-1-0-pro", name: "doubao-seedance-1-0-pro"},
      {id: "doubao-seedance-1-0-lite-t2v", name: "doubao-seedance-1-0-lite-t2v"},
      {id: "doubao-seaweed", name: "doubao-seaweed"},
      {id: "wan2-1-14b", name: "wan2-1-14b"},
      {id: "doubao-seedream-4.0", name: "doubao-seedream-4.0"},
      {id: "doubao-seedream-3-0-t2i", name: "doubao-seedream-3-0-t2i"},
      {id: "doubao-seededit-3.0-i2i", name: "doubao-seededit-3.0-i2i"},
      {id: "doubao-realtime", name: "doubao-realtime"},
>>>>>>> d3797012
    ];
  } else if (type === "DeepSeek") {
    return [
      { id: "deepseek-chat", name: "deepseek-chat" },
      { id: "deepseek-reasoner", name: "deepseek-reasoner" },
    ];
  } else if (type === "StepFun") {
    return [
      { id: "step-1-8k", name: "step-1-8k" },
      { id: "step-1-32k", name: "step-1-32k" },
      { id: "step-1-256k", name: "step-1-256k" },
      { id: "step-2-mini", name: "step-2-mini" },
      { id: "step-2-16k", name: "step-2-16k" },
      { id: "step-2-16k-exp", name: "step-2-16k-exp" },
    ];
  } else if (type === "Tencent Cloud") {
    return [
      { id: "hunyuan-lite", name: "hunyuan-lite" },
      { id: "hunyuan-standard", name: "hunyuan-standard" },
      { id: "hunyuan-standard-256K", name: "hunyuan-standard-256K" },
      { id: "hunyuan-pro", name: "hunyuan-pro" },
      { id: "hunyuan-code", name: " hunyuan-code" },
      { id: "hunyuan-role", name: "hunyuan-role" },
      { id: "hunyuan-turbo", name: "hunyuan-turbo" },
      { id: "deepseek-r1", name: "deepseek-r1" },
      { id: "deepseek-v3", name: "deepseek-v3" },
      { id: "deepseek-r1-distill-qwen-1.5b", name: "deepseek-r1-distill-qwen-1.5b" },
      { id: "deepseek-r1-distill-qwen-7b", name: "deepseek-r1-distill-qwen-7b" },
      { id: "deepseek-r1-distill-qwen-14b", name: "deepseek-r1-distill-qwen-14b" },
      { id: "deepseek-r1-distill-qwen-32b", name: "deepseek-r1-distill-qwen-32b" },
      { id: "deepseek-r1-distill-llama-8b", name: "deepseek-r1-distill-llama-8b" },
      { id: "deepseek-r1-distill-llama-70b", name: "deepseek-r1-distill-llama-70b" },
    ];
  } else if (type === "Mistral") {
    return [
      { id: "codestral-latest", name: "codestral-latest" },
      { id: "devstral-medium-2507", name: "devstral-medium-2507" },
      { id: "devstral-small-2507", name: "devstral-small-2507" },
      { id: "magistral-medium-latest", name: "magistral-medium-latest" },
      { id: "magistral-small-latest", name: "magistral-small-latest" },
      { id: "ministral-3b-latest", name: "ministral-3b-latest" },
      { id: "ministral-8b-latest", name: "ministral-8b-latest" },
      { id: "mistral-large-latest", name: "mistral-large-latest" },
      { id: "mistral-medium-latest", name: "mistral-medium-latest" },
      { id: "mistral-nemo", name: "mistral-nemo" },
      { id: "mistral-saba-latest", name: "mistral-saba-latest" },
      { id: "mistral-small-latest", name: "mistral-small-latest" },
      { id: "open-mixtral-8x22b", name: "open-mixtral-8x22b" },
      { id: "open-mixtral-8x7b", name: "open-mixtral-8x7b" },
      { id: "open-mistral-7b", name: "open-mistral-7b" },
      { id: "pixtral-12b", name: "pixtral-12b" },
      { id: "pixtral-large-latest", name: "pixtral-large-latest" },
    ];
  } else if (type === "Yi") {
    return [
      { id: "yi-lightning", name: "yi-lightning" },
      { id: "yi-vision-v2", name: "yi-vision-v2" },
    ];
  } else if (type === "Silicon Flow") {
    return [
      { id: "deepseek-ai/DeepSeek-V3.1", name: "deepseek-ai/DeepSeek-V3.1" },
      { id: "Pro/deepseek-ai/DeepSeek-V3.1", name: "Pro/deepseek-ai/DeepSeek-V3.1" },
      { id: "deepseek-ai/DeepSeek-R1", name: "deepseek-ai/DeepSeek-R1" },
      { id: "Pro/deepseek-ai/DeepSeek-R1", name: "Pro/deepseek-ai/DeepSeek-R1" },
      { id: "deepseek-ai/DeepSeek-V3", name: "deepseek-ai/DeepSeek-V3" },
      { id: "Pro/deepseek-ai/DeepSeek-V3", name: "Pro/deepseek-ai/DeepSeek-V3" },
      { id: "moonshotai/Kimi-K2-Instruct-0905", name: "moonshotai/Kimi-K2-Instruct-0905" },
      { id: "Pro/moonshotai/Kimi-K2-Instruct-0905", name: "Pro/moonshotai/Kimi-K2-Instruct-0905" },
      { id: "inclusionAI/Ling-mini-2.0", name: "inclusionAI/Ling-mini-2.0" },
      { id: "ByteDance-Seed/Seed-OSS-36B-Instruct", name: "ByteDance-Seed/Seed-OSS-36B-Instruct" },
      { id: "zai-org/GLM-4.5", name: "zai-org/GLM-4.5" },
      { id: "zai-org/GLM-4.5-Air", name: "zai-org/GLM-4.5-Air" },
    ];
  } else if (type === "Grok") {
    return [
      { id: "grok-code-fast-1", name: "grok-code-fast-1" },
      { id: "grok-4-0709", name: "grok-4-0709" },
      { id: "grok-3", name: "grok-3" },
      { id: "grok-3-mini", name: "grok-3-mini" },
      { id: "grok-2-image-1212", name: "grok-2-image-1212" },
    ];
  } else if (type === "Writer") {
    return [
      { id: "palmyra-x5", name: "Palmyra X5" },
      { id: "palmyra-x4", name: "Palmyra X4" },
      { id: "palmyra-med", name: "Palmyra Med" },
      { id: "palmyra-fin", name: "Palmyra Fin" },
      { id: "palmyra-creative", name: "Palmyra Creative" },
    ];
  } else if (type === "Dummy") {
    return [
      { id: "Dummy", name: "Dummy" },
    ];
  } else {
    return [];
  }
}

export function getEmbeddingSubTypeOptions(type) {
  if (type === "OpenAI" || type === "Azure") {
    return openaiEmbeddings;
  } else if (type === "Gemini") {
    return [
      { id: "embedding-001", name: "embedding-001" },
    ];
  } else if (type === "Hugging Face") {
    return [
      { id: "sentence-transformers/all-MiniLM-L6-v2", name: "sentence-transformers/all-MiniLM-L6-v2" },
    ];
  } else if (type === "Cohere") {
    return [
      { id: "embed-english-v2.0", name: "embed-english-v2.0" },
      { id: "embed-english-light-v2.0", name: "embed-english-light-v2.0" },
      { id: "embed-multilingual-v2.0", name: "embed-multilingual-v2.0" },
      { id: "embed-english-v3.0", name: "embed-english-v3.0" },
    ];
  } else if (type === "MiniMax") {
    return [
      { id: "embo-01", name: "embo-01" },
    ];
  } else if (type === "Ollama") {
    return [
      { id: "nomic-embed-text", name: "nomic-embed-text" },
      { id: "mxbai-embed-large", name: "mxbai-embed-large" },
      { id: "snowflake-arctic-embed:335m", name: "snowflake-arctic-embed:335m" },
      { id: "snowflake-arctic-embed:137m", name: "snowflake-arctic-embed:137m" },
      { id: "snowflake-arctic-embed:110m", name: "snowflake-arctic-embed:110m" },
      { id: "snowflake-arctic-embed:33m", name: "snowflake-arctic-embed:33m" },
      { id: "snowflake-arctic-embed:22m", name: "snowflake-arctic-embed:22m" },
      { id: "bge-m3", name: "bge-m3" },
    ];
  } else if (type === "Local") {
    return [
      { id: "custom-embedding", name: "custom-embedding" },
    ];
  } else if (type === "Baidu Cloud") {
    return [
      { id: "Embedding-V1", name: "Embedding-V1" },
      { id: "bge-large-zh", name: "bge-large-zh" },
      { id: "bge-large-en", name: "bge-large-en" },
      { id: "tao-8k", name: "tao-8k" },
    ];
  } else if (type === "Alibaba Cloud") {
    return [
      { id: "text-embedding-v1", name: "text-embedding-v1" },
      { id: "text-embedding-v2", name: "text-embedding-v2" },
      { id: "text-embedding-v3", name: "text-embedding-v3" },
    ];
  } else if (type === "Tencent Cloud") {
    return [
      { id: "hunyuan-embedding", name: "hunyuan-embedding" },
    ];
  } else if (type === "Jina") {
    return [
      { id: "jina-embeddings-v2-base-zh", name: "jina-embeddings-v2-base-zh" },
      { id: "jina-embeddings-v2-base-en", name: "jina-embeddings-v2-base-en" },
      { id: "jina-embeddings-v2-base-de", name: "jina-embeddings-v2-base-de" },
      { id: "jina-embeddings-v2-base-code", name: "jina-embeddings-v2-base-code" },
    ];
  } else if (type === "Word2Vec") {
    return [
      { id: "Word2Vec", name: "Word2Vec" },
    ];
  } else {
    return [];
  }
}

export function getProviderSubTypeOptions(category, type) {
  if (category === "Model") {
    return getModelSubTypeOptions(type);
  } else if (category === "Embedding") {
    return getEmbeddingSubTypeOptions(type);
  } else if (category === "Agent") {
    if (type === "MCP") {
      return [
        { id: "Default", name: "Default" },
      ];
    } else if (type === "A2A") {
      return [
        { id: "Default", name: "Default" },
      ];
    }
  } else if (category === "Text-to-Speech") {
    if (type === "Alibaba Cloud") {
      return [
        { id: "cosyvoice-v1", name: "cosyvoice-v1" },
      ];
    } else {
      return [];
    }
  } else if (category === "Speech-to-Text") {
    if (type === "Alibaba Cloud") {
      return [
        { id: "paraformer-realtime-v1", name: "paraformer-realtime-v1" },
      ];
    } else {
      return [];
    }
  } else if (category === "Bot") {
    if (type === "Tencent") {
      return [
        { id: "WeCom Bot", name: "WeCom Bot" },
      ];
    } else {
      return [];
    }
  } else if (category === "Bot") {
    if (type === "Tencent") {
      return [
        { id: "WeCom Bot", name: "WeCom Bot" },
      ];
    } else {
      return [];
    }
  }
}

export function getProviderAzureApiVersionOptions() {
  return ([
    { id: "", name: "" },
    { id: "2023-03-15-preview", name: "2023-03-15-preview" },
    { id: "2023-05-15", name: "2023-05-15" },
    { id: "2023-06-01-preview", name: "2023-06-01-preview" },
    { id: "2023-07-01-preview", name: "2023-07-01-preview" },
    { id: "2023-08-01-preview", name: "2023-08-01-preview" },
  ]);
}

export function getOrganization() {
  const organization = localStorage.getItem("organization");
  return organization !== null ? organization : "All";
}

export function getRequestOrganization(account) {
  if (isAdminUser(account)) {
    return getOrganization() === "All" ? account.owner : getOrganization();
  }
  return account.owner;
}

export function setStore(store) {
  localStorage.setItem("store", store);
  window.dispatchEvent(new Event("storeChanged"));
}

export function getStore() {
  const store = localStorage.getItem("store");
  return store !== null ? store : "All";
}

export function getRequestStore(account) {
  if (isLocalAdminUser(account)) {
    return getStore() === "All" ? "" : getStore();
  }
  return "";
}

export function isDefaultStoreSelected(account) {
  if (isLocalAdminUser(account)) {
    return getStore() === "All";
  }
  return true;
}

export function getBoolValue(key, defaultValue) {
  const value = localStorage.getItem(key);
  if (value === null) {
    return defaultValue;
  }
  return value === "true";
}

export function setBoolValue(key, value) {
  localStorage.setItem(key, `${value}`);
}

export function parseJsonFromText(text) {
  const regex = /\[\[(.*?)\]\]/;
  const match = regex.exec(text);

  if (match) {
    try {
      // const parsedJSON = JSON.parse(match[1]);
      const parsedJSON = match[1];
      return parsedJSON;
    } catch (error) {
      showMessage("error", error);
      return "";
    }
  }

  return "";
}

export function getSubdomain() {
  const url = window.location.origin;
  const regex = /^(?:https?:\/\/)?(?:[^@\n]+@)?(?:www\.)?([^:/\n]+)/;
  const matches = url.match(regex);
  if (matches && matches[1]) {
    const domainParts = matches[1].split(".");
    if (domainParts.length > 2) {
      return domainParts[0];
    }
  }
  return null;
}

export function getTimeFromSeconds(seconds) {
  const duration = moment.duration(seconds, "seconds");
  // const hours = Math.floor(duration.asHours()).toString().padStart(2, "0");
  const minutes = duration.minutes().toString().padStart(2, "0");
  const sec = duration.seconds().toString().padStart(2, "0");
  const millisec = duration.milliseconds().toString().padStart(3, "0").substring(0, 3);
  return `${minutes} : ${sec}.${millisec}`;
}

export function getSpeakerTag(speaker) {
  if (speaker.startsWith("Unknown")) {
    speaker = "Unknown";
  }

  return (
    <Tag color={speaker === "Teacher" ? "success" : speaker.startsWith("Student") ? "error" : "processing"}>
      {speaker}
    </Tag>
  );
}

export function getDisplayPrice(price, currency) {
  if (!price) {
    return "";
  }

  const tmp = price.toFixed(7);
  let numberStr = tmp.toString();
  if (numberStr.includes(".")) {
    numberStr = numberStr.replace(/(\.\d*?[1-9])0+$/, "$1");
    numberStr = numberStr.replace(/\.$/, "");
  }

  if (price === 0) {
    numberStr = "0";
  }

  let prefix = "$";
  if (currency === "CNY") {
    prefix = "￥";
  }

  return (
    <Tag style={{ fontWeight: "bold" }} color={price === 0 ? "default" : "orange"}>
      {`${prefix}${numberStr}`}
    </Tag>
  );
}

export function getDisplayTag(s, color = "default") {
  return (
    <Tag style={{ fontWeight: "bold" }} color={color}>
      {s}
    </Tag>
  );
}

export function sumFields(chats, field) {
  if (!chats) {
    return 0;
  }

  if (field === "count") {
    return chats.reduce((sum, chat) => sum + 1, 0);
  } else {
    return chats.reduce((sum, chat) => sum + chat[field], 0);
  }
}

export function uniqueFields(chats, field) {
  if (!chats) {
    return 0;
  }

  const res = new Set(chats.map(chat => chat[field]));
  return res.size;
}

export function getRefinedErrorText(errorText) {
  if (errorText.startsWith("error, status code: 400, message: The response was filtered due to the prompt triggering")) {
    return i18next.t("chat:Your chat text involves sensitive content. This chat has been forcibly terminated.");
  } else if (errorText.startsWith("write tcp ")) {
    return i18next.t("chat:The response has been interrupted. Please do not refresh the page during responding.");
  } else {
    return `${i18next.t("chat:An error occurred during responding")}: ${errorText}`;
  }
}

export function lighten(hexColor, amount) {
  amount = amount === 0 ? 0 : amount || 10;
  const rgbColor = hexToRgb(hexColor.slice(1));

  const hsl = rgbToHsl(rgbColor.r, rgbColor.g, rgbColor.b);

  hsl.l += amount;

  return hslToRgb(hsl.h, hsl.s, hsl.l);
}

function hexToRgb(hex) {
  const r = parseInt(hex.slice(0, 2), 16);
  const g = parseInt(hex.slice(2, 4), 16);
  const b = parseInt(hex.slice(4, 6), 16);
  return {
    r: r,
    g: g,
    b: b,
  };
}

function rgbToHsl(r, g, b) {
  r %= 256;
  g %= 256;
  b %= 256;

  const max = Math.max(r, g, b);
  const min = Math.min(r, g, b);
  let h, s, l = (max + min) / 2 / 255;

  if (max === min) {
    h = s = 0; // achromatic
  } else {
    const d = max - min;
    s = l > 0.5 ? d / (2 - max - min) : d / (max + min);
    if (s < 0) { s = -s; }
    switch (max) {
      case r: h = (g - b) / d + (g < b ? 6 : 0); break;
      case g: h = (b - r) / d + 2; break;
      case b: h = (r - g) / d + 4; break;
    }
    h /= 6;
  }

  h = Math.floor(h * 360);
  s = Math.floor(s * 100);
  l = Math.floor(l * 100);
  return { h, s, l };
}

function hslToRgb(h, s, l) {
  h /= 360;
  s /= 100;
  l /= 100;

  let r, g, b;
  if (s === 0) {
    r = g = b = l;
  } else {
    const q = l < 0.5 ? l * (1 + s) : l + s - l * s;
    const p = 2 * l - q;
    r = hueToRgb(p, q, h + 1 / 3);
    g = hueToRgb(p, q, h);
    b = hueToRgb(p, q, h - 1 / 3);
  }

  r = Math.round(r * 255);
  g = Math.round(g * 255);
  b = Math.round(b * 255);
  return `rgb(${Math.round(r)}, ${Math.round(g)}, ${Math.round(b)})`;
}

function hueToRgb(p, q, t) {
  if (t < 0) { t += 1; }
  if (t > 1) { t -= 1; }
  if (t < 1 / 6) { return p + (q - p) * 6 * t; }
  if (t < 1 / 2) { return q; }
  if (t < 2 / 3) { return p + (q - p) * (2 / 3 - t) * 6; }
  return p;
}

export function updateTheme(color) {
  ThemeDefault.colorPrimary = color ? color : getThemeColor();
  ThemeDefault.colorBackground = lighten(ThemeDefault.colorPrimary, 45).toString();
  ThemeDefault.colorButton = lighten(ThemeDefault.colorPrimary, 20).toString();
  ThemeDefault.colorBackgroundSecondary = "rgb(242 242 242)";
  document.documentElement.style.setProperty("--theme-color", ThemeDefault.colorPrimary);
  document.documentElement.style.setProperty("--theme-background", ThemeDefault.colorBackground);
  document.documentElement.style.setProperty("--theme-button", ThemeDefault.colorButton);
  document.documentElement.style.setProperty("--theme-background-secondary", ThemeDefault.colorBackgroundSecondary);
}

export function formatSuggestion(suggestionText) {
  suggestionText = suggestionText.trim().replace(/^</, "").replace(/>$/, "");
  if (!suggestionText.endsWith("?") && !suggestionText.endsWith("？")) {
    suggestionText += "?";
  }
  return suggestionText;
}

export function getLabel(text, tooltip) {
  return (
    <React.Fragment>
      <span style={{ marginRight: 4 }}>{text}</span>
      <Tooltip placement="top" title={tooltip}>
        <QuestionCircleTwoTone twoToneColor="rgb(45,120,213)" />
      </Tooltip>
    </React.Fragment>
  );
}

export function GetIdFromObject(obj) {
  if (obj === undefined || obj === null) {
    return "";
  }
  return `${obj.owner}/${obj.name}`;
}

export function GenerateId() {
  return uuidv4();
}

export function getBlockBrowserUrl(providerMap, record, block, isFirst = true) {
  const providerName = isFirst ? record.provider : record.provider2;
  const provider = providerMap[providerName];
  if (!provider || provider.browserUrl === "") {
    return block;
  }
  let url;
  if (provider.type === "ChainMaker") {
    url = provider.browserUrl.replace("{bh}", isFirst ? record.block : record.block2);
  } else {
    url = provider.browserUrl.replace("{bh}", block).replace("{chainId}", 1).replace("{clusterId}", provider.network);
  }
  return (
    <a target="_blank" rel="noreferrer" href={url}>
      {block}
    </a>
  );
}

export function formatJsonString(s) {
  if (s === "") {
    return "";
  }

  try {
    return JSON.stringify(JSON.parse(s), null, 2);
  } catch (error) {
    return s;
  }
}

export function getThinkingModelMaxTokens(subType) {
  if (subType.includes("claude")) {
    if (subType.includes("4")) {
      if (subType.includes("sonnet")) {
        return 64000;
      } else if (subType.includes("opus")) {
        return 32000;
      }
    } else if (subType.includes("3-7") || subType.includes("sonnet")) {
      return 64000;
    }
  }
  return 0;
}

export function getAlgorithm(themeAlgorithmNames) {
  return themeAlgorithmNames.sort().reverse().map((algorithmName) => {
    if (algorithmName === "dark") {
      return theme.darkAlgorithm;
    }
    if (algorithmName === "compact") {
      return theme.compactAlgorithm;
    }
    return theme.defaultAlgorithm;
  });
}

export function getHtmlTitle(storeHtmlTitle) {
  const defaultHtmlTitle = "Casibase";
  let htmlTitle = Conf.HtmlTitle;
  if (storeHtmlTitle && storeHtmlTitle !== defaultHtmlTitle) {
    htmlTitle = storeHtmlTitle;
  }
  return htmlTitle;
}

export function getFaviconUrl(themes, storeFaviconUrl) {
  const defaultFaviconUrl = "https://cdn.casibase.com/static/favicon.png";
  let faviconUrl = Conf.FaviconUrl;
  if (storeFaviconUrl && storeFaviconUrl !== defaultFaviconUrl) {
    faviconUrl = storeFaviconUrl;
  }
  if (themes.includes("dark")) {
    return faviconUrl.replace(/\.png$/, "_white.png");
  } else {
    return faviconUrl;
  }
}

export function getLogo(themes, storeLogoUrl) {
  const defaultLogoUrl = "https://cdn.casibase.org/img/casibase-logo_1200x256.png";
  let logoUrl = Conf.LogoUrl;
  if (storeLogoUrl && storeLogoUrl !== defaultLogoUrl) {
    logoUrl = storeLogoUrl;
  }
  logoUrl = logoUrl.replace("https://cdn.casibase.org", Conf.StaticBaseUrl);
  if (themes.includes("dark")) {
    return logoUrl.replace(/\.png$/, "_white.png");
  } else {
    return logoUrl;
  }
}

export function getFooterHtml(themes, storeFooterHtml) {
  const defaultFooterHtml = "Powered by <a target=\"_blank\" href=\"https://github.com/casibase/casibase\" rel=\"noreferrer\"><img style=\"padding-bottom: 3px;\" height=\"20\" alt=\"Casibase\" src=\"https://cdn.casibase.org/img/casibase-logo_1200x256.png\" /></a>";
  let footerHtml = Conf.FooterHtml;
  if (storeFooterHtml && storeFooterHtml !== defaultFooterHtml) {
    footerHtml = storeFooterHtml;
  }
  footerHtml = footerHtml.replace("https://cdn.casibase.org", Conf.StaticBaseUrl);
  if (themes.includes("dark")) {
    return footerHtml.replace(/(\.png)/g, "_white$1");
  } else {
    return footerHtml;
  }
}

export function getDeduplicatedArray(array, filterArray, key) {
  const res = array.filter(item => !filterArray.some(tableItem => tableItem[key] === item[key]));
  return res;
}

export function getFormTypeOptions() {
  return [
    { id: "records", name: "general:Records" },
    { id: "stores", name: "general:Stores" },
    { id: "vectors", name: "general:Vectors" },
    { id: "videos", name: "general:Videos" },
    { id: "tasks", name: "general:Tasks" },
    { id: "workflows", name: "general:Workflows" },
    { id: "articles", name: "general:Articles" },
    { id: "graphs", name: "general:Graphs" },
  ];
}

export function getFormTypeItems(formType) {
  if (formType === "records") {
    return [
      { name: "organization", label: "general:Organization", visible: true, width: "110" },
      { name: "id", label: "general:ID", visible: true, width: "90" },
      { name: "name", label: "general:Name", visible: true, width: "300" },
      { name: "clientIp", label: "general:Client IP", visible: true, width: "150" },
      { name: "createdTime", label: "general:Created time", visible: true, width: "150" },
      { name: "provider", label: "vector:Provider", visible: true, width: "150" },
      { name: "provider2", label: "general:Provider 2", visible: true, width: "150" },
      { name: "user", label: "general:User", visible: true, width: "120" },
      { name: "method", label: "general:Method", visible: true, width: "110" },
      { name: "requestUri", label: "general:Request URI", visible: true, width: "200" },
      { name: "language", label: "general:Language", visible: true, width: "90" },
      { name: "query", label: "general:Query", visible: true, width: "90" },
      { name: "region", label: "general:Region", visible: true, width: "90" },
      { name: "city", label: "general:City", visible: true, width: "90" },
      { name: "unit", label: "general:Unit", visible: true, width: "90" },
      { name: "section", label: "general:Section", visible: true, width: "90" },
      { name: "response", label: "general:Response", visible: true, width: "90" },
      { name: "object", label: "record:Object", visible: true, width: "200" },
      { name: "errorText", label: "message:Error text", visible: true, width: "120" },
      { name: "isTriggered", label: "general:Is triggered", visible: true, width: "140" },
      { name: "action", label: "general:Action", visible: true, width: "150" },
      { name: "block", label: "general:Block", visible: true, width: "110" },
      { name: "block2", label: "general:Block 2", visible: true, width: "110" },
    ];
  } else if (formType === "stores") {
    return [
      { name: "name", label: "general:Name", visible: true, width: "120" },
      { name: "displayName", label: "general:Display name", visible: true },
      { name: "isDefault", label: "store:Is default", visible: true, width: "120" },
      { name: "chatCount", label: "store:Chat count", visible: true, width: "150" },
      { name: "messageCount", label: "store:Message count", visible: true, width: "150" },
      { name: "storageProvider", label: "store:Storage provider", visible: true, width: "250" },
      // { name: "splitProvider", label: "store:Split provider", visible: false, width: "200" },
      { name: "imageProvider", label: "store:Image provider", visible: true, width: "300" },
      { name: "modelProvider", label: "store:Model provider", visible: true, width: "330" },
      { name: "embeddingProvider", label: "store:Embedding provider", visible: true, width: "300" },
      { name: "textToSpeechProvider", label: "store:Text-to-Speech provider", visible: true, width: "300" },
      { name: "speechToTextProvider", label: "store:Speech-to-Text provider", visible: true, width: "200" },
      { name: "agentProvider", label: "store:Agent provider", visible: true, width: "250" },
      { name: "memoryLimit", label: "store:Memory limit", visible: true, width: "120" },
      { name: "state", label: "general:State", visible: true, width: "90" },
    ];
  } else if (formType === "vectors") {
    return [
      { name: "name", label: "general:Name", visible: true, width: "140" },
      // { name: "displayName", label: "general:Display name", visible: false, width: "200" },
      { name: "store", label: "general:Store", visible: true, width: "130" },
      { name: "provider", label: "vector:Provider", visible: true, width: "200" },
      { name: "file", label: "store:File", visible: true, width: "200" },
      { name: "index", label: "vector:Index", visible: true, width: "80" },
      { name: "text", label: "general:Text", visible: true, width: "200" },
      { name: "size", label: "general:Size", visible: true, width: "80" },
      { name: "data", label: "vector:Data", visible: true, width: "200" },
      { name: "dimension", label: "vector:Dimension", visible: true, width: "80" },
    ];
  } else if (formType === "videos") {
    return [
      { name: "owner", label: "general:User", visible: true, width: "90" },
      { name: "name", label: "general:Name", visible: true, width: "180" },
      { name: "displayName", label: "general:Display name", visible: true, width: "180" },
      { name: "description", label: "general:Description", visible: true, width: "120" },
      { name: "grade", label: "video:Grade", visible: true, width: "90" },
      { name: "unit", label: "video:Unit", visible: true, width: "90" },
      { name: "lesson", label: "video:Lesson", visible: true, width: "90" },
      // { name: "videoId", label: "video:Video ID", visible: false, width: "250" },
      { name: "coverUrl", label: "video:Cover", visible: true, width: "170" },
      { name: "remarks", label: "video:Remarks", visible: true },
      // { name: "labels", label: "video:Labels", visible: false, width: "120" },
      { name: "state", label: "general:State", visible: true, width: "90" },
      { name: "reviewState", label: "video:Review state", visible: true, width: "110" },
      { name: "isPublic", label: "video:Is public", visible: true, width: "110" },
      { name: "downloadUrl", label: "general:Download", visible: true, width: "110" },
      // { name: "labelCount", label: "video:Label count", visible: false, width: "90" },
      // { name: "segmentCount", label: "video:Segment count", visible: false, width: "110" },
      { name: "excellentCount", label: "video:Excellent count", visible: true, width: "110" },
    ];
  } else if (formType === "tasks") {
    return [
      { name: "name", label: "general:Name", visible: true, width: "160" },
      { name: "displayName", label: "general:Display name", visible: true, width: "200" },
      { name: "provider", label: "store:Model provider", visible: true, width: "250" },
      { name: "type", label: "general:Type", visible: true, width: "90" },
      { name: "subject", label: "store:Subject", visible: true, width: "200" },
      { name: "topic", label: "video:Topic", visible: true, width: "200" },
      { name: "result", label: "general:Result", visible: true, width: "200" },
      { name: "activity", label: "task:Activity", visible: true, width: "200" },
      { name: "grade", label: "video:Grade", visible: true, width: "200" },
      // { name: "application", label: "task:Application", visible: false, width: "180" },
      // { name: "path", label: "provider:Path", visible: false },
      { name: "text", label: "general:Text", visible: true },
      { name: "labels", label: "task:Labels", visible: true, width: "250" },
      { name: "example", label: "task:Example", visible: true },
    ];
  } else if (formType === "workflows") {
    return [
      { name: "name", label: "general:Name", visible: true, width: "160" },
      { name: "displayName", label: "general:Display name", visible: true, width: "200" },
      { name: "text", label: "general:Text", visible: true },
      { name: "text2", label: "general:Text2", visible: true },
      { name: "message", label: "general:Message", visible: true },
      { name: "questionTemplate", label: "task:Question", visible: true },
    ];
  } else if (formType === "articles") {
    return [
      { name: "name", label: "general:Name", visible: true, width: "160" },
      { name: "displayName", label: "general:Display name", visible: true, width: "200" },
      { name: "workflow", label: "store:Workflow", visible: true, width: "250" },
      // { name: "type", label: "general:Type", visible: false, width: "90" },
      { name: "content", label: "article:Content", visible: true },
    ];
  } else if (formType === "graphs") {
    return [
      { name: "name", label: "general:Name", visible: true, width: "160" },
      { name: "displayName", label: "general:Display name", visible: true, width: "200" },
      { name: "createdTime", label: "general:Created time", visible: true, width: "200" },
      { name: "text", label: "general:Text", visible: true, width: "200" },
      { name: "graph", label: "general:Graphs", visible: true, width: "240" },
    ];
  } else {
    return [];
  }
}

export function filterTableColumns(columns, formItems, actionKey = "action") {

  if (!formItems || formItems.length === 0) {
    return columns;
  }
  const visibleColumns = formItems
    .filter(item => item.visible !== false)
    .map(item => {
      const matchedColumn = columns.find(col => col.key === item.name);

      if (matchedColumn) {
        return {
          ...matchedColumn,
          width: item.width !== undefined ? `${item.width}px` : matchedColumn.width,
          title: item.width !== undefined ? `${i18next.t(item.label)}` : matchedColumn.title,
        };
      }
      return null;
    })
    .filter(col => col !== null);

  const actionColumn = columns.find(col => col.key === actionKey);

  return [
    ...visibleColumns,
    actionColumn,
  ].filter(col => col);
}

export function getBuiltinTools() {
  return [
    {
      category: "time",
      name: "Time Tools",
      icon: "🕐",
      tools: [
        { name: "current_time", description: "Get current time" },
        { name: "localtime_to_timestamp", description: "Convert local time to timestamp" },
        { name: "timestamp_to_localtime", description: "Convert timestamp to local time" },
        { name: "timezone_conversion", description: "Convert timezone" },
        { name: "weekday", description: "Calculate weekday" },
      ],
    },
    {
      category: "code",
      name: "Code Tools",
      icon: "💻",
      tools: [
        { name: "execute_code", description: "Execute code" },
      ],
    },
    {
      category: "json",
      name: "JSON Tools",
      icon: "📋",
      tools: [
        { name: "process_json", description: "Process JSON" },
      ],
    },
  ];
}

export function getFormattedSize(bytes) {
  if (bytes === 0) { return "0 Bytes"; }
  const k = 1024;
  const sizes = ["Bytes", "KB", "MB", "GB", "TB"];
  const i = Math.floor(Math.log(bytes) / Math.log(k));
  return Math.round(bytes / Math.pow(k, i) * 100) / 100 + " " + sizes[i];
}<|MERGE_RESOLUTION|>--- conflicted
+++ resolved
@@ -707,7 +707,6 @@
   return `${StaticBaseUrl}/img/casibase.png`;
 }
 
-<<<<<<< HEAD
 export const Countries = [{ label: "English", key: "en", country: "US", alt: "English" },
 { label: "中文", key: "zh", country: "CN", alt: "中文" },
 { label: "Español", key: "es", country: "ES", alt: "Español" },
@@ -717,22 +716,6 @@
 { label: "日本語", key: "ja", country: "JP", alt: "日本語" },
 { label: "한국어", key: "ko", country: "KR", alt: "한국어" },
 { label: "Русский", key: "ru", country: "RU", alt: "Русский" },
-=======
-export const Countries = [{label: "English", key: "en", country: "US", alt: "English"},
-  {label: "中文", key: "zh", country: "CN", alt: "中文"},
-  {label: "Español", key: "es", country: "ES", alt: "Español"},
-  {label: "Français", key: "fr", country: "FR", alt: "Français"},
-  {label: "Deutsch", key: "de", country: "DE", alt: "Deutsch"},
-  {label: "Indonesia", key: "id", country: "ID", alt: "Indonesia"},
-  {label: "日本語", key: "ja", country: "JP", alt: "日本語"},
-  {label: "한국어", key: "ko", country: "KR", alt: "한국어"},
-  {label: "Русский", key: "ru", country: "RU", alt: "Русский"},
-  {label: "Tiếng Việt", key: "vi", country: "VN", alt: "Tiếng Việt"},
-  {label: "Português", key: "pt", country: "PT", alt: "Português"},
-  {label: "Italiano", key: "it", country: "IT", alt: "Italiano"},
-  {label: "Bahasa Melayu", key: "ms", country: "MY", alt: "Bahasa Melayu"},
-  {label: "Türkçe", key: "tr", country: "TR", alt: "Türkçe"},
->>>>>>> d3797012
 ];
 
 export function getOtherProviderInfo() {
@@ -1330,15 +1313,6 @@
     return [
       { id: "Tencent", name: "Tencent" },
     ];
-  } else if (category === "Scan") {
-    return [
-      {id: "Nmap", name: "Nmap"},
-      {id: "OS Patch", name: "OS Patch"},
-      {id: "Nuclei", name: "Nuclei"},
-      {id: "ZAP", name: "ZAP"},
-      {id: "Subfinder", name: "Subfinder"},
-      {id: "httpx", name: "httpx"},
-    ];
   } else {
     return [];
   }
@@ -1659,7 +1633,6 @@
     ];
   } else if (type === "Alibaba Cloud") {
     return [
-<<<<<<< HEAD
       { id: "qwen-long", name: "qwen-long" },
       { id: "qwen-max", name: "qwen-max" },
       { id: "qwen-max-latest", name: "qwen-max-latest" },
@@ -1684,25 +1657,6 @@
       { id: "deepseek-v3.1", name: "deepseek-v3.1" },
       { id: "deepseek-r1", name: "deepseek-r1" },
       { id: "Moonshot-Kimi-K2-Instruct", name: "Moonshot-Kimi-K2-Instruct" },
-=======
-      {id: "qwen-long", name: "qwen-long"},
-      {id: "qwen-turbo", name: "qwen-turbo"},
-      {id: "qwen-plus", name: "qwen-plus"},
-      {id: "qwen-max", name: "qwen-max"},
-      {id: "qwen-max-longcontext", name: "qwen-max-longcontext"},
-      {id: "qwen3-235b-a22b", name: "qwen3-235b-a22b"},
-      {id: "qwen3-32b", name: "qwen3-32b"},
-      {id: "deepseek-r1", name: "deepseek-r1"},
-      {id: "deepseek-v3", name: "deepseek-v3"},
-      {id: "deepseek-v3.1", name: "deepseek-v3.1"},
-      {id: "deepseek-v3.2", name: "deepseek-v3.2"},
-      {id: "deepseek-r1-distill-qwen-1.5b", name: "deepseek-r1-distill-qwen-1.5b"},
-      {id: "deepseek-r1-distill-qwen-7b", name: "deepseek-r1-distill-qwen-7b"},
-      {id: "deepseek-r1-distill-qwen-14b ", name: "deepseek-r1-distill-qwen-14b "},
-      {id: "deepseek-r1-distill-qwen-32b", name: "deepseek-r1-distill-qwen-32b"},
-      {id: "deepseek-r1-distill-llama-8b", name: "deepseek-r1-distill-llama-8b"},
-      {id: "deepseek-r1-distill-llama-70b", name: "deepseek-r1-distill-llama-70b"},
->>>>>>> d3797012
     ];
   } else if (type === "Baichuan") {
     return [
@@ -1716,7 +1670,6 @@
     ];
   } else if (type === "Volcano Engine") {
     return [
-<<<<<<< HEAD
       { id: "doubao-seed-1.6-vision", name: "doubao-seed-1.6-vision" },
       { id: "doubao-seed-1-6", name: "doubao-seed-1-6" },
       { id: "doubao-seed-1-6-thinking", name: "doubao-seed-1-6-thinking" },
@@ -1754,46 +1707,6 @@
       { id: "doubao-seedream-3-0-t2i", name: "doubao-seedream-3-0-t2i" },
       { id: "doubao-seededit-3.0-i2i", name: "doubao-seededit-3.0-i2i" },
       { id: "doubao-realtime", name: "doubao-realtime" },
-=======
-      {id: "doubao-seed-1.6-vision", name: "doubao-seed-1.6-vision"},
-      {id: "doubao-seed-1-6", name: "doubao-seed-1-6"},
-      {id: "doubao-seed-1-6-thinking", name: "doubao-seed-1-6-thinking"},
-      {id: "doubao-seed-1-6-flash", name: "doubao-seed-1-6-flash"},
-      {id: "doubao-1-5-thinking-pro", name: "doubao-1-5-thinking-pro"},
-      {id: "doubao-1-5-thinking-vision-pro", name: "doubao-1-5-thinking-vision-pro"},
-      {id: "deepseek-v3.1", name: "deepseek-v3.1"},
-      {id: "deepseek-v3.2", name: "deepseek-v3.2"},
-      {id: "deepseek-r1", name: "deepseek-r1"},
-      {id: "deepseek-r1-distill-qwen-32b", name: "deepseek-r1-distill-qwen-32b"},
-      {id: "deepseek-r1-distill-qwen-7b", name: "deepseek-r1-distill-qwen-7b"},
-      {id: "doubao-1-5-pro-32k", name: "doubao-1-5-pro-32k"},
-      {id: "doubao-1-5-pro-256k", name: "doubao-1-5-pro-256k"},
-      {id: "doubao-1-5-lite-32k", name: "doubao-1-5-lite-32k"},
-      {id: "doubao-pro-32k", name: "doubao-pro-32k"},
-      {id: "doubao-pro-256k", name: "doubao-pro-256k"},
-      {id: "doubao-lite-4k", name: "doubao-lite-4k"},
-      {id: "doubao-lite-32k", name: "doubao-lite-32k"},
-      {id: "doubao-lite-128k", name: "doubao-lite-128k"},
-      {id: "kimi-k2", name: "kimi-k2"},
-      {id: "deepseek-v3", name: "deepseek-v3"},
-      {id: "doubao-1-5-vision-pro", name: "doubao-1-5-vision-pro"},
-      {id: "doubao-1-5-vision-lite", name: "doubao-1-5-vision-lite"},
-      {id: "doubao-1-5-ui-tars", name: "doubao-1-5-ui-tars"},
-      {id: "doubao-1-5-vision-pro-32k", name: "doubao-1-5-vision-pro-32k"},
-      {id: "doubao-vision-pro-32k", name: "doubao-vision-pro-32k"},
-      {id: "doubao-vision-lite-32k", name: "doubao-vision-lite-32k"},
-      {id: "doubao-embedding", name: "doubao-embedding"},
-      {id: "doubao-embedding-large", name: "doubao-embedding-large"},
-      {id: "doubao-embedding-vision", name: "doubao-embedding-vision"},
-      {id: "doubao-seedance-1-0-pro", name: "doubao-seedance-1-0-pro"},
-      {id: "doubao-seedance-1-0-lite-t2v", name: "doubao-seedance-1-0-lite-t2v"},
-      {id: "doubao-seaweed", name: "doubao-seaweed"},
-      {id: "wan2-1-14b", name: "wan2-1-14b"},
-      {id: "doubao-seedream-4.0", name: "doubao-seedream-4.0"},
-      {id: "doubao-seedream-3-0-t2i", name: "doubao-seedream-3-0-t2i"},
-      {id: "doubao-seededit-3.0-i2i", name: "doubao-seededit-3.0-i2i"},
-      {id: "doubao-realtime", name: "doubao-realtime"},
->>>>>>> d3797012
     ];
   } else if (type === "DeepSeek") {
     return [
