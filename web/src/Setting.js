--- conflicted
+++ resolved
@@ -204,29 +204,6 @@
   return isAdminUser(account);
 }
 
-<<<<<<< HEAD
-=======
-export function isLocalAndStoreAdminUser(account) {
-  if (account === undefined || account === null) {
-    return false;
-  }
-
-  if (account.homepage === "non-store-admin") {
-    return false;
-  }
-
-  if (!DisablePreviewMode && isAnonymousUser(account)) {
-    return true;
-  }
-
-  if (isChatAdminUser(account)) {
-    return true;
-  }
-
-  return isAdminUser(account);
-}
-
->>>>>>> a92701fa
 export function isAnonymousUser(account) {
   if (account === undefined || account === null) {
     return false;
