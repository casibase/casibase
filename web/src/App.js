--- conflicted
+++ resolved
@@ -16,7 +16,7 @@
 import { Link, Redirect, Route, Switch, withRouter } from "react-router-dom";
 import { StyleProvider, legacyLogicalPropertiesTransformer } from "@ant-design/cssinjs";
 import { Avatar, Button, Card, ConfigProvider, Drawer, Dropdown, FloatButton, Layout, Menu, Result } from "antd";
-import { AppstoreTwoTone, BarsOutlined, BulbTwoTone, CloudTwoTone, CommentOutlined, DownOutlined, HomeTwoTone, LockTwoTone, LoginOutlined, LogoutOutlined, SettingOutlined, SettingTwoTone, VideoCameraTwoTone, WalletTwoTone, BuildTwoTone, CameraTwoTone, SecurityScanTwoTone,ToolTwoTone } from "@ant-design/icons";
+import { AppstoreTwoTone, BarsOutlined, BulbTwoTone, CloudTwoTone, CommentOutlined, DownOutlined, HomeTwoTone, LockTwoTone, LoginOutlined, LogoutOutlined, SettingOutlined, SettingTwoTone, VideoCameraTwoTone, WalletTwoTone, BuildTwoTone, CameraTwoTone, SecurityScanTwoTone, ToolTwoTone } from "@ant-design/icons";
 import "./App.less";
 import { Helmet } from "react-helmet";
 import * as Setting from "./Setting";
@@ -173,7 +173,7 @@
     forms.forEach(form => {
       const path = `/forms/${form.name}/data`;
       if (uri.includes(path)) {
-        this.setState({selectedMenuKey: path});
+        this.setState({ selectedMenuKey: path });
       }
     });
   }
@@ -186,7 +186,7 @@
     this.setState({
       uri: uri,
     });
-    
+
     // 更新选中的菜单键
     if (uri === "/" || uri === "/home") {
       this.setState({ selectedMenuKey: "/" });
@@ -201,10 +201,10 @@
     } else if (uri.includes("/messages")) {
       this.setState({ selectedMenuKey: "/messages" });
     } else if (uri.includes("/usages")) {
-      this.setState({selectedMenuKey: "/usages"});
+      this.setState({ selectedMenuKey: "/usages" });
     } else if (uri.includes("/activities")) {
-      this.setState({selectedMenuKey: "/activities"});
-    } 
+      this.setState({ selectedMenuKey: "/activities" });
+    }
     else if (uri.includes("/nodes")) {
       this.setState({ selectedMenuKey: "/nodes" });
     } else if (uri.includes("/machines")) {
@@ -214,15 +214,15 @@
     } else if (uri.includes("/containers")) {
       this.setState({ selectedMenuKey: "/containers" });
     } else if (uri.includes("/pods")) {
-      this.setState({selectedMenuKey: "/pods"});
+      this.setState({ selectedMenuKey: "/pods" });
     } else if (uri.includes("/templates")) {
-      this.setState({selectedMenuKey: "/templates"});
+      this.setState({ selectedMenuKey: "/templates" });
     } else if (uri.includes("/applications")) {
-      this.setState({selectedMenuKey: "/applications"});
+      this.setState({ selectedMenuKey: "/applications" });
     } else if (uri.includes("/sessions")) {
-      this.setState({selectedMenuKey: "/sessions"});
+      this.setState({ selectedMenuKey: "/sessions" });
     } else if (uri.includes("/connections")) {
-      this.setState({selectedMenuKey: "/connections"});
+      this.setState({ selectedMenuKey: "/connections" });
     } else if (uri.includes("/records")) {
       this.setState({ selectedMenuKey: "/records" });
     } else if (uri.includes("/workflows")) {
@@ -234,9 +234,9 @@
     } else if (uri.includes("/sr")) {
       this.setState({ selectedMenuKey: "/sr" });
     } else if (uri.includes("/tasks")) {
-      this.setState({selectedMenuKey: "/tasks"});
+      this.setState({ selectedMenuKey: "/tasks" });
     } else if (uri.includes("/forms")) {
-      this.setState({selectedMenuKey: "/forms"});
+      this.setState({ selectedMenuKey: "/forms" });
     } else if (uri.includes("/articles")) {
       this.setState({ selectedMenuKey: "/articles" });
     } else if (uri.includes("/public-videos")) {
@@ -260,7 +260,7 @@
 
   }
 
-  
+
 
   onUpdateAccount(account) {
     this.setState({
@@ -489,41 +489,34 @@
       return (
         <React.Fragment>
           {this.renderRightDropdown()}
-<<<<<<< HEAD
           {/* <LanguageSelect /> */}
+          {Setting.isLocalAdminUser(this.state.account) &&
+            <StoreSelect
+              className="store-select"
+              initValue={Setting.getStore()}
+              withAll={true}
+              style={{ display: Setting.isMobile() ? "none" : "flex" }}
+              disabled={!this.isStoreSelectEnabled()}
+              onChange={(value) => {
+                Setting.setStore(value);
+              }}
+            />
+          }
           <div style={{ float: "right", marginRight: "20px", padding: "0px" }}>
             <div dangerouslySetInnerHTML={{ __html: Conf.NavbarHtml }} />
-=======
-          <ThemeSelect themeAlgorithm={this.state.themeAlgorithm} onChange={this.setLogoAndThemeAlgorithm} />
-          <LanguageSelect />
-          {Setting.isLocalAdminUser(this.state.account) &&
-                <StoreSelect
-                  className="store-select"
-                  initValue={Setting.getStore()}
-                  withAll={true}
-                  style={{display: Setting.isMobile() ? "none" : "flex"}}
-                  disabled={!this.isStoreSelectEnabled()}
-                  onChange={(value) => {
-                    Setting.setStore(value);
-                  }}
-                />
-          }
-          <div style={{float: "right", marginRight: "20px", padding: "0px"}}>
-            <div dangerouslySetInnerHTML={{__html: Conf.NavbarHtml}} />
->>>>>>> b2dc8317
           </div>
         </React.Fragment>
       );
     }
   }
 
-    /**
-   * 为父菜单设置展开键, 方便存在展开内容的菜单, 点击子菜单时, 可以展开父菜单
-   *
-   * by jjq
-   * @param {*} uri 
-   */
-  setOpenMenuKeysForParentMenu(uri){
+  /**
+ * 为父菜单设置展开键, 方便存在展开内容的菜单, 点击子菜单时, 可以展开父菜单
+ *
+ * by jjq
+ * @param {*} uri 
+ */
+  setOpenMenuKeysForParentMenu(uri) {
     // 更新展开的菜单键
     const pathToMenuKeyMap = this.buildPathToMenuKeyMap();
     let openKeys = [];
@@ -533,7 +526,7 @@
       openKeys = [pathToMenuKeyMap[uri]];
     } else {
       // 查找包含子路径的匹配
-      const matchingParentKey = Object.keys(pathToMenuKeyMap).find(path => 
+      const matchingParentKey = Object.keys(pathToMenuKeyMap).find(path =>
         uri.includes(path) && pathToMenuKeyMap[path]
       );
       if (matchingParentKey) {
@@ -560,7 +553,7 @@
         // 如果是带有子菜单的项
         if (item.children && item.children.length > 0) {
           traverseMenuItems(item.children, item.key);
-        } 
+        }
         // 如果是叶子节点且有路径
         else if (item.key && !item.key.startsWith('#')) {
           // 存储路径到父菜单key的映射
