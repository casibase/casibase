--- conflicted
+++ resolved
@@ -30,13 +30,10 @@
 import ReplyBox from "./main/ReplyBox";
 import MemberBox from "./main/MemberBox";
 import SettingsBox from "./main/SettingsBox";
-<<<<<<< HEAD
 import * as AccountBackend from "./backend/AccountBackend";
 import SignoutBox from "./main/SignoutBox";
-=======
 import AllCreatedTopicsBox from "./main/AllCreatedTopicsBox";
 import LatestReplyBox from "./main/LatestReplyBox";
->>>>>>> 83c6926b
 
 class App extends Component {
   constructor(props) {
@@ -124,9 +121,9 @@
         }/>
         <Route exact path="/member/:memberId/:tab" component={() =>
           <div id="Main">
-              <div className="sep20" />
-              <AllCreatedTopicsBox />
-              <div className="sep20" />
+            <div className="sep20" />
+            <AllCreatedTopicsBox />
+            <div className="sep20" />
           </div>
         }/>
         <Route exact path="/settings" component={() =>
