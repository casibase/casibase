// Copyright 2023 The Casibase Authors. All Rights Reserved.
//
// Licensed under the Apache License, Version 2.0 (the "License");
// you may not use this file except in compliance with the License.
// You may obtain a copy of the License at
//
//      http://www.apache.org/licenses/LICENSE-2.0
//
// Unless required by applicable law or agreed to in writing, software
// distributed under the License is distributed on an "AS IS" BASIS,
// WITHOUT WARRANTIES OR CONDITIONS OF ANY KIND, either express or implied.
// See the License for the specific language governing permissions and
// limitations under the License.

import React, { Component } from "react";
import { Link, Redirect, Route, Switch, withRouter } from "react-router-dom";
import { StyleProvider, legacyLogicalPropertiesTransformer } from "@ant-design/cssinjs";
import { Avatar, Button, Card, ConfigProvider, Drawer, Dropdown, FloatButton, Layout, Menu, Result } from "antd";
import { AppstoreTwoTone, BarsOutlined, BulbTwoTone, CloudTwoTone, CommentOutlined, DownOutlined, HomeTwoTone, LockTwoTone, LoginOutlined, LogoutOutlined, SettingOutlined, SettingTwoTone, VideoCameraTwoTone, WalletTwoTone, BuildTwoTone, CameraTwoTone, SecurityScanTwoTone, ToolTwoTone, ApiTwoTone, ReconciliationTwoTone } from "@ant-design/icons";
import "./App.less";
import { Helmet } from "react-helmet";
import * as Setting from "./Setting";
import * as AccountBackend from "./backend/AccountBackend";
import AuthCallback from "./AuthCallback";
import * as Conf from "./Conf";
import HomePageMedGuide from "./HomePageMedGuide";
import StoreListPage from "./StoreListPage";
import StoreEditPage from "./StoreEditPage";
import FileListPage from "./FileListPage";
import FileEditPage from "./FileEditPage";
import FileTreePage from "./FileTreePage";
import VideoListPage from "./VideoListPage";
import VideoEditPage from "./VideoEditPage";
import VideoPage from "./VideoPage";
import PublicVideoListPage from "./basic/PublicVideoListPage";
import DashboardPage from "./dashboard/DashboardPage";
import ProviderListPage from "./ProviderListPage";
import ProviderEditPage from "./ProviderEditPage";
import VectorListPage from "./VectorListPage";
import VectorEditPage from "./VectorEditPage";
import SigninPage from "./SigninPage";
import i18next from "i18next";
import { withTranslation } from "react-i18next";
import LanguageSelect from "./LanguageSelect";
import ThemeSelect from "./ThemeSelect";
import ChatEditPage from "./ChatEditPage";
import ChatListPage from "./ChatListPage";
import MessageListPage from "./MessageListPage";
import MessageEditPage from "./MessageEditPage";
import GraphListPage from "./GraphListPage";
import GraphEditPage from "./GraphEditPage";
import NodeListPage from "./NodeListPage";
import NodeEditPage from "./NodeEditPage";
import MachineListPage from "./MachineListPage";
import MachineEditPage from "./MachineEditPage";
import AssetListPage from "./AssetListPage";
import AssetEditPage from "./AssetEditPage";
import ScanListPage from "./ScanListPage";
import ScanEditPage from "./ScanEditPage";
import ImageListPage from "./ImageListPage";
import ImageEditPage from "./ImageEditPage";
import ContainerListPage from "./ContainerListPage";
import ContainerEditPage from "./ContainerEditPage";
import PodListPage from "./PodListPage";
import PodEditPage from "./PodEditPage";
import SessionListPage from "./SessionListPage";
import ConnectionListPage from "./ConnectionListPage";
import RecordListPage from "./RecordListPage";
import RecordEditPage from "./RecordEditPage";
import WorkflowListPage from "./WorkflowListPage";
import WorkflowEditPage from "./WorkflowEditPage";
import TaskListPage from "./TaskListPage";
import TaskEditPage from "./TaskEditPage";
import FormListPage from "./FormListPage";
import FormEditPage from "./FormEditPage";
import FormDataPage from "./FormDataPage";
import * as FormBackend from "./backend/FormBackend";
import ArticleListPage from "./ArticleListPage";
import ArticleEditPage from "./ArticleEditPage";
import ChatPage from "./ChatPage";
import CustomGithubCorner from "./CustomGithubCorner";
import ShortcutsPage from "./basic/ShortcutsPage";
import UsagePage from "./UsagePage";
import ActivityPage from "./ActivityPage";
import * as StoreBackend from "./backend/StoreBackend";
import NodeWorkbench from "./NodeWorkbench";
import AccessPage from "./component/access/AccessPage";
import { PreviewInterceptor } from "./PreviewInterceptor";
import AuditPage from "./frame/AuditPage";
import PythonYolov8miPage from "./frame/PythonYolov8miPage";
import PythonSrPage from "./frame/PythonSrPage";
import SystemInfo from "./SystemInfo";
import * as FetchFilter from "./backend/FetchFilter";
import OsDesktop from "./OsDesktop";
import TemplateListPage from "./TemplateListPage";
import TemplateEditPage from "./TemplateEditPage";
import ApplicationListPage from "./ApplicationListPage";
import ApplicationEditPage from "./ApplicationEditPage";
import ApplicationStorePage from "./ApplicationStorePage";
import StoreSelect from "./StoreSelect";
import ApplicationDetailsPage from "./ApplicationViewPage";
import HospitalListPage from "./HospitalListPage";
import HospitalEditPage from "./HospitalEditPage";
import DoctorListPage from "./DoctorListPage";
import DoctorEditPage from "./DoctorEditPage";
import PatientListPage from "./PatientListPage";
import PatientEditPage from "./PatientEditPage";
import CaaseListPage from "./CaaseListPage";
import CaaseEditPage from "./CaaseEditPage";
import ConsultationListPage from "./ConsultationListPage";
import ConsultationEditPage from "./ConsultationEditPage";
import IpfsArchiveListPage from "./auditSearch/IpfsArchiveListPage";
import IpfsArchiveEditPage from "./auditSearch/IpfsArchiveEditPage";
import IpfsSearchPage from "./auditSearch/IpfsSearchPage";
import IpfsSearchResultPage from "./auditSearch/IpfsSearchResultPage";
import QueryResultPage from "./auditSearch/QueryResultPage";
import NewAuditPage from "./auditSearch/NewAuditPage";
import MuiltiCenter from "./multicentre/MuiltiCenter";
import DataWorkBench from "./multicentre/DataWorkBench";
import DataAuditLog from "./multicentre/DataAuditLog";
import MyDataSet from "./multicentre/DataUsage/MyDataSet";
import MyApplication from "./multicentre/DataUsage/MyApplication";
import AddRecordsMulticenter from "./multicentre/DataUsage/AddRecordsMulticenter";

import DynamicConfigPage from "./DynamicConfigPage";
import MedRecordCenterPage from "./component/record/MedRecordCenterPage";

// 功能介绍页面组
import PatientChainDataIntro from "./introduce/PatientChainDataIntro"
import MedicalRecordChainIntro from "./introduce/MedicalRecordChainIntro"

import withPagePermission from "./component/PagePermissionGuard";
import BugFixTaskPage from "./BugFixTaskPage";

import MedKnoeladgeGraph from "./frame/MedKnowledgeGraph";
import MedKnowledgePage from "./frame/MedKnowledgePage";
import FedPage from "./frame/FedPage";






const { Header, Footer, Content, Sider } = Layout;

class App extends Component {
  constructor(props) {
    super(props);
    this.setThemeAlgorithm();
    let storageThemeAlgorithm = [];
    try {
      storageThemeAlgorithm = localStorage.getItem("themeAlgorithm") ? JSON.parse(localStorage.getItem("themeAlgorithm")) : ["default"];
    } catch {
      storageThemeAlgorithm = ["default"];
    }
    this.state = {
      classes: props,
      selectedMenuKey: 0,
      account: undefined,
      uri: null,
      themeAlgorithm: storageThemeAlgorithm,
      themeData: Conf.ThemeDefault,
      menuVisible: false,
      forms: [],
      openMenuKeys: [], // 控制菜单展开状态
      store: undefined,
      store: undefined,
    };
    this.initConfig();
    this.setDefaultZhLanguage();
  }

  initConfig() {
    Setting.initServerUrl();
    Setting.initWebConfig();

    const cachedThemeColor = localStorage.getItem("themeColor");
    if (cachedThemeColor) {
      Setting.setThemeColor(cachedThemeColor);
    }

    FetchFilter.initDemoMode();
    Setting.initCasdoorSdk(Conf.AuthConfig);
    if (!Conf.DisablePreviewMode) {
      this.previewInterceptor = new PreviewInterceptor(() => this.state.account, this.props.history); // add interceptor
    }
  }

  UNSAFE_componentWillMount() {
    this.updateMenuKey();
    this.getAccount();
    this.setTheme();
    this.getForms();
  }

  setTheme() {
    StoreBackend.getStore("admin", "_casibase_default_store_").then((res) => {
      if (res.status === "ok" && res.data) {
        const color = res.data.themeColor ? res.data.themeColor : Conf.ThemeDefault.colorPrimary;
        const currentColor = localStorage.getItem("themeColor");
        if (currentColor !== color) {
          Setting.setThemeColor(color);
          localStorage.setItem("themeColor", color);
        }
        this.setState({ store: res.data });
        this.setState({ store: res.data });
      } else {
        Setting.setThemeColor(Conf.ThemeDefault.colorPrimary);
        Setting.showMessage("error", `${i18next.t("general:Failed to get")}: ${res.msg}`);
      }
    });
  }

  componentDidUpdate() {
    // eslint-disable-next-line no-restricted-globals
    const uri = location.pathname;
    if (this.state.uri !== uri) {
      this.updateMenuKey();
    }
  }

  updateMenuKeyForm(forms) {
    // eslint-disable-next-line no-restricted-globals
    const uri = location.pathname;
    this.setState({
      uri: uri,
    });

    forms.forEach(form => {
      const path = `/forms/${form.name}/data`;
      if (uri.includes(path)) {
        this.setState({ selectedMenuKey: path });
      }
    });
  }



  updateMenuKey() {
    // eslint-disable-next-line no-restricted-globals
    const uri = location.pathname;
    this.setState({
      uri: uri,
    });

    // 更新选中的菜单键
    if (uri === "/" || uri === "/home") {
      this.setState({ selectedMenuKey: "/" });
    } else if (uri.includes("/stores")) {
      this.setState({ selectedMenuKey: "/stores" });
    } else if (uri.includes("/providers")) {
      this.setState({ selectedMenuKey: "/providers" });
    } else if (uri.includes("/vectors")) {
      this.setState({ selectedMenuKey: "/vectors" });
    } else if (uri.includes("/chats")) {
      this.setState({ selectedMenuKey: "/chats" });
    } else if (uri.includes("/messages")) {
      this.setState({ selectedMenuKey: "/messages" });
    } else if (uri.includes("/graphs")) {
<<<<<<< HEAD
      this.setState({ selectedMenuKey: "/graphs" });
    } else if (uri.includes("/graphs")) {
      this.setState({ selectedMenuKey: "/graphs" });
=======
      this.setState({selectedMenuKey: "/graphs"});
    } else if (uri.includes("/scans")) {
      this.setState({selectedMenuKey: "/scans"});
>>>>>>> d3797012
    } else if (uri.includes("/usages")) {
      this.setState({ selectedMenuKey: "/usages" });
    } else if (uri.includes("/activities")) {
      this.setState({ selectedMenuKey: "/activities" });
    }
    else if (uri.includes("/nodes")) {
      this.setState({ selectedMenuKey: "/nodes" });
    } else if (uri.includes("/machines")) {
      this.setState({ selectedMenuKey: "/machines" });
    } else if (uri.includes("/assets")) {
      this.setState({ selectedMenuKey: "/assets" });
    } else if (uri.includes("/images")) {
      this.setState({ selectedMenuKey: "/images" });
    } else if (uri.includes("/containers")) {
      this.setState({ selectedMenuKey: "/containers" });
    } else if (uri.includes("/pods")) {
      this.setState({ selectedMenuKey: "/pods" });
    } else if (uri.includes("/templates")) {
      this.setState({ selectedMenuKey: "/templates" });
    } else if (uri.includes("/applications")) {
      this.setState({ selectedMenuKey: "/applications" });
    } else if (uri.includes("/sessions")) {
      this.setState({ selectedMenuKey: "/sessions" });
    } else if (uri.includes("/connections")) {
      this.setState({ selectedMenuKey: "/connections" });
    } else if (uri.includes("/records")) {
      this.setState({ selectedMenuKey: "/records" });
    } else if (uri.includes("/workflows")) {
      this.setState({ selectedMenuKey: "/workflows" });
    } else if (uri.includes("/audit")) {
      this.setState({ selectedMenuKey: "/audit" });
    } else if (uri.includes("/yolov8mi")) {
      this.setState({ selectedMenuKey: "/yolov8mi" });
    } else if (uri.includes("/sr")) {
      this.setState({ selectedMenuKey: "/sr" });
    } else if (uri.includes("/tasks")) {
      this.setState({ selectedMenuKey: "/tasks" });
    } else if (uri.includes("/forms")) {
      this.setState({ selectedMenuKey: "/forms" });
    } else if (uri.includes("/articles")) {
      this.setState({ selectedMenuKey: "/articles" });
    } else if (uri.includes("/hospitals")) {
      this.setState({ selectedMenuKey: "/hospitals" });
    } else if (uri.includes("/doctors")) {
      this.setState({ selectedMenuKey: "/doctors" });
    } else if (uri.includes("/patients")) {
      this.setState({ selectedMenuKey: "/patients" });
    } else if (uri.includes("/caases")) {
      this.setState({ selectedMenuKey: "/caases" });
    } else if (uri.includes("/consultations")) {
      this.setState({ selectedMenuKey: "/consultations" });
    } else if (uri.includes("/public-videos")) {
      this.setState({ selectedMenuKey: "/public-videos" });
    } else if (uri.includes("/videos")) {
      this.setState({ selectedMenuKey: "/videos" });
    } else if (uri.includes("/chat")) {
      this.setState({ selectedMenuKey: "/chat" });
    } else if (uri.includes("/sysinfo")) {
      this.setState({ selectedMenuKey: "/sysinfo" });
    } else if (uri.includes("/swagger")) {
      this.setState({ selectedMenuKey: "/swagger" });
    } else if (uri.includes("/dashboard")) {
      this.setState({ selectedMenuKey: "/dashboard" });
    } else if (uri.includes("/ipfs-archive")) {
      this.setState({ selectedMenuKey: "/ipfs-archive" });
    } else if (uri.includes("/vectors")) {
      this.setState({ selectedMenuKey: "/vectors" });
    } else if (uri.includes("/ipfs-search")) {
      this.setState({ selectedMenuKey: "/ipfs-search" });
    } else if (uri.includes("/multi-center")) {
      this.setState({ selectedMenuKey: "/multi-center" });
    } else if (uri.includes("/multi-center/audit-log")) {
      this.setState({ selectedMenuKey: "/multi-center" });
    }
    // else if (uri.includes(encodeURIComponent("/forms/区块链浏览器/data"))) {
    //   // 将/forms/区块链浏览器/data 转为 编码后的uri
    //   this.setState({ selectedMenuKey: "/forms/区块链浏览器/data" });
    // } 
    else if (uri.includes(encodeURIComponent("/forms/联邦学习/data"))) {
      // 将/forms/联邦学习/data 转为 编码后的uri
      this.setState({ selectedMenuKey: "/forms/联邦学习/data" });
    } else if (uri.includes(encodeURIComponent("/forms/密文计算/data"))) {
      // 将/forms/密文计算/data 转为 编码后的uri
      this.setState({ selectedMenuKey: "/forms/密文计算/data" });
    } else if (uri.includes(encodeURIComponent("/forms/SM9-IPFE/data"))) {
      // 将/forms/SM9-IPFE/data 转为 编码后的uri
      this.setState({ selectedMenuKey: "/forms/SM9-IPFE/data" });
    } else if (uri.includes(encodeURIComponent("/forms/受控使用/data"))) {
      // 将/forms/受控使用/data 转为 编码后的uri
      this.setState({ selectedMenuKey: "/forms/受控使用/data" });
    }
    // else if (uri.includes(encodeURIComponent("/forms/专病库知识图谱/data"))) {
    //   // 将/forms/专病库知识图谱/data 转为 编码后的uri
    //   this.setState({ selectedMenuKey: "/forms/专病库知识图谱/data" });
    // } 
    else if (uri.includes(encodeURIComponent("/integration/fed"))) {
      // 将/integration/fed 转为 编码后的uri
      this.setState({ selectedMenuKey: "/integration/fed" });
    }
    else if (uri.includes(encodeURIComponent("/integration/graph"))) {
      // 将/integration/graph 转为 编码后的uri
      this.setState({ selectedMenuKey: "/integration/graph" });
    }
    else if (uri.includes(encodeURIComponent("/integration/page"))) {
      // 将/integration/page 转为 编码后的uri
      this.setState({ selectedMenuKey: "/integration/page" });
    }
    else {
      this.setState({ selectedMenuKey: "null" });
    }

    this.setOpenMenuKeysForParentMenu(uri);


  }



  onUpdateAccount(account) {
    this.setState({
      account: account,
    });
  }

  setLanguage(account) {
    // let language = account?.language;
    const language = localStorage.getItem("language");
    if (language !== "" && language !== i18next.language) {
      Setting.setLanguage(language);
    }
  }

  setDefaultZhLanguage() {
    Setting.setLanguage("zh");
  }

  getAccount() {
    AccountBackend.getAccount()
      .then((res) => {
        this.initConfig();
        const account = res.data;
        if (account !== null) {
          this.setLanguage(account);
        }

        this.setState({
          account: account,
        });
      });
  }

  getForms() {
    FormBackend.getForms("admin")
      .then((res) => {
        if (res.status === "ok") {
          this.setState({
            forms: res.data,
          });

          this.updateMenuKeyForm(res.data);
        } else {
          Setting.showMessage("error", `${i18next.t("general:Failed to get")}: ${res.msg}`);
        }
      });
  }

  signout() {
    AccountBackend.signout()
      .then((res) => {
        if (res.status === "ok") {
          this.setState({
            account: null,
          });

          Setting.showMessage("success", i18next.t("account:Successfully signed out, redirected to homepage"));
          Setting.goToLink("/");
          // this.props.history.push("/");
        } else {
          Setting.showMessage("error", `${i18next.t("account:Signout failed")}: ${res.msg}`);
        }
      });
  }

  handleRightDropdownClick(e) {
    if (e.key === "/account") {
      Setting.openLink(Setting.getMyProfileUrl(this.state.account));
    } else if (e.key === "/logout") {
      this.signout();
    }
  }

  isStoreSelectEnabled() {
    const uri = this.state.uri || window.location.pathname;

    if (uri.includes("/chat")) {
      return true;
    }
    const enabledStartsWith = ["/stores", "/providers", "/vectors", "/chats", "/messages", "/usages"];
    if (enabledStartsWith.some(prefix => uri.startsWith(prefix))) {
      return true;
    }

    if (uri === "/" || uri === "/home") {
      if (
        Setting.isAnonymousUser(this.state.account) ||
        Setting.isChatUser(this.state.account) ||
        Setting.isAdminUser(this.state.account) ||
        this.state.account?.type === "chat-admin" ||
        Setting.getUrlParam("isRaw") !== null
      ) {
        return true;
      }
    }
    return false;
  }

  onClose = () => {
    this.setState({
      menuVisible: false,
    });
  };

  showMenu = () => {
    this.setState({
      menuVisible: true,
    });
  };

  setThemeAlgorithm() {
    const currentUrl = window.location.href;
    const url = new URL(currentUrl);
    const themeType = url.searchParams.get("theme");
    if (themeType === "dark" || themeType === "default") {
      localStorage.setItem("themeAlgorithm", JSON.stringify([themeType]));
    }
  }

  setLogoAndThemeAlgorithm = (nextThemeAlgorithm) => {
    this.setState({
      themeAlgorithm: nextThemeAlgorithm,
      logo: Setting.getLogo(nextThemeAlgorithm, this.state.store?.logoUrl),
      logo: Setting.getLogo(nextThemeAlgorithm, this.state.store?.logoUrl),
    });
    localStorage.setItem("themeAlgorithm", JSON.stringify(nextThemeAlgorithm));
  };

  renderAvatar() {
    if (this.state.account.avatar === "") {
      return (
        <Avatar style={{ backgroundColor: Setting.getAvatarColor(this.state.account.name), verticalAlign: "middle" }} size="large">
          {Setting.getShortName(this.state.account.name)}
        </Avatar>
      );
    } else {
      return (
        <Avatar src={this.state.account.avatar} style={{ verticalAlign: "middle" }} size="large">
          {Setting.getShortName(this.state.account.name)}
        </Avatar>
      );
    }
  }

  renderRightDropdown() {
    if ((Setting.isAnonymousUser(this.state.account) && Conf.DisablePreviewMode) || Setting.getUrlParam("isRaw") !== null) {
      return (
        <div className="rightDropDown select-box">
          {
            this.renderAvatar()
          }
          &nbsp;
          &nbsp;
          {Setting.isMobile() ? null : Setting.getShortName(this.state.account.displayName)} &nbsp; <DownOutlined />
          &nbsp;
          &nbsp;
          &nbsp;
        </div>
      );
    }

    const items = [];
    if (!Setting.isAnonymousUser(this.state.account)) {
      items.push(Setting.getItem(<><SettingOutlined />&nbsp;&nbsp;{i18next.t("account:My Account")}</>,
        "/account"
      ));
      // items.push(Setting.getItem(<><CommentOutlined />&nbsp;&nbsp;{i18next.t("general:Chats & Messages")}</>,
      //   "/chat"
      // ));
      items.push(Setting.getItem(<><LogoutOutlined />&nbsp;&nbsp;{i18next.t("account:Sign Out")}</>,
        "/logout"
      ));
    } else {
      items.push(Setting.getItem(<><LoginOutlined />&nbsp;&nbsp;{i18next.t("account:Sign In")}</>,
        "/login"
      ));
    }
    const onClick = (e) => {
      if (e.key === "/account") {
        Setting.openLink(Setting.getMyProfileUrl(this.state.account));
      } else if (e.key === "/logout") {
        this.signout();
      } else if (e.key === "/chat") {
        this.props.history.push("/chat");
      } else if (e.key === "/login") {
        this.props.history.push(window.location.pathname);
        Setting.redirectToLogin();
      }
    };

    return (
      <Dropdown key="/rightDropDown" menu={{ items, onClick }} >
        <div className="rightDropDown">
          {
            this.renderAvatar()
          }
          &nbsp;
          &nbsp;
          {Setting.isMobile() ? null : Setting.getShortName(this.state.account.displayName)} &nbsp; <DownOutlined />
          &nbsp;
          &nbsp;
          &nbsp;
        </div>
      </Dropdown>
    );
  }

  renderAccountMenu() {
    if (this.state.account === undefined) {
      return null;
    } else if (this.state.account === null) {
      return (
        <React.Fragment>
          <div key="/signup" style={{ float: "right", marginRight: "20px" }}>
            <a href={Setting.getSignupUrl()}>
              {i18next.t("account:Sign Up")}
            </a>
          </div>
          <div key="/signin" style={{ float: "right" }}>
            <a href={Setting.getSigninUrl()}>
              {i18next.t("account:Sign In")}
            </a>
          </div>
          {/* <div className="select-box" style={{float: "right", margin: "0px", padding: "0px"}}>
            <ThemeSelect themeAlgorithm={this.state.themeAlgorithm} onChange={this.setLogoAndThemeAlgorithm} />
          </div> */}
          <div className="select-box" style={{ float: "right", margin: "0px", padding: "0px" }}>
            <LanguageSelect />
          </div>
        </React.Fragment>
      );
    } else {
      return (
        <React.Fragment>
          {this.renderRightDropdown()}
          {/* <ThemeSelect className="select-box" themeAlgorithm={this.state.themeAlgorithm} onChange={this.setLogoAndThemeAlgorithm} /> */}
          {/* <LanguageSelect className="select-box" /> */}
          {Setting.isLocalAdminUser(this.state.account) &&
<<<<<<< HEAD
            <StoreSelect
              className="store-select"
              initValue={Setting.getStore()}
              withAll={true}
              style={{ display: Setting.isMobile() ? "none" : "flex" }}
              disabled={!this.isStoreSelectEnabled()}
              onChange={(value) => {
                Setting.setStore(value);
              }}
            />
=======
                <StoreSelect
                  account={this.state.account}
                  className="store-select"
                  withAll={true}
                  style={{display: Setting.isMobile() ? "none" : "flex"}}
                  disabled={!this.isStoreSelectEnabled()}
                />
>>>>>>> d3797012
          }
          <div className="select-box" style={{ float: "right", marginRight: "20px", padding: "0px" }}>
            <div dangerouslySetInnerHTML={{ __html: Conf.NavbarHtml }} />
          </div>
        </React.Fragment>
      );
    }
  }

  /**
 * 为父菜单设置展开键, 方便存在展开内容的菜单, 点击子菜单时, 可以展开父菜单
 *
 * by jjq
 * @param {*} uri 
 */
  setOpenMenuKeysForParentMenu(uri) {
    // 更新展开的菜单键
    const pathToMenuKeyMap = this.buildPathToMenuKeyMap();
    let openKeys = [];
    // uri中可能存在中文的uri编码，中文需要正确转为中文
    uri = decodeURIComponent(uri);

    // 精确匹配路径
    if (pathToMenuKeyMap[uri]) {
      openKeys = [pathToMenuKeyMap[uri]];
    } else {
      // 查找包含子路径的匹配
      const matchingParentKey = Object.keys(pathToMenuKeyMap).find(path =>
        uri.includes(path) && pathToMenuKeyMap[path]
      );
      if (matchingParentKey) {
        openKeys = [pathToMenuKeyMap[matchingParentKey]];
      }
    }

    this.setState({ openMenuKeys: openKeys });
  }

  /**
   * 构建路径到父菜单key的映射, 方便存在展开内容的菜单, 点击子菜单时, 可以展开父菜单
   *
   * by jjq
   * @returns 
   */
  buildPathToMenuKeyMap() {
    const menuItems = this.getMenuItems();
    const pathToMenuKeyMap = {};

    // 递归遍历菜单结构，构建路径映射
    const traverseMenuItems = (items, parentKey = null) => {
      items.forEach(item => {
        // 如果是带有子菜单的项
        if (item?.children && item?.children.length > 0) {
          traverseMenuItems(item.children, item.key);
        }
        // 如果是叶子节点且有路径
        else if (item?.key && !item?.key.startsWith('#')) {
          // 存储路径到父菜单key的映射
          pathToMenuKeyMap[item.key] = parentKey;
        }
      });
    };

    traverseMenuItems(menuItems);
    return pathToMenuKeyMap;
  }

  getMenuItems() {
    const textColor = "black";
    const twoToneColor = "rgb(89,54,213)";
    const res = [];

    res.push(Setting.getItem(<Link to="/">{i18next.t("general:Home")}</Link>, "/", <HomeTwoTone twoToneColor={twoToneColor} />));

    if (this.state.account === null || this.state.account === undefined) {
      return [];
    }

    // 检查当前用户是否为管理员
    const isAdmin = this.state.account.isAdmin || this.state.account.type === "chat-admin";

    // 获取用户标签，用于控制界面元素显示
    const userTag = this.state.account?.tag || '';

    const navItems = this.state.store?.navItems;

    if (this.state.account.type.startsWith("video-")) {
      res.push(Setting.getItem(<Link to="/videos">{i18next.t("general:Videos")}</Link>, "/videos"));
      // res.push(Setting.getItem(<Link to="/public-videos">{i18next.t("general:Public Videos")}</Link>, "/public-videos"));

      if (this.state.account.type === "video-admin-user") {
        res.push(Setting.getItem(
          <a target="_blank" rel="noreferrer" href={Setting.getMyProfileUrl(this.state.account).replace("/account", "/users")}>
            {i18next.t("general:Users")}
            {Setting.renderExternalLink()}
          </a>,
          "#"));
      }

      // if (window.location.pathname === "/") {
      //   Setting.goToLinkSoft(this, "/public-videos");
      // }
      return res;
    }

    if (!this.state.account.isAdmin && (!Setting.isAnonymousUser(this.state.account) || Conf.DisablePreviewMode)) { // show complete menu for anonymous user in preview mode even not login
      if (this.state.account.type !== "chat-admin") {
        // res.push(Setting.getItem(<Link to="/usages">{i18next.t("general:Usages")}</Link>, "/usages"));
        return res;
      }
    }

    const domain = Setting.getSubdomain();
    // const domain = "med";

    if (Conf.ShortcutPageItems.length > 0 && domain === "data") {
      res.push(Setting.getItem(<Link to="/stores">{i18next.t("general:Stores")}</Link>, "/stores"));
      res.push(Setting.getItem(<Link to="/providers">{i18next.t("general:Providers")}</Link>, "/providers"));
      res.push(Setting.getItem(<Link to="/nodes">{i18next.t("general:Nodes")}</Link>, "/nodes"));
      res.push(Setting.getItem(<Link to="/sessions">{i18next.t("general:Sessions")}</Link>, "/sessions"));
      res.push(Setting.getItem(<Link to="/connections">{i18next.t("general:Connections")}</Link>, "/connections"));
      res.push(Setting.getItem(<Link to="/records">{i18next.t("general:Records")}</Link>, "/records"));
    } else if (Conf.ShortcutPageItems.length > 0 && domain === "ai") {
      res.push(Setting.getItem(<Link to="/chat">{i18next.t("general:Chat")}</Link>, "/chat"));
      res.push(Setting.getItem(<Link to="/stores">{i18next.t("general:Stores")}</Link>, "/stores"));
      res.push(Setting.getItem(<Link to="/providers">{i18next.t("general:Providers")}</Link>, "/providers"));
      res.push(Setting.getItem(<Link to="/vectors">{i18next.t("general:Vectors")}</Link>, "/vectors"));
      res.push(Setting.getItem(<Link to="/chats">{i18next.t("general:Chats")}</Link>, "/chats"));
      res.push(Setting.getItem(<Link to="/messages">{i18next.t("general:Messages")}</Link>, "/messages"));
      res.push(Setting.getItem(<Link to="/usages">{i18next.t("general:Usages")}</Link>, "/usages"));
      res.push(Setting.getItem(<Link to="/activities">{i18next.t("general:Activities")}</Link>, "/activities"));
      // res.push(Setting.getItem(<Link to="/tasks">{i18next.t("general:Tasks")}</Link>, "/tasks"));
      // res.push(Setting.getItem(<Link to="/articles">{i18next.t("general:Articles")}</Link>, "/articles"));
    } else if (this.state.account.type === "chat-admin") {
      res.push(Setting.getItem(<Link to="/chat">{i18next.t("general:Chat")}</Link>, "/chat"));
      res.push(Setting.getItem(<Link to="/stores">{i18next.t("general:Stores")}</Link>, "/stores"));
      res.push(Setting.getItem(<Link to="/vectors">{i18next.t("general:Vectors")}</Link>, "/vectors"));
      res.push(Setting.getItem(<Link to="/chats">{i18next.t("general:Chats")}</Link>, "/chats"));
      res.push(Setting.getItem(<Link to="/messages">{i18next.t("general:Messages")}</Link>, "/messages"));
      res.push(Setting.getItem(<Link to="/usages">{i18next.t("general:Usages")}</Link>, "/usages"));
      res.push(Setting.getItem(<Link to="/activities">{i18next.t("general:Activities")}</Link>, "/activities"));

      if (window.location.pathname === "/") {
        Setting.goToLinkSoft(this, "/chat");
      }

      res.push(Setting.getItem(
        <a target="_blank" rel="noreferrer" href={Setting.getMyProfileUrl(this.state.account).replace("/account", "/users")}>
          {i18next.t("general:Users")}
          {Setting.renderExternalLink()}
        </a>,
        "#"));

      res.push(Setting.getItem(
        <a target="_blank" rel="noreferrer" href={Setting.getMyProfileUrl(this.state.account).replace("/account", "/resources")}>
          {i18next.t("general:Resources")}
          {Setting.renderExternalLink()}
        </a>,
        "##"));

      res.push(Setting.getItem(
        <a target="_blank" rel="noreferrer" href={Setting.getMyProfileUrl(this.state.account).replace("/account", "/permissions")}>
          {i18next.t("general:Permissions")}
          {Setting.renderExternalLink()}
        </a>,
        "###"));
    } else if (Conf.ShortcutPageItems.length > 0 && domain === "video") {
      if (Conf.EnableExtraPages) {
        res.push(Setting.getItem(<Link to="/videos">{i18next.t("general:Videos")}</Link>, "/videos"));
        // res.push(Setting.getItem(<Link to="/public-videos">{i18next.t("general:Public Videos")}</Link>, "/public-videos"));
        // res.push(Setting.getItem(<Link to="/tasks">{i18next.t("general:Tasks")}</Link>, "/tasks"));
        // res.push(Setting.getItem(<Link to="/articles">{i18next.t("general:Articles")}</Link>, "/articles"));
      }

      if (window.location.pathname === "/" && false) {
        Setting.goToLinkSoft(this, "/videos");
      }
    } else if (domain === "med" || true) {
      // med专属左侧菜单

      // 上链服务
      const isUserTagNotUserAndDoctor = isAdmin && userTag !== 'user' && userTag !== 'doctor';

      // 数据管理
      res.push(Setting.getItem(<Link style={{ color: textColor }} to="/dashboard">{i18next.t("leftSideMedMenu:DataManage")}</Link>, "/dashboard", <AppstoreTwoTone twoToneColor={twoToneColor} />, [
        Setting.getItem(<Link to="/dashboard">{i18next.t("leftSideMedMenu:Dashboard")}</Link>, "/dashboard"),
        // Setting.getItem(<Link to="/forms/专病库知识图谱/data">{i18next.t("leftSideMedMenu:knowledge graph")}</Link>, "/forms/专病库知识图谱/data"),

        // // 专病知识图谱 - 仅对非 user 标签用户可见
        // ...(userTag !== 'user' ? [Setting.getItem(
        //   <a target="_blank" rel="noreferrer" href="https://rws.neusoft.com:10100/medkb/#/login">
        //     {i18next.t("leftSideMedMenu:knowledge graph")}
        //     {Setting.renderExternalLink()}
        //   </a>, "/knowledge-graph"),
        // ] : []),
        ...(userTag !== 'user' ? [
          // Setting.getItem(
          // <a target="_blank" rel="noreferrer" href="https://rws.neusoft.com:10100/medkb/#/login">
          //   {"医疗知识平台"}
          //   {Setting.renderExternalLink()}
          // </a>, "/knowledge-graph"), Setting.getItem(
          //   <a target="_blank" rel="noreferrer" href="https://10-80-95-91-7474-p.jsph.org.cn:4434/browser">
          //     {i18next.t("leftSideMedMenu:knowledge graph")}
          //     {Setting.renderExternalLink()}
          //   </a>, "/knowledge-graph2"),
          Setting.getItem(<Link to="/integration/page">{"医疗知识平台"}</Link>, "/integration/page"),
          Setting.getItem(<Link to="/integration/graph">{i18next.t("leftSideMedMenu:knowledge graph")}</Link>, "/integration/graph"),
        ] : []),
        ...(isUserTagNotUserAndDoctor ? [Setting.getItem(
          <a target="_blank" rel="noreferrer" href="http://192.168.0.228:9996/chain1/home">
            {i18next.t("leftSideMedMenu:chainExpoler")}
            {Setting.renderExternalLink()}
          </a>, "http://192.168.0.228:9996/chain1/home")] : []),
      ]));



      const chainServicesItems = [

        Setting.getItem(<Link to="/records">{i18next.t("leftSideMedMenu:Records")}</Link>, "/records"),
        // 仅管理员可访问归档数据
        isUserTagNotUserAndDoctor ? Setting.getItem(<Link to="/ipfs-archive">{i18next.t("leftSideMedMenu:IpfsArchives")}</Link>, "/ipfs-archive") : null,
        // // 病例数据中心（录入/导入/列表）
        // Setting.getItem(<Link to="/med-records">病例数据</Link>, "/med-records"),
        // 区块链浏览器 - 仅管理员可见，隐藏 user 和 doctor 标签用户

        Setting.getItem(<Link to="/ipfs-search">{i18next.t("leftSideMedMenu:Audit")}</Link>, "/ipfs-search"),
      ];

      res.push(Setting.getItem(<Link style={{ color: textColor }} to="/records">{i18next.t("leftSideMedMenu:Chain Services")}</Link>, "/records", <ApiTwoTone twoToneColor={twoToneColor} />, chainServicesItems));

      // 共享服务
      res.push(Setting.getItem(<Link style={{ color: textColor }} to="/yolov8mi">{i18next.t("leftSideMedMenu:Sharing Services")}</Link>, "/yolov8mi", <BuildTwoTone twoToneColor={twoToneColor} />, [


        // Setting.getItem(<Link to="/yolov8mi">{i18next.t("leftSideMedMenu:Medical Image Analysis")}</Link>, "/yolov8mi"),
        Setting.getItem(<Link to="/forms/受控使用/data">{i18next.t("leftSideMedMenu:Controlled Usage")}</Link>, "/forms/受控使用/data"),

        // 联邦学习 - 仅对非 user 标签用户可见
        ...(userTag !== 'user' ? [
          // Setting.getItem(
          // <a target="_blank" rel="noreferrer" href="https://30b44636.r3.cpolar.top/">
          //   {i18next.t("leftSideMedMenu:Federated Learning")}
          //   {Setting.renderExternalLink()}
          // </a>, "https://30b44636.r3.cpolar.top/")
          Setting.getItem(<Link to="/integration/fed">{i18next.t("leftSideMedMenu:Federated Learning")}</Link>, "/integration/fed"),
        ] : []),
        Setting.getItem(<Link to="/forms/密文计算/data">{i18next.t("leftSideMedMenu:Encrypted Computation")}</Link>, "/forms/密文计算/data"),
        // Setting.getItem(<Link to="/forms/SM9-IPFE/data">{i18next.t("leftSideMedMenu:Privacy-Preserving Inference")}</Link>, "/forms/SM9-IPFE/data"),

        // Setting.getItem(<Link to="/forms/联邦学习/data">{i18next.t("leftSideMedMenu:Federated Learning")}</Link>, "/forms/联邦学习/data"),

        // 预留：受控使用、密文计算

      ],
      ));

      // 应用场景
      res.push(Setting.getItem(<Link style={{ color: textColor }} to="/workflows">{i18next.t("leftSideMedMenu:Application Scenarios")}</Link>, "/workflows", <ReconciliationTwoTone twoToneColor={twoToneColor} />, [
        Setting.getItem(<Link to="/sr">{i18next.t("leftSideMedMenu:Super Resolution")}</Link>, "/sr"),
        Setting.getItem(<Link to="/workflows">{i18next.t("leftSideMedMenu:Workflows")}</Link>, "/workflows"),
        // Setting.getItem(<Link to="/vectors">{i18next.t("leftSideMedMenu:Multi Center Cure")}</Link>, "/vectors"),
        Setting.getItem(<Link to="/multi-center">{i18next.t("leftSideMedMenu:Multi Center Cure")}</Link>, "/multi-center"),
      ],
      ));



      // 系统管理
      const adminMenuItems = [
        Setting.getItem(<Link to="/sysinfo">{i18next.t("leftSideMedMenu:System Info")}</Link>, "/sysinfo"),
        Setting.getItem(<Link to="/stores">{i18next.t("leftSideMedMenu:Stores")}</Link>, "/stores"),
        Setting.getItem(<Link to="/providers">{i18next.t("leftSideMedMenu:Providers")}</Link>, "/providers"),
        Setting.getItem(<Link to="/sessions">{i18next.t("leftSideMedMenu:Sessions")}</Link>, "/sessions"),
        // 资源管理 - 隐藏 user 和 doctor 标签用户
        ...(userTag !== 'user' && userTag !== 'doctor' ? [Setting.getItem(
          <a target="_blank" rel="noreferrer" href={Setting.getMyProfileUrl(this.state.account).replace("/account", "/resources")}>
            {i18next.t("leftSideMedMenu:Resources")}
            {Setting.renderExternalLink()}
          </a>, "/resources")] : []),
        // 用户管理 - 隐藏 user 和 doctor 标签用户
        ...(userTag !== 'user' && userTag !== 'doctor' ? [Setting.getItem(
          <a target="_blank" rel="noreferrer" href={Setting.getMyProfileUrl(this.state.account).replace("/account", "/users")}>
            {i18next.t("leftSideMedMenu:Users")}
            {Setting.renderExternalLink()}
          </a>, "/users")] : []),
        // 权限管理 - 仅管理员可见，且隐藏 user 和 doctor 标签用户
        ...(isAdmin && userTag !== 'user' && userTag !== 'doctor' ? [Setting.getItem(
          <a target="_blank" rel="noreferrer" href={Setting.getMyProfileUrl(this.state.account).replace("/account", "/permissions")}>
            {i18next.t("leftSideMedMenu:Permissions")}
            {Setting.renderExternalLink()}
          </a>, "/permissions")] : []),
        Setting.getItem(
          <a target="_blank" rel="noreferrer" href={Setting.isLocalhost() ? `${Setting.ServerUrl}/swagger/index.html` : "/swagger/index.html"}>
            {i18next.t("leftSideMedMenu:Swagger")}
            {Setting.renderExternalLink()}
          </a>, "/swagger"),
      ];

      res.push(Setting.getItem(<Link style={{ color: textColor }} to="/sysinfo">{i18next.t("leftSideMedMenu:Admin")}</Link>, "/admin", <SettingTwoTone twoToneColor={twoToneColor} />, adminMenuItems));


      // 旧版
      // // res.push(Setting.getItem(<Link to="/providers">{i18next.t("general:Providers")}</Link>, "/providers"));
      // res.push(Setting.getItem(<Link to="/dashboard">{i18next.t("dashboard:Dashboard")}</Link>, "/dashboard", <AppstoreTwoTone twoToneColor={twoToneColor} />));
      // res.push(Setting.getItem(<Link to="/workflows">{i18next.t("general:Workflows")}</Link>, "/workflows", <BuildTwoTone twoToneColor={twoToneColor} />));
      // res.push(Setting.getItem(<Link style={{ color: textColor }} to="#">{i18next.t("med:AuditSearch")}</Link>, "/audit", <SecurityScanTwoTone twoToneColor={twoToneColor} />, [
      //   Setting.getItem(<Link to="/audit">{i18next.t("med:Audit")}</Link>, "/audit"),
      //   Setting.getItem(<Link to="/ipfs-search">{i18next.t("med:IpfsSearch")}</Link>, "/ipfs-search"),

      //   Setting.getItem(<Link to="/ipfs-archive">{i18next.t("med:IpfsArchives")}</Link>, "/ipfs-archive")

      // ]));

      // res.push(Setting.getItem(<Link style={{ color: textColor }} to="#">{i18next.t("med:Image Operation")}</Link>, "/img", <CameraTwoTone twoToneColor={twoToneColor} />, [
      //   Setting.getItem(<Link to="/yolov8mi">{i18next.t("med:Medical Image Analysis")}</Link>, "/yolov8mi"),
      //   Setting.getItem(<Link to="/sr">{i18next.t("med:Super Resolution")}</Link>, "/sr")
      // ]));



      // res.push(Setting.getItem(<Link style={{ color: textColor }} to="#">{i18next.t("general:Identity & Access Management")}</Link>, "/identity", <LockTwoTone twoToneColor={twoToneColor} />, [
      //   Setting.getItem(
      //     <a target="_blank" rel="noreferrer" href={Setting.getMyProfileUrl(this.state.account).replace("/account", "/users")}>
      //       {i18next.t("general:Users")}
      //       {Setting.renderExternalLink()}
      //     </a>, "/users"),
      //   Setting.getItem(
      //     <a target="_blank" rel="noreferrer" href={Setting.getMyProfileUrl(this.state.account).replace("/account", "/resources")}>
      //       {i18next.t("general:Resources")}
      //       {Setting.renderExternalLink()}
      //     </a>, "/resources"),
      //   Setting.getItem(
      //     <a target="_blank" rel="noreferrer" href={Setting.getMyProfileUrl(this.state.account).replace("/account", "/permissions")}>
      //       {i18next.t("general:Permissions")}
      //       {Setting.renderExternalLink()}
      //     </a>, "/permissions"),
      // ]));

      // res.push(Setting.getItem(<Link style={{ color: textColor }} to="/stores">{i18next.t("general:Setting")}</Link>, "/ai-setting", <ToolTwoTone twoToneColor={twoToneColor} />, [
      //   Setting.getItem(<Link to="/stores">{i18next.t("general:Stores")}</Link>, "/stores"),
      //   Setting.getItem(<Link to="/providers">{i18next.t("general:Providers")}</Link>, "/providers"),
      //   // Setting.getItem(<Link to="/vectors">{i18next.t("general:Vectors")}</Link>, "/vectors"),
      // ]));

      // res.push(Setting.getItem(<Link style={{ color: textColor }} to="/sysinfo">{i18next.t("general:Admin")}</Link>, "/admin", <SettingTwoTone twoToneColor={twoToneColor} />,
      //   [
      //     Setting.getItem(<Link to="/sysinfo">{i18next.t("general:System Info")}</Link>, "/sysinfo"),
      //     Setting.getItem(
      //       <a target="_blank" rel="noreferrer" href={Setting.isLocalhost() ? `${Setting.ServerUrl}/swagger/index.html` : "/swagger/index.html"}>
      //         {i18next.t("general:Swagger")}
      //         {Setting.renderExternalLink()}
      //       </a>, "/swagger"),
      //     Setting.getItem(<Link to="/sessions">{i18next.t("general:Sessions")}</Link>, "/sessions"),
      //     Setting.getItem(<Link to="/records">{i18next.t("general:Records")}</Link>, "/records")

      //   ]));
    } else {
      const textColor = this.state.themeAlgorithm.includes("dark") ? "white" : "black";
      const twoToneColor = this.state.themeData.colorPrimary;

      res.pop();

      res.push(Setting.getItem(<Link style={{ color: textColor }} to="/chat">{i18next.t("general:Home")}</Link>, "/home", <HomeTwoTone twoToneColor={twoToneColor} />, [
        Setting.getItem(<Link to="/chat">{i18next.t("general:Chat")}</Link>, "/Chat"),
        Setting.getItem(<Link to="/usages">{i18next.t("general:Usages")}</Link>, "/usages"),
        Setting.getItem(<Link to="/activities">{i18next.t("general:Activities")}</Link>, "/activities"),
        Setting.getItem(<Link to="/desktop">{i18next.t("general:OS Desktop")}</Link>, "/desktop"),
      ]));

      res.push(Setting.getItem(<Link style={{ color: textColor }} to="/chats">{i18next.t("general:Chats & Messages")}</Link>, "/ai-chat", <BulbTwoTone twoToneColor={twoToneColor} />, [
        Setting.getItem(<Link to="/chats">{i18next.t("general:Chats")}</Link>, "/chats"),
        Setting.getItem(<Link to="/messages">{i18next.t("general:Messages")}</Link>, "/messages"),
      ]));

      res.push(Setting.getItem(<Link style={{ color: textColor }} to="/stores">{i18next.t("general:AI Setting")}</Link>, "/ai-setting", <AppstoreTwoTone twoToneColor={twoToneColor} />, [
        Setting.getItem(<Link to="/stores">{i18next.t("general:Stores")}</Link>, "/stores"),
        Setting.getItem(<Link to="/files">{i18next.t("general:Files")}</Link>, "/files"),
        Setting.getItem(<Link to="/providers">{i18next.t("general:Providers")}</Link>, "/providers"),
        Setting.getItem(<Link to="/vectors">{i18next.t("general:Vectors")}</Link>, "/vectors"),
      ]));

      res.push(Setting.getItem(<Link style={{ color: textColor }} to="/nodes">{i18next.t("general:Cloud Resources")}</Link>, "/cloud", <CloudTwoTone twoToneColor={twoToneColor} />, [
        Setting.getItem(<Link to="/nodes">{i18next.t("general:Nodes")}</Link>, "/nodes"),
        Setting.getItem(<Link to="/machines">{i18next.t("general:Machines")}</Link>, "/machines"),
        Setting.getItem(<Link to="/assets">{i18next.t("general:Assets")}</Link>, "/assets"),
        Setting.getItem(<Link to="/images">{i18next.t("general:Images")}</Link>, "/images"),
        Setting.getItem(<Link to="/containers">{i18next.t("general:Containers")}</Link>, "/containers"),
        Setting.getItem(<Link to="/pods">{i18next.t("general:Pods")}</Link>, "/pods"),
        Setting.getItem(<Link to="/workbench" target="_blank">{i18next.t("general:Workbench")}</Link>, "workbench"),
      ]));

      res.push(Setting.getItem(<Link style={{ color: textColor }} to="/videos">{i18next.t("general:Multimedia")}</Link>, "/multimedia", <VideoCameraTwoTone twoToneColor={twoToneColor} />, [
        Setting.getItem(<Link to="/videos">{i18next.t("general:Videos")}</Link>, "/videos"),
        Setting.getItem(<Link to="/public-videos">{i18next.t("general:Public Videos")}</Link>, "/public-videos"),
        Setting.getItem(<Link to="/tasks">{i18next.t("general:Tasks")}</Link>, "/tasks"),
        Setting.getItem(<Link to="/forms">{i18next.t("general:Forms")}</Link>, "/forms"),
        Setting.getItem(<Link to="/workflows">{i18next.t("general:Workflows")}</Link>, "/workflows"),
        Setting.getItem(<Link to="/hospitals">{i18next.t("med:Hospitals")}</Link>, "/hospitals"),
        Setting.getItem(<Link to="/doctors">{i18next.t("med:Doctors")}</Link>, "/doctors"),
        Setting.getItem(<Link to="/patients">{i18next.t("med:Patients")}</Link>, "/patients"),
        Setting.getItem(<Link to="/caases">{i18next.t("med:Caases")}</Link>, "/caases"),
        Setting.getItem(<Link to="/consultations">{i18next.t("med:Consultations")}</Link>, "/consultations"),
        Setting.getItem(<Link to="/audit">{i18next.t("general:Audit")}</Link>, "/audit"),
        Setting.getItem(<Link to="/yolov8mi">{i18next.t("med:Medical Image Analysis")}</Link>, "/yolov8mi"),
        Setting.getItem(<Link to="/sr">{i18next.t("med:Super Resolution")}</Link>, "/sr"),
        Setting.getItem(<Link to="/articles">{i18next.t("general:Articles")}</Link>, "/articles"),
        Setting.getItem(<Link to="/graphs">{i18next.t("general:Graphs")}</Link>, "/graphs"),
<<<<<<< HEAD
        Setting.getItem(<Link to="/graphs">{i18next.t("general:Graphs")}</Link>, "/graphs"),
=======
        Setting.getItem(<Link to="/scans">{i18next.t("general:Scans")}</Link>, "/scans"),
>>>>>>> d3797012
      ]));

      res.push(Setting.getItem(<Link style={{ color: textColor }} to="/sessions">{i18next.t("general:Logging & Auditing")}</Link>, "/logs", <WalletTwoTone twoToneColor={twoToneColor} />, [
        Setting.getItem(<Link to="/sessions">{i18next.t("general:Sessions")}</Link>, "/sessions"),
        Setting.getItem(<Link to="/connections">{i18next.t("general:Connections")}</Link>, "/connections"),
        Setting.getItem(<Link to="/records">{i18next.t("general:Records")}</Link>, "/records"),
      ]));

      res.push(Setting.getItem(<Link style={{ color: textColor }} to="#">{i18next.t("general:Identity & Access Management")}</Link>, "/identity", <LockTwoTone twoToneColor={twoToneColor} />, [
        Setting.getItem(
          <a target="_blank" rel="noreferrer" href={Setting.getMyProfileUrl(this.state.account).replace("/account", "/users")}>
            {i18next.t("general:Users")}
            {Setting.renderExternalLink()}
          </a>, "/users"),
        Setting.getItem(
          <a target="_blank" rel="noreferrer" href={Setting.getMyProfileUrl(this.state.account).replace("/account", "/resources")}>
            {i18next.t("general:Resources")}
            {Setting.renderExternalLink()}
          </a>, "/resources"),
        Setting.getItem(
          <a target="_blank" rel="noreferrer" href={Setting.getMyProfileUrl(this.state.account).replace("/account", "/permissions")}>
            {i18next.t("general:Permissions")}
            {Setting.renderExternalLink()}
          </a>, "/permissions"),
      ]));

      res.push(Setting.getItem(<Link style={{ color: textColor }} to="/sysinfo">{i18next.t("general:Admin")}</Link>, "/admin", <SettingTwoTone twoToneColor={twoToneColor} />, [
        Setting.getItem(<Link to="/sysinfo">{i18next.t("general:System Info")}</Link>, "/sysinfo"),
        Setting.getItem(
          <a target="_blank" rel="noreferrer" href={Setting.isLocalhost() ? `${Setting.ServerUrl}/swagger/index.html` : "/swagger/index.html"}>
            {i18next.t("general:Swagger")}
            {Setting.renderExternalLink()}
          </a>, "/swagger"),
      ]));

      return this.filterMenuItems(res, navItems);
    }

    // 临时取消对自增加的form的渲染
    // const sortedForms = this.state.forms.slice().sort((a, b) => {
    //   return a.position.localeCompare(b.position);
    // });

    // sortedForms.forEach(form => {
    //   const path = `/forms/${form.name}/data`;
    //   res.push(Setting.getItem(<Link to={path}>{form.displayName}</Link>, path));
    // });

    return res;
  }

  renderHomeIfSignedIn(component) {
    if (this.state.account !== null && this.state.account !== undefined) {
      return <Redirect to="/" />;
    } else {
      return component;
    }
  }

  renderSigninIfNotSignedIn(component) {
    if (this.state.account === null) {
      sessionStorage.setItem("from", window.location.pathname);
      window.location.replace(Setting.getSigninUrl());
    } else if (this.state.account === undefined) {
      return null;
    } else {
      return component;
    }
  }

  renderRouter() {
    if (this.state.account?.type.startsWith("video-")) {
      if (window.location.pathname === "/") {
        return (
          <PublicVideoListPage account={this.state.account} />
        );
      }
    }

    return (
      <Switch>
        <Route exact path="/access/:owner/:name" render={(props) => this.renderSigninIfNotSignedIn(<AccessPage account={this.state.account} {...props} />)} />
        <Route exact path="/callback" component={AuthCallback} />
        <Route exact path="/signin" render={(props) => this.renderHomeIfSignedIn(<SigninPage {...props} />)} />
        <Route exact path="/" render={(props) => this.renderSigninIfNotSignedIn(<HomePageMedGuide account={this.state.account} {...props} />)} />
        <Route exact path="/home" render={(props) => this.renderSigninIfNotSignedIn(<HomePageMedGuide account={this.state.account} {...props} />)} />
        <Route exact path="/stores" render={(props) => this.renderSigninIfNotSignedIn(<StoreListPage account={this.state.account} {...props} />)} />
        <Route exact path="/stores/:owner/:storeName" render={(props) => this.renderSigninIfNotSignedIn(<StoreEditPage account={this.state.account} {...props} />)} />
        <Route exact path="/stores/:owner/:storeName/view" render={(props) => this.renderSigninIfNotSignedIn(<FileTreePage account={this.state.account} {...props} />)} />
        <Route exact path="/stores/:owner/:storeName/chats" render={(props) => this.renderSigninIfNotSignedIn(<ChatListPage account={this.state.account} {...props} />)} />
        <Route exact path="/stores/:owner/:storeName/messages" render={(props) => this.renderSigninIfNotSignedIn(<MessageListPage account={this.state.account} {...props} />)} />
        <Route exact path="/videos" render={(props) => this.renderSigninIfNotSignedIn(<VideoListPage account={this.state.account} {...props} />)} />
        <Route exact path="/videos/:owner/:videoName" render={(props) => this.renderSigninIfNotSignedIn(<VideoEditPage account={this.state.account} {...props} />)} />
        <Route exact path="/public-videos" render={(props) => <PublicVideoListPage {...props} />} />
        <Route exact path="/public-videos/:owner/:videoName" render={(props) => <VideoPage account={this.state.account} {...props} />} />
        {/* <Route exact path="/dashboard" render={(props) => this.renderSigninIfNotSignedIn(<DashboardPage account={this.state.account} {...props} />)} /> */}
        <Route exact path="/dashboard" render={(props) => {
          const DashboardWithPermission = withPagePermission(DashboardPage, "/dashboard");
          return this.renderSigninIfNotSignedIn(<DashboardWithPermission account={this.state.account} {...props} />);
        }} />
        <Route exact path="/providers" render={(props) => this.renderSigninIfNotSignedIn(<ProviderListPage account={this.state.account} {...props} />)} />
        <Route exact path="/providers/:providerName" render={(props) => this.renderSigninIfNotSignedIn(<ProviderEditPage account={this.state.account} {...props} />)} />
        <Route exact path="/files" render={(props) => this.renderSigninIfNotSignedIn(<FileListPage account={this.state.account} {...props} />)} />
        <Route exact path="/files/:fileName" render={(props) => this.renderSigninIfNotSignedIn(<FileEditPage account={this.state.account} {...props} />)} />
        <Route exact path="/vectors" render={(props) => this.renderSigninIfNotSignedIn(<VectorListPage account={this.state.account} {...props} />)} />
        <Route exact path="/vectors/:vectorName" render={(props) => this.renderSigninIfNotSignedIn(<VectorEditPage account={this.state.account} {...props} />)} />
        <Route exact path="/chats" render={(props) => this.renderSigninIfNotSignedIn(<ChatListPage account={this.state.account} {...props} />)} />
        <Route exact path="/chats/:chatName" render={(props) => this.renderSigninIfNotSignedIn(<ChatEditPage account={this.state.account} {...props} />)} />
        <Route exact path="/messages" render={(props) => this.renderSigninIfNotSignedIn(<MessageListPage account={this.state.account} {...props} />)} />
        <Route exact path="/messages/:messageName" render={(props) => this.renderSigninIfNotSignedIn(<MessageEditPage account={this.state.account} {...props} />)} />
        <Route exact path="/usages" render={(props) => this.renderSigninIfNotSignedIn(<UsagePage account={this.state.account} themeAlgorithm={this.state.themeAlgorithm} {...props} />)} />
        <Route exact path="/activities" render={(props) => this.renderSigninIfNotSignedIn(<ActivityPage account={this.state.account} themeAlgorithm={this.state.themeAlgorithm} {...props} />)} />
        <Route exact path="/desktop" render={(props) => <OsDesktop account={this.state.account} {...props} />} />
        <Route exact path="/templates" render={(props) => this.renderSigninIfNotSignedIn(<TemplateListPage account={this.state.account} {...props} />)} />
        <Route exact path="/templates/:templateName" render={(props) => this.renderSigninIfNotSignedIn(<TemplateEditPage account={this.state.account} {...props} />)} />
        <Route exact path="/applications" render={(props) => this.renderSigninIfNotSignedIn(<ApplicationListPage account={this.state.account} {...props} />)} />
        <Route exact path="/applications/:applicationName" render={(props) => this.renderSigninIfNotSignedIn(<ApplicationEditPage account={this.state.account} {...props} />)} />
        <Route exact path="/applications/:applicationName/view" render={(props) => this.renderSigninIfNotSignedIn(<ApplicationDetailsPage account={this.state.account} {...props} />)} />
        <Route exact path="/application-store" render={(props) => this.renderSigninIfNotSignedIn(<ApplicationStorePage account={this.state.account} {...props} />)} />
        <Route exact path="/application-store" render={(props) => this.renderSigninIfNotSignedIn(<ApplicationStorePage account={this.state.account} {...props} />)} />
        <Route exact path="/med-records" render={(props) => this.renderSigninIfNotSignedIn(<MedRecordCenterPage account={this.state.account} {...props} />)} />
        <Route exact path="/nodes" render={(props) => this.renderSigninIfNotSignedIn(<NodeListPage account={this.state.account} {...props} />)} />
        <Route exact path="/nodes/:nodeName" render={(props) => this.renderSigninIfNotSignedIn(<NodeEditPage account={this.state.account} {...props} />)} />
        <Route exact path="/sessions" render={(props) => this.renderSigninIfNotSignedIn(<SessionListPage account={this.state.account} {...props} />)} />
        <Route exact path="/connections" render={(props) => this.renderSigninIfNotSignedIn(<ConnectionListPage account={this.state.account} {...props} />)} />
        <Route exact path="/records" render={(props) => this.renderSigninIfNotSignedIn(<RecordListPage account={this.state.account} {...props} />)} />
        <Route exact path="/records/:organizationName/:recordName" render={(props) => this.renderSigninIfNotSignedIn(<RecordEditPage account={this.state.account} {...props} />)} />
        <Route exact path="/ipfs-archive" render={(props) => this.renderSigninIfNotSignedIn(<IpfsArchiveListPage account={this.state.account} {...props} />)} />
        <Route exact path="/ipfs-archive/edit/:id" render={(props) => this.renderSigninIfNotSignedIn(<IpfsArchiveEditPage account={this.state.account} {...props} />)} />
        <Route exact path="/ipfs-archive/view/:id" render={(props) => this.renderSigninIfNotSignedIn(<IpfsArchiveEditPage account={this.state.account} {...props} />)} />
        <Route exact path="/ipfs-archive/add" render={(props) => this.renderSigninIfNotSignedIn(<IpfsArchiveEditPage account={this.state.account} {...props} />)} />
        <Route exact path="/ipfs-search" render={(props) => this.renderSigninIfNotSignedIn(<IpfsSearchPage account={this.state.account} {...props} />)} />
        <Route exact path="/search-audit" render={(props) => this.renderSigninIfNotSignedIn(<NewAuditPage account={this.state.account} {...props} />)} />
        <Route exact path="/multi-center" render={(props) => {
          const MultiCenterWithPermission = withPagePermission(MuiltiCenter, "/multi-center");
          return this.renderSigninIfNotSignedIn(<MultiCenterWithPermission account={this.state.account} {...props} />);
        }} />
        <Route exact path="/multi-center/data-workbench" render={(props) => {
          const DataWorkBenchWithPermission = withPagePermission(DataWorkBench, "/multi-center");
          return this.renderSigninIfNotSignedIn(<DataWorkBenchWithPermission account={this.state.account} {...props} />);
        }} />
        <Route exact path="/multi-center/audit-log" render={(props) => {
          const DataAuditLogWithPermission = withPagePermission(DataAuditLog, "/multi-center");
          return this.renderSigninIfNotSignedIn(<DataAuditLogWithPermission account={this.state.account} {...props} />);
        }} />
        <Route exact path="/multi-center/data-usage/my-data-set" render={(props) => {
          const DataCenterWithPermission = withPagePermission(MyDataSet, "/multi-center");
          return this.renderSigninIfNotSignedIn(<DataCenterWithPermission account={this.state.account} {...props} />);
        }} />
        <Route exact path="/multi-center/data-usage/my-data-application" render={(props) => {
          const DataCenterWithPermission = withPagePermission(MyApplication, "/multi-center");
          return this.renderSigninIfNotSignedIn(<DataCenterWithPermission account={this.state.account} {...props} />);
        }} />
        <Route exact path="/multi-center/data-usage/add-records-multicenter" render={(props) => {
          const DataCenterWithPermission = withPagePermission(AddRecordsMulticenter, "/multi-center");
          return this.renderSigninIfNotSignedIn(<DataCenterWithPermission account={this.state.account} {...props} />);
        }} />

        <Route exact path="/workbench" render={(props) => this.renderSigninIfNotSignedIn(<NodeWorkbench account={this.state.account} {...props} />)} />
        <Route exact path="/machines" render={(props) => this.renderSigninIfNotSignedIn(<MachineListPage account={this.state.account} {...props} />)} />
        <Route exact path="/machines/:organizationName/:machineName" render={(props) => this.renderSigninIfNotSignedIn(<MachineEditPage account={this.state.account} {...props} />)} />
        <Route exact path="/assets" render={(props) => this.renderSigninIfNotSignedIn(<AssetListPage account={this.state.account} {...props} />)} />
        <Route exact path="/assets/:assetName" render={(props) => this.renderSigninIfNotSignedIn(<AssetEditPage account={this.state.account} {...props} />)} />
        <Route exact path="/scans" render={(props) => this.renderSigninIfNotSignedIn(<ScanListPage account={this.state.account} {...props} />)} />
        <Route exact path="/scans/:scanName" render={(props) => this.renderSigninIfNotSignedIn(<ScanEditPage account={this.state.account} {...props} />)} />
        <Route exact path="/images" render={(props) => this.renderSigninIfNotSignedIn(<ImageListPage account={this.state.account} {...props} />)} />
        <Route exact path="/images/:organizationName/:imageName" render={(props) => this.renderSigninIfNotSignedIn(<ImageEditPage account={this.state.account} {...props} />)} />
        <Route exact path="/containers" render={(props) => this.renderSigninIfNotSignedIn(<ContainerListPage account={this.state.account} {...props} />)} />
        <Route exact path="/containers/:organizationName/:containerName" render={(props) => this.renderSigninIfNotSignedIn(<ContainerEditPage account={this.state.account} {...props} />)} />
        <Route exact path="/pods" render={(props) => this.renderSigninIfNotSignedIn(<PodListPage account={this.state.account} {...props} />)} />
        <Route exact path="/pods/:organizationName/:podName" render={(props) => this.renderSigninIfNotSignedIn(<PodEditPage account={this.state.account} {...props} />)} />
        <Route exact path="/workflows" render={(props) => this.renderSigninIfNotSignedIn(<WorkflowListPage account={this.state.account} {...props} />)} />
        <Route exact path="/workflows/:workflowName" render={(props) => this.renderSigninIfNotSignedIn(<WorkflowEditPage account={this.state.account} {...props} />)} />
        <Route exact path="/audit" render={(props) => this.renderSigninIfNotSignedIn(<AuditPage account={this.state.account} {...props} />)} />
        <Route exact path="/yolov8mi" render={(props) => this.renderSigninIfNotSignedIn(<PythonYolov8miPage account={this.state.account} {...props} />)} />
        <Route exact path="/sr" render={(props) => {
          const PythonSrPageWithPermission = withPagePermission(PythonSrPage, "/sr");
          return this.renderSigninIfNotSignedIn(<PythonSrPageWithPermission account={this.state.account} {...props} />);
        }} />
        <Route exact path="/tasks" render={(props) => this.renderSigninIfNotSignedIn(<TaskListPage account={this.state.account} {...props} />)} />
        <Route exact path="/tasks/:taskName" render={(props) => this.renderSigninIfNotSignedIn(<TaskEditPage account={this.state.account} {...props} />)} />
        <Route exact path="/forms" render={(props) => this.renderSigninIfNotSignedIn(<FormListPage account={this.state.account} {...props} />)} />
        <Route exact path="/forms/:formName" render={(props) => this.renderSigninIfNotSignedIn(<FormEditPage account={this.state.account} {...props} />)} />
        <Route exact path="/forms/:formName/data" render={(props) => this.renderSigninIfNotSignedIn(<FormDataPage key={props.match.params.formName} account={this.state.account} {...props} />)} />
        <Route exact path="/articles" render={(props) => this.renderSigninIfNotSignedIn(<ArticleListPage account={this.state.account} {...props} />)} />
        <Route exact path="/articles/:articleName" render={(props) => this.renderSigninIfNotSignedIn(<ArticleEditPage account={this.state.account} {...props} />)} />
        <Route exact path="/hospitals" render={(props) => this.renderSigninIfNotSignedIn(<HospitalListPage account={this.state.account} {...props} />)} />
        <Route exact path="/hospitals/:hospitalName" render={(props) => this.renderSigninIfNotSignedIn(<HospitalEditPage account={this.state.account} {...props} />)} />
        <Route exact path="/doctors" render={(props) => this.renderSigninIfNotSignedIn(<DoctorListPage account={this.state.account} {...props} />)} />
        <Route exact path="/doctors/:doctorName" render={(props) => this.renderSigninIfNotSignedIn(<DoctorEditPage account={this.state.account} {...props} />)} />
        <Route exact path="/patients" render={(props) => this.renderSigninIfNotSignedIn(<PatientListPage account={this.state.account} {...props} />)} />
        <Route exact path="/patients/:patientName" render={(props) => this.renderSigninIfNotSignedIn(<PatientEditPage account={this.state.account} {...props} />)} />
        <Route exact path="/caases" render={(props) => this.renderSigninIfNotSignedIn(<CaaseListPage account={this.state.account} {...props} />)} />
        <Route exact path="/caases/:caaseName" render={(props) => this.renderSigninIfNotSignedIn(<CaaseEditPage account={this.state.account} {...props} />)} />
        <Route exact path="/consultations" render={(props) => this.renderSigninIfNotSignedIn(<ConsultationListPage account={this.state.account} {...props} />)} />
        <Route exact path="/consultations/:consultationName" render={(props) => this.renderSigninIfNotSignedIn(<ConsultationEditPage account={this.state.account} {...props} />)} />
        <Route exact path="/chat" render={(props) => this.renderSigninIfNotSignedIn(<ChatPage account={this.state.account} {...props} />)} />
        <Route exact path="/chat/:chatName" render={(props) => this.renderSigninIfNotSignedIn(<ChatPage account={this.state.account} {...props} />)} />
        <Route exact path="/stores/:owner/:storeName/chat" render={(props) => this.renderSigninIfNotSignedIn(<ChatPage account={this.state.account} {...props} />)} />
        <Route exact path="/:owner/:storeName/chat" render={(props) => this.renderSigninIfNotSignedIn(<ChatPage account={this.state.account} {...props} />)} />
        <Route exact path="/:owner/:storeName/chat/:chatName" render={(props) => this.renderSigninIfNotSignedIn(<ChatPage account={this.state.account} {...props} />)} />
        <Route exact path="/graphs" render={(props) => this.renderSigninIfNotSignedIn(<GraphListPage account={this.state.account} {...props} />)} />
        <Route exact path="/graphs/:graphName" render={(props) => this.renderSigninIfNotSignedIn(<GraphEditPage account={this.state.account} {...props} />)} />
        <Route exact path="/graphs" render={(props) => this.renderSigninIfNotSignedIn(<GraphListPage account={this.state.account} {...props} />)} />
        <Route exact path="/graphs/:graphName" render={(props) => this.renderSigninIfNotSignedIn(<GraphEditPage account={this.state.account} {...props} />)} />
        <Route exact path="/workbench" render={(props) => this.renderSigninIfNotSignedIn(<NodeWorkbench account={this.state.account} {...props} />)} />
        <Route exact path="/sysinfo" render={(props) => this.renderSigninIfNotSignedIn(<SystemInfo account={this.state.account} {...props} />)} />
        <Route exact path="/ipfs-search" render={(props) => this.renderSigninIfNotSignedIn(<IPFSSearchPage account={this.state.account} {...props} />)} />
        <Route exact path="/ipfs-search/result/:correlationId" render={(props) => this.renderSigninIfNotSignedIn(<IpfsSearchResultPage account={this.state.account} {...props} />)} />
        <Route exact path="/ipfs-search/query-result" render={(props) => this.renderSigninIfNotSignedIn(<QueryResultPage account={this.state.account} {...props} />)} />

        {/* 功能介绍页面 */}
        <Route exact path="/introduce/patient-chain-data" render={(props) => this.renderSigninIfNotSignedIn(<PatientChainDataIntro account={this.state.account} {...props} />)} />
        <Route exact path="/introduce/medical-record-chain" render={(props) => this.renderSigninIfNotSignedIn(<MedicalRecordChainIntro account={this.state.account} {...props} />)} />
        <Route exact path="/lion" render={(props) => this.renderSigninIfNotSignedIn(<DynamicConfigPage account={this.state.account} {...props} />)} />
        <Route exact path="/bugfix" render={(props) => this.renderSigninIfNotSignedIn(<BugFixTaskPage account={this.state.account} {...props} />)} />

        <Route exact path="/integration/graph" render={(props) => this.renderSigninIfNotSignedIn(<MedKnoeladgeGraph account={this.state.account} {...props} />)} />
        <Route exact path="/integration/page" render={(props) => this.renderSigninIfNotSignedIn(<MedKnowledgePage account={this.state.account} {...props} />)} />
        <Route exact path="/integration/fed" render={(props) => this.renderSigninIfNotSignedIn(<FedPage account={this.state.account} {...props} />)} />

        <Route path="" render={() => <Result status="404" title="404 NOT FOUND" subTitle={i18next.t("general:Sorry, the page you visited does not exist.")} extra={<a href="/"><Button type="primary">{i18next.t("general:Back Home")}</Button></a>} />} />
      </Switch>
    );
  }

  isWithoutCard() {
    return Setting.isMobile() || this.isHiddenHeaderAndFooter() || window.location.pathname === "/chat" || window.location.pathname.startsWith("/chat/") || window.location.pathname === "/";
    return Setting.isMobile() || this.isHiddenHeaderAndFooter() || window.location.pathname === "/chat" || window.location.pathname.startsWith("/chat/") || window.location.pathname === "/";
  }

  isHiddenHeaderAndFooter(uri) {
    if (uri === undefined) {
      uri = this.state.uri;
    }
    const hiddenPaths = ["/workbench", "/access"];
    for (const path of hiddenPaths) {
      if (uri.startsWith(path)) {
        return true;
      }
    }
  }

  renderContent() {
    if (Setting.getUrlParam("isRaw") !== null) {
      return (
        <HomePageMedGuide account={this.state.account} />
      );
    } else if (Setting.getSubdomain() === "portal") {
      return (
        <ShortcutsPage account={this.state.account} />
      );
    }

    // 判断是否首页
    const isHideLeft = false;
    const isHome = window.location.pathname === "/" || window.location.pathname === "/home";;

    const isIntroduce = window.location.pathname.startsWith("/introduce");
    const isMultiCenter = window.location.pathname.startsWith("/multi-center");

    return (
      <Layout id="parent-area" style={{ minHeight: "100vh" }}>
        {this.renderHeader()}
        <Layout>
          {/* 只有非首页才显示 Sider */}
          {!isHideLeft && (
            <Sider width={200} style={{ background: "#fff", minHeight: "calc(100vh - 64px)", boxShadow: "2px 8px 8px rgba(0,0,0,0.08)" }}>
              <Menu
                mode="inline"
                selectedKeys={[this.state.selectedMenuKey]}
                openKeys={this.state.openMenuKeys}
                style={{ height: "100%", borderRight: 0 }}
                items={this.getMenuItems()}
                onClick={({ key }) => {
                  this.setState({ selectedMenuKey: key });
                }}
                onOpenChange={(openKeys) => {
                  this.setState({ openMenuKeys: openKeys });
                }}
              />
            </Sider>
          )}
          <Content
            style={{
              margin: isHome ? 0 : "24px 16px",
              padding: isHome || isIntroduce || isMultiCenter ? 0 : "24px 32px",
              borderRadius: "8px",
              overflow: "auto",
              minHeight: "calc(100vh - 125px)",
              background: "white",
              boxShadow: "0 4px 16px 4px rgba(188, 152, 249, .08)",
            }}
          >
            {/* {this.isWithoutCard() ?
              this.renderRouter() :
              <Card className="content-warp-card">
                {this.renderRouter()}
              </Card>
            } */}
            {this.renderRouter()}
          </Content>
        </Layout>
        {this.renderFooter()}
      </Layout>
    );

    // return (
    //   <Layout id="parent-area">
    //     {/* Header 只保留 logo 和右侧按钮 */}
    //     {this.renderHeader()}
    //     <Layout>
    //       {/* 左侧菜单栏 */}
    //       <Sider width={200} style={{ background: "#fff" }}>
    //         <Menu
    //           mode="inline"
    //           selectedKeys={[this.state.selectedMenuKey]}
    //           style={{ height: "100%", borderRight: 0 }}
    //           items={this.getMenuItems()}
    //           onClick={({ key }) => {
    //             this.setState({ selectedMenuKey: key });
    //           }}
    //         />
    //       </Sider>
    //       <Content style={{ display: "flex", flexDirection: "column" }}>
    //         {this.isWithoutCard() ?
    //           this.renderRouter() :
    //           <Card className="content-warp-card">
    //             {this.renderRouter()}
    //           </Card>
    //         }
    //       </Content>
    //     </Layout>
    //     {this.renderFooter()}
    //   </Layout>
    // );
  }

  renderHeader() {
    if (this.isHiddenHeaderAndFooter()) {
      return null;
    }

    const showMenu = () => {
      this.setState({
        menuVisible: true,
      });
    };

    const onClick = ({ key }) => {
      if (Setting.isMobile()) {
        this.setState({
          menuVisible: false,
        });
      }

      this.setState({
        uri: location.pathname,
        selectedMenuKey: key,
      });
    };

    return (
      <Header style={{ padding: "0", marginBottom: "3px", backgroundColor: this.state.themeAlgorithm.includes("dark") ? "black" : "white", display: "flex", justifyContent: "space-between" }}>
        <div style={{ display: "flex", alignItems: "center", flex: 1, overflow: "hidden" }}>
          {Setting.isMobile() ? null : (
            <Link to={"/"}>
              {/* <img className="logo" src={this.state.logo || Setting.getLogo(this.state.themeAlgorithm, this.state.store?.logoUrl)} alt="logo" style={{ "minHeight": "60px" }} /> */}
              <img className="logo" src={require("./assets/global/med-logo.png")} alt="logo" style={{ "minHeight": "60px" }} />
            </Link>
          )}
          {/* 隐藏header菜单栏 按钮 */}
          {/* {Setting.isMobile() ? (
            <React.Fragment>
              <Drawer title={i18next.t("general:Close")} placement="left" open={this.state.menuVisible} onClose={this.onClose}>
                <Menu
                  items={this.getMenuItems()}
                  mode={"inline"}
                  selectedKeys={[this.state.selectedMenuKey]}
                  style={{ lineHeight: "64px" }}
                  onClick={onClick}
                >
                </Menu>
              </Drawer>
              <Button icon={<BarsOutlined />} onClick={showMenu} type="text">
                {i18next.t("general:Menu")}
              </Button>
            </React.Fragment>
          ) : (
            <div style={{ display: "flex", marginLeft: "10px", flex: 1, minWidth: 0, overflow: "auto", paddingRight: "20px" }}>
              <Menu style={{ minWidth: 0, width: "100%" }} onClick={onClick} items={this.getMenuItems()} mode={"horizontal"} selectedKeys={[this.state.selectedMenuKey]} />
            </div>
          )} */}
        </div>
        <div style={{ flexShrink: 0 }}>
          {this.renderAccountMenu()}
        </div>
      </Header>
    );
  }

  renderFooter() {
    return null;
    if (this.isHiddenHeaderAndFooter()) {
      return null;
    }
    // How to keep your footer where it belongs ?
    // https://www.freecodecamp.org/news/how-to-keep-your-footer-where-it-belongs-59c6aa05c59c

    return (
      <React.Fragment>
        <Footer id="footer" style={
          {
            textAlign: "center",
            height: "67px",
          }
        }>
          <div dangerouslySetInnerHTML={{ __html: Setting.getFooterHtml(this.state.themeAlgorithm, this.state.store?.footerHtml) }} />
        </Footer>
      </React.Fragment>
    );
  }

  renderPage() {
    return (
      <React.Fragment>
        {/* { */}
        {/*   this.renderBanner() */}
        {/* } */}
        <FloatButton.BackTop />
        <CustomGithubCorner />
        {
          this.renderContent()
        }
      </React.Fragment>
    );
  }

  getAntdLocale() {
    return {
      Table: {
        filterConfirm: i18next.t("general:OK"),
        filterReset: i18next.t("general:Reset"),
        filterEmptyText: i18next.t("general:No data"),
        filterSearchPlaceholder: i18next.t("general:Search"),
        emptyText: i18next.t("general:No data"),
        selectAll: i18next.t("general:Select all"),
        selectInvert: i18next.t("general:Invert selection"),
        selectionAll: i18next.t("general:Select all data"),
        sortTitle: i18next.t("general:Sort"),
        expand: i18next.t("general:Expand row"),
        collapse: i18next.t("general:Collapse row"),
        triggerDesc: i18next.t("general:Click to sort descending"),
        triggerAsc: i18next.t("general:Click to sort ascending"),
        cancelSort: i18next.t("general:Click to cancel sorting"),
      },
    };
  }

  render() {
    return (
      <React.Fragment>
        <Helmet>
          <title>{Setting.getHtmlTitle(this.state.store?.htmlTitle)}</title>
          <link rel="icon" href={Setting.getFaviconUrl(this.state.themeAlgorithm, this.state.store?.faviconUrl)} />
          <title>{Setting.getHtmlTitle(this.state.store?.htmlTitle)}</title>
          <link rel="icon" href={Setting.getFaviconUrl(this.state.themeAlgorithm, this.state.store?.faviconUrl)} />
        </Helmet>
        <ConfigProvider
          locale={this.getAntdLocale()}
          theme={{
            token: {
              colorPrimary: this.state.themeData.colorPrimary,
              colorInfo: this.state.themeData.colorPrimary,
              borderRadius: this.state.themeData.borderRadius,
            },
            algorithm: Setting.getAlgorithm(this.state.themeAlgorithm),
          }}>
          <StyleProvider hashPriority="high" transformers={[legacyLogicalPropertiesTransformer]}>
            {
              this.renderPage()
            }
          </StyleProvider>
        </ConfigProvider>
      </React.Fragment>
    );
  }
}

export default withRouter(withTranslation()(App));<|MERGE_RESOLUTION|>--- conflicted
+++ resolved
@@ -257,15 +257,9 @@
     } else if (uri.includes("/messages")) {
       this.setState({ selectedMenuKey: "/messages" });
     } else if (uri.includes("/graphs")) {
-<<<<<<< HEAD
       this.setState({ selectedMenuKey: "/graphs" });
     } else if (uri.includes("/graphs")) {
       this.setState({ selectedMenuKey: "/graphs" });
-=======
-      this.setState({selectedMenuKey: "/graphs"});
-    } else if (uri.includes("/scans")) {
-      this.setState({selectedMenuKey: "/scans"});
->>>>>>> d3797012
     } else if (uri.includes("/usages")) {
       this.setState({ selectedMenuKey: "/usages" });
     } else if (uri.includes("/activities")) {
@@ -622,7 +616,6 @@
           {/* <ThemeSelect className="select-box" themeAlgorithm={this.state.themeAlgorithm} onChange={this.setLogoAndThemeAlgorithm} /> */}
           {/* <LanguageSelect className="select-box" /> */}
           {Setting.isLocalAdminUser(this.state.account) &&
-<<<<<<< HEAD
             <StoreSelect
               className="store-select"
               initValue={Setting.getStore()}
@@ -633,15 +626,6 @@
                 Setting.setStore(value);
               }}
             />
-=======
-                <StoreSelect
-                  account={this.state.account}
-                  className="store-select"
-                  withAll={true}
-                  style={{display: Setting.isMobile() ? "none" : "flex"}}
-                  disabled={!this.isStoreSelectEnabled()}
-                />
->>>>>>> d3797012
           }
           <div className="select-box" style={{ float: "right", marginRight: "20px", padding: "0px" }}>
             <div dangerouslySetInnerHTML={{ __html: Conf.NavbarHtml }} />
@@ -1050,11 +1034,7 @@
         Setting.getItem(<Link to="/sr">{i18next.t("med:Super Resolution")}</Link>, "/sr"),
         Setting.getItem(<Link to="/articles">{i18next.t("general:Articles")}</Link>, "/articles"),
         Setting.getItem(<Link to="/graphs">{i18next.t("general:Graphs")}</Link>, "/graphs"),
-<<<<<<< HEAD
         Setting.getItem(<Link to="/graphs">{i18next.t("general:Graphs")}</Link>, "/graphs"),
-=======
-        Setting.getItem(<Link to="/scans">{i18next.t("general:Scans")}</Link>, "/scans"),
->>>>>>> d3797012
       ]));
 
       res.push(Setting.getItem(<Link style={{ color: textColor }} to="/sessions">{i18next.t("general:Logging & Auditing")}</Link>, "/logs", <WalletTwoTone twoToneColor={twoToneColor} />, [
