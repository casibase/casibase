// Copyright 2023 The Casibase Authors. All Rights Reserved.
//
// Licensed under the Apache License, Version 2.0 (the "License");
// you may not use this file except in compliance with the License.
// You may obtain a copy of the License at
//
//      http://www.apache.org/licenses/LICENSE-2.0
//
// Unless required by applicable law or agreed to in writing, software
// distributed under the License is distributed on an "AS IS" BASIS,
// WITHOUT WARRANTIES OR CONDITIONS OF ANY KIND, either express or implied.
// See the License for the specific language governing permissions and
// limitations under the License.

import React, { Component } from "react";
import { Link, Redirect, Route, Switch, withRouter } from "react-router-dom";
import { StyleProvider, legacyLogicalPropertiesTransformer } from "@ant-design/cssinjs";
import { Avatar, Button, Card, ConfigProvider, Drawer, Dropdown, FloatButton, Layout, Menu, Result } from "antd";
import { AppstoreTwoTone, BarsOutlined, BulbTwoTone, CloudTwoTone, CommentOutlined, DownOutlined, HomeTwoTone, LockTwoTone, LoginOutlined, LogoutOutlined, SettingOutlined, SettingTwoTone, VideoCameraTwoTone, WalletTwoTone, BuildTwoTone, CameraTwoTone, SecurityScanTwoTone, ToolTwoTone } from "@ant-design/icons";
import "./App.less";
import { Helmet } from "react-helmet";
import * as Setting from "./Setting";
import * as AccountBackend from "./backend/AccountBackend";
import AuthCallback from "./AuthCallback";
import * as Conf from "./Conf";
import HomePageMedGuide from "./HomePageMedGuide";
import StoreListPage from "./StoreListPage";
import StoreEditPage from "./StoreEditPage";
import FileTreePage from "./FileTreePage";
import VideoListPage from "./VideoListPage";
import VideoEditPage from "./VideoEditPage";
import VideoPage from "./VideoPage";
import PublicVideoListPage from "./basic/PublicVideoListPage";
import DashboardPage from "./dashboard/DashboardPage";
import ProviderListPage from "./ProviderListPage";
import ProviderEditPage from "./ProviderEditPage";
import VectorListPage from "./VectorListPage";
import VectorEditPage from "./VectorEditPage";
import SigninPage from "./SigninPage";
import i18next from "i18next";
import { withTranslation } from "react-i18next";
import LanguageSelect from "./LanguageSelect";
import ThemeSelect from "./ThemeSelect";
import ChatEditPage from "./ChatEditPage";
import ChatListPage from "./ChatListPage";
import MessageListPage from "./MessageListPage";
import MessageEditPage from "./MessageEditPage";
import NodeListPage from "./NodeListPage";
import NodeEditPage from "./NodeEditPage";
import MachineListPage from "./MachineListPage";
import MachineEditPage from "./MachineEditPage";
import ImageListPage from "./ImageListPage";
import ImageEditPage from "./ImageEditPage";
import ContainerListPage from "./ContainerListPage";
import ContainerEditPage from "./ContainerEditPage";
import PodListPage from "./PodListPage";
import PodEditPage from "./PodEditPage";
import SessionListPage from "./SessionListPage";
import ConnectionListPage from "./ConnectionListPage";
import RecordListPage from "./RecordListPage";
import RecordEditPage from "./RecordEditPage";
import WorkflowListPage from "./WorkflowListPage";
import WorkflowEditPage from "./WorkflowEditPage";
import TaskListPage from "./TaskListPage";
import TaskEditPage from "./TaskEditPage";
import FormListPage from "./FormListPage";
import FormEditPage from "./FormEditPage";
import FormDataPage from "./FormDataPage";
import * as FormBackend from "./backend/FormBackend";
import ArticleListPage from "./ArticleListPage";
import ArticleEditPage from "./ArticleEditPage";
import ChatPage from "./ChatPage";
import CustomGithubCorner from "./CustomGithubCorner";
import ShortcutsPage from "./basic/ShortcutsPage";
import UsagePage from "./UsagePage";
import ActivityPage from "./ActivityPage";
import * as StoreBackend from "./backend/StoreBackend";
import NodeWorkbench from "./NodeWorkbench";
import AccessPage from "./component/access/AccessPage";
import { PreviewInterceptor } from "./PreviewInterceptor";
import AuditPage from "./frame/AuditPage";
import PythonYolov8miPage from "./frame/PythonYolov8miPage";
import PythonSrPage from "./frame/PythonSrPage";
import SystemInfo from "./SystemInfo";
import * as FetchFilter from "./backend/FetchFilter";
import OsDesktop from "./OsDesktop";
import TemplateListPage from "./TemplateListPage";
import TemplateEditPage from "./TemplateEditPage";
import ApplicationListPage from "./ApplicationListPage";
import ApplicationEditPage from "./ApplicationEditPage";
import StoreSelect from "./StoreSelect";
import IpfsArchiveListPage from "./auditSearch/IpfsArchiveListPage";
import IpfsArchiveEditPage from "./auditSearch/IpfsArchiveEditPage";
import IpfsSearchPage from "./auditSearch/IpfsSearchPage";
import IpfsSearchResultPage from "./auditSearch/IpfsSearchResultPage";



const { Header, Footer, Content, Sider } = Layout;

class App extends Component {
  constructor(props) {
    super(props);
    this.setThemeAlgorithm();
    let storageThemeAlgorithm = [];
    try {
      storageThemeAlgorithm = localStorage.getItem("themeAlgorithm") ? JSON.parse(localStorage.getItem("themeAlgorithm")) : ["default"];
    } catch {
      storageThemeAlgorithm = ["default"];
    }
    this.state = {
      classes: props,
      selectedMenuKey: 0,
      account: undefined,
      uri: null,
      themeAlgorithm: storageThemeAlgorithm,
      themeData: Conf.ThemeDefault,
      menuVisible: false,
      forms: [],
      openMenuKeys: [], // 控制菜单展开状态
    };
    this.initConfig();
  }

  initConfig() {
    Setting.initServerUrl();
    Setting.initWebConfig();

    const cachedThemeColor = localStorage.getItem("themeColor");
    if (cachedThemeColor) {
      Setting.setThemeColor(cachedThemeColor);
    }

    FetchFilter.initDemoMode();
    Setting.initCasdoorSdk(Conf.AuthConfig);
    if (!Conf.DisablePreviewMode) {
      this.previewInterceptor = new PreviewInterceptor(() => this.state.account, this.props.history); // add interceptor
    }
  }

  UNSAFE_componentWillMount() {
    this.updateMenuKey();
    this.getAccount();
    this.setTheme();
    this.getForms();
  }

  setTheme() {
    StoreBackend.getStore("admin", "_casibase_default_store_").then((res) => {
      if (res.status === "ok" && res.data) {
        const color = res.data.themeColor ? res.data.themeColor : Conf.ThemeDefault.colorPrimary;
        const currentColor = localStorage.getItem("themeColor");
        if (currentColor !== color) {
          Setting.setThemeColor(color);
          localStorage.setItem("themeColor", color);
        }
      } else {
        Setting.setThemeColor(Conf.ThemeDefault.colorPrimary);
        Setting.showMessage("error", `${i18next.t("general:Failed to get")}: ${res.msg}`);
      }
    });
  }

  componentDidUpdate() {
    // eslint-disable-next-line no-restricted-globals
    const uri = location.pathname;
    if (this.state.uri !== uri) {
      this.updateMenuKey();
    }
  }

  updateMenuKeyForm(forms) {
    // eslint-disable-next-line no-restricted-globals
    const uri = location.pathname;
    this.setState({
      uri: uri,
    });

    forms.forEach(form => {
      const path = `/forms/${form.name}/data`;
      if (uri.includes(path)) {
        this.setState({ selectedMenuKey: path });
      }
    });
  }



  updateMenuKey() {
    // eslint-disable-next-line no-restricted-globals
    const uri = location.pathname;
    this.setState({
      uri: uri,
    });

    // 更新选中的菜单键
    if (uri === "/" || uri === "/home") {
      this.setState({ selectedMenuKey: "/" });
    } else if (uri.includes("/stores")) {
      this.setState({ selectedMenuKey: "/stores" });
    } else if (uri.includes("/providers")) {
      this.setState({ selectedMenuKey: "/providers" });
    } else if (uri.includes("/vectors")) {
      this.setState({ selectedMenuKey: "/vectors" });
    } else if (uri.includes("/chats")) {
      this.setState({ selectedMenuKey: "/chats" });
    } else if (uri.includes("/messages")) {
      this.setState({ selectedMenuKey: "/messages" });
    } else if (uri.includes("/usages")) {
      this.setState({ selectedMenuKey: "/usages" });
    } else if (uri.includes("/activities")) {
      this.setState({ selectedMenuKey: "/activities" });
    }
    else if (uri.includes("/nodes")) {
      this.setState({ selectedMenuKey: "/nodes" });
    } else if (uri.includes("/machines")) {
      this.setState({ selectedMenuKey: "/machines" });
    } else if (uri.includes("/images")) {
      this.setState({ selectedMenuKey: "/images" });
    } else if (uri.includes("/containers")) {
      this.setState({ selectedMenuKey: "/containers" });
    } else if (uri.includes("/pods")) {
      this.setState({ selectedMenuKey: "/pods" });
    } else if (uri.includes("/templates")) {
      this.setState({ selectedMenuKey: "/templates" });
    } else if (uri.includes("/applications")) {
      this.setState({ selectedMenuKey: "/applications" });
    } else if (uri.includes("/sessions")) {
      this.setState({ selectedMenuKey: "/sessions" });
    } else if (uri.includes("/connections")) {
      this.setState({ selectedMenuKey: "/connections" });
    } else if (uri.includes("/records")) {
      this.setState({ selectedMenuKey: "/records" });
    } else if (uri.includes("/workflows")) {
      this.setState({ selectedMenuKey: "/workflows" });
    } else if (uri.includes("/audit")) {
      this.setState({ selectedMenuKey: "/audit" });
    } else if (uri.includes("/yolov8mi")) {
      this.setState({ selectedMenuKey: "/yolov8mi" });
    } else if (uri.includes("/sr")) {
      this.setState({ selectedMenuKey: "/sr" });
    } else if (uri.includes("/tasks")) {
      this.setState({ selectedMenuKey: "/tasks" });
    } else if (uri.includes("/forms")) {
      this.setState({ selectedMenuKey: "/forms" });
    } else if (uri.includes("/articles")) {
      this.setState({ selectedMenuKey: "/articles" });
    } else if (uri.includes("/public-videos")) {
      this.setState({ selectedMenuKey: "/public-videos" });
    } else if (uri.includes("/videos")) {
      this.setState({ selectedMenuKey: "/videos" });
    } else if (uri.includes("/chat")) {
      this.setState({ selectedMenuKey: "/chat" });
    } else if (uri.includes("/sysinfo")) {
      this.setState({ selectedMenuKey: "/sysinfo" });
    } else if (uri.includes("/swagger")) {
      this.setState({ selectedMenuKey: "/swagger" });
    } else if (uri.includes("/dashboard")) {
      this.setState({ selectedMenuKey: "/dashboard" });
    }else if(uri.includes("/ipfs-archive")){
      this.setState({ selectedMenuKey: "/ipfs-archive" });
    }else if(uri.includes("/ipfs-search")){
      this.setState({ selectedMenuKey: "/ipfs-search" });
    }
    else {
      this.setState({ selectedMenuKey: "null" });
    }
    this.setOpenMenuKeysForParentMenu(uri);


  }



  onUpdateAccount(account) {
    this.setState({
      account: account,
    });
  }

  setLanguage(account) {
    // let language = account?.language;
    const language = localStorage.getItem("language");
    if (language !== "" && language !== i18next.language) {
      Setting.setLanguage(language);
    }
  }

  getAccount() {
    AccountBackend.getAccount()
      .then((res) => {
        this.initConfig();
        const account = res.data;
        if (account !== null) {
          this.setLanguage(account);
        }

        this.setState({
          account: account,
        });
      });
  }

  getForms() {
    FormBackend.getForms("admin")
      .then((res) => {
        if (res.status === "ok") {
          this.setState({
            forms: res.data,
          });

          this.updateMenuKeyForm(res.data);
        } else {
          Setting.showMessage("error", `${i18next.t("general:Failed to get")}: ${res.msg}`);
        }
      });
  }

  signout() {
    AccountBackend.signout()
      .then((res) => {
        if (res.status === "ok") {
          this.setState({
            account: null,
          });

          Setting.showMessage("success", i18next.t("account:Successfully signed out, redirected to homepage"));
          Setting.goToLink("/");
          // this.props.history.push("/");
        } else {
          Setting.showMessage("error", `${i18next.t("account:Signout failed")}: ${res.msg}`);
        }
      });
  }

  handleRightDropdownClick(e) {
    if (e.key === "/account") {
      Setting.openLink(Setting.getMyProfileUrl(this.state.account));
    } else if (e.key === "/logout") {
      this.signout();
    }
  }

  isStoreSelectEnabled() {
    const uri = this.state.uri || window.location.pathname;

    if (uri.includes("/chat")) {
      return true;
    }
    const enabledStartsWith = ["/stores", "/providers", "/vectors", "/chats", "/messages", "/usages"];
    if (enabledStartsWith.some(prefix => uri.startsWith(prefix))) {
      return true;
    }

    if (uri === "/" || uri === "/home") {
      if (
        Setting.isAnonymousUser(this.state.account) ||
        Setting.isChatUser(this.state.account) ||
        Setting.isAdminUser(this.state.account) ||
        this.state.account?.type === "chat-admin" ||
        Setting.getUrlParam("isRaw") !== null
      ) {
        return true;
      }
    }
    return false;
  }

  onClose = () => {
    this.setState({
      menuVisible: false,
    });
  };

  showMenu = () => {
    this.setState({
      menuVisible: true,
    });
  };

  setThemeAlgorithm() {
    const currentUrl = window.location.href;
    const url = new URL(currentUrl);
    const themeType = url.searchParams.get("theme");
    if (themeType === "dark" || themeType === "default") {
      localStorage.setItem("themeAlgorithm", JSON.stringify([themeType]));
    }
  }

  setLogoAndThemeAlgorithm = (nextThemeAlgorithm) => {
    this.setState({
      themeAlgorithm: nextThemeAlgorithm,
      logo: Setting.getLogo(nextThemeAlgorithm),
    });
    localStorage.setItem("themeAlgorithm", JSON.stringify(nextThemeAlgorithm));
  };

  renderAvatar() {
    if (this.state.account.avatar === "") {
      return (
        <Avatar style={{ backgroundColor: Setting.getAvatarColor(this.state.account.name), verticalAlign: "middle" }} size="large">
          {Setting.getShortName(this.state.account.name)}
        </Avatar>
      );
    } else {
      return (
        <Avatar src={this.state.account.avatar} style={{ verticalAlign: "middle" }} size="large">
          {Setting.getShortName(this.state.account.name)}
        </Avatar>
      );
    }
  }

  renderRightDropdown() {
    if ((Setting.isAnonymousUser(this.state.account) && Conf.DisablePreviewMode) || Setting.getUrlParam("isRaw") !== null) {
      return (
        <div className="rightDropDown select-box">
          {
            this.renderAvatar()
          }
          &nbsp;
          &nbsp;
          {Setting.isMobile() ? null : Setting.getShortName(this.state.account.displayName)} &nbsp; <DownOutlined />
          &nbsp;
          &nbsp;
          &nbsp;
        </div>
      );
    }

    const items = [];
    if (!Setting.isAnonymousUser(this.state.account)) {
      items.push(Setting.getItem(<><SettingOutlined />&nbsp;&nbsp;{i18next.t("account:My Account")}</>,
        "/account"
      ));
      // items.push(Setting.getItem(<><CommentOutlined />&nbsp;&nbsp;{i18next.t("general:Chats & Messages")}</>,
      //   "/chat"
      // ));
      items.push(Setting.getItem(<><LogoutOutlined />&nbsp;&nbsp;{i18next.t("account:Sign Out")}</>,
        "/logout"
      ));
    } else {
      items.push(Setting.getItem(<><LoginOutlined />&nbsp;&nbsp;{i18next.t("account:Sign In")}</>,
        "/login"
      ));
    }
    const onClick = (e) => {
      if (e.key === "/account") {
        Setting.openLink(Setting.getMyProfileUrl(this.state.account));
      } else if (e.key === "/logout") {
        this.signout();
      } else if (e.key === "/chat") {
        this.props.history.push("/chat");
      } else if (e.key === "/login") {
        this.props.history.push(window.location.pathname);
        Setting.redirectToLogin();
      }
    };

    return (
      <Dropdown key="/rightDropDown" menu={{ items, onClick }} >
        <div className="rightDropDown">
          {
            this.renderAvatar()
          }
          &nbsp;
          &nbsp;
          {Setting.isMobile() ? null : Setting.getShortName(this.state.account.displayName)} &nbsp; <DownOutlined />
          &nbsp;
          &nbsp;
          &nbsp;
        </div>
      </Dropdown>
    );
  }

  renderAccountMenu() {
    if (this.state.account === undefined) {
      return null;
    } else if (this.state.account === null) {
      return (
        <React.Fragment>
          <div key="/signup" style={{ float: "right", marginRight: "20px" }}>
            <a href={Setting.getSignupUrl()}>
              {i18next.t("account:Sign Up")}
            </a>
          </div>
          <div key="/signin" style={{ float: "right" }}>
            <a href={Setting.getSigninUrl()}>
              {i18next.t("account:Sign In")}
            </a>
          </div>
<<<<<<< HEAD
          {/* <div style={{ float: "right", margin: "0px", padding: "0px" }}>
=======
          <div className="select-box" style={{float: "right", margin: "0px", padding: "0px"}}>
            <ThemeSelect themeAlgorithm={this.state.themeAlgorithm} onChange={this.setLogoAndThemeAlgorithm} />
          </div>
          <div className="select-box" style={{float: "right", margin: "0px", padding: "0px"}}>
>>>>>>> 36aebe1f
            <LanguageSelect />
          </div> */}
        </React.Fragment>
      );
    } else {
      return (
        <React.Fragment>
          {this.renderRightDropdown()}
<<<<<<< HEAD
          {/* <LanguageSelect /> */}
=======
          <ThemeSelect className="select-box" themeAlgorithm={this.state.themeAlgorithm} onChange={this.setLogoAndThemeAlgorithm} />
          <LanguageSelect className="select-box" />
>>>>>>> 36aebe1f
          {Setting.isLocalAdminUser(this.state.account) &&
            <StoreSelect
              className="store-select"
              initValue={Setting.getStore()}
              withAll={true}
              style={{ display: Setting.isMobile() ? "none" : "flex" }}
              disabled={!this.isStoreSelectEnabled()}
              onChange={(value) => {
                Setting.setStore(value);
              }}
            />
          }
<<<<<<< HEAD
          <div style={{ float: "right", marginRight: "20px", padding: "0px" }}>
            <div dangerouslySetInnerHTML={{ __html: Conf.NavbarHtml }} />
=======
          <div className="select-box" style={{float: "right", marginRight: "20px", padding: "0px"}}>
            <div dangerouslySetInnerHTML={{__html: Conf.NavbarHtml}} />
>>>>>>> 36aebe1f
          </div>
        </React.Fragment>
      );
    }
  }

  /**
 * 为父菜单设置展开键, 方便存在展开内容的菜单, 点击子菜单时, 可以展开父菜单
 *
 * by jjq
 * @param {*} uri 
 */
  setOpenMenuKeysForParentMenu(uri) {
    // 更新展开的菜单键
    const pathToMenuKeyMap = this.buildPathToMenuKeyMap();
    let openKeys = [];

    // 精确匹配路径
    if (pathToMenuKeyMap[uri]) {
      openKeys = [pathToMenuKeyMap[uri]];
    } else {
      // 查找包含子路径的匹配
      const matchingParentKey = Object.keys(pathToMenuKeyMap).find(path =>
        uri.includes(path) && pathToMenuKeyMap[path]
      );
      if (matchingParentKey) {
        openKeys = [pathToMenuKeyMap[matchingParentKey]];
      }
    }

    this.setState({ openMenuKeys: openKeys });
  }

  /**
   * 构建路径到父菜单key的映射, 方便存在展开内容的菜单, 点击子菜单时, 可以展开父菜单
   *
   * by jjq
   * @returns 
   */
  buildPathToMenuKeyMap() {
    const menuItems = this.getMenuItems();
    const pathToMenuKeyMap = {};

    // 递归遍历菜单结构，构建路径映射
    const traverseMenuItems = (items, parentKey = null) => {
      items.forEach(item => {
        // 如果是带有子菜单的项
        if (item.children && item.children.length > 0) {
          traverseMenuItems(item.children, item.key);
        }
        // 如果是叶子节点且有路径
        else if (item.key && !item.key.startsWith('#')) {
          // 存储路径到父菜单key的映射
          pathToMenuKeyMap[item.key] = parentKey;
        }
      });
    };

    traverseMenuItems(menuItems);
    return pathToMenuKeyMap;
  }

  getMenuItems() {
    const textColor = "black";
    const twoToneColor = "rgb(89,54,213)";
    const res = [];

    res.push(Setting.getItem(<Link to="/">{i18next.t("general:Home")}</Link>, "/", <HomeTwoTone twoToneColor={twoToneColor} />));

    if (this.state.account === null || this.state.account === undefined) {
      return [];
    }

    if (this.state.account.type.startsWith("video-")) {
      res.push(Setting.getItem(<Link to="/videos">{i18next.t("general:Videos")}</Link>, "/videos"));
      // res.push(Setting.getItem(<Link to="/public-videos">{i18next.t("general:Public Videos")}</Link>, "/public-videos"));

      if (this.state.account.type === "video-admin-user") {
        res.push(Setting.getItem(
          <a target="_blank" rel="noreferrer" href={Setting.getMyProfileUrl(this.state.account).replace("/account", "/users")}>
            {i18next.t("general:Users")}
            {Setting.renderExternalLink()}
          </a>,
          "#"));
      }

      // if (window.location.pathname === "/") {
      //   Setting.goToLinkSoft(this, "/public-videos");
      // }
      return res;
    }

    if (!this.state.account.isAdmin && (!Setting.isAnonymousUser(this.state.account) || Conf.DisablePreviewMode)) { // show complete menu for anonymous user in preview mode even not login
      if (this.state.account.type !== "chat-admin") {
        // res.push(Setting.getItem(<Link to="/usages">{i18next.t("general:Usages")}</Link>, "/usages"));
        return res;
      }
    }

    const domain = Setting.getSubdomain();
    // const domain = "med";

    if (Conf.ShortcutPageItems.length > 0 && domain === "data") {
      res.push(Setting.getItem(<Link to="/stores">{i18next.t("general:Stores")}</Link>, "/stores"));
      res.push(Setting.getItem(<Link to="/providers">{i18next.t("general:Providers")}</Link>, "/providers"));
      res.push(Setting.getItem(<Link to="/nodes">{i18next.t("general:Nodes")}</Link>, "/nodes"));
      res.push(Setting.getItem(<Link to="/sessions">{i18next.t("general:Sessions")}</Link>, "/sessions"));
      res.push(Setting.getItem(<Link to="/connections">{i18next.t("general:Connections")}</Link>, "/connections"));
      res.push(Setting.getItem(<Link to="/records">{i18next.t("general:Records")}</Link>, "/records"));
    } else if (Conf.ShortcutPageItems.length > 0 && domain === "ai") {
      res.push(Setting.getItem(<Link to="/chat">{i18next.t("general:Chat")}</Link>, "/chat"));
      res.push(Setting.getItem(<Link to="/stores">{i18next.t("general:Stores")}</Link>, "/stores"));
      res.push(Setting.getItem(<Link to="/providers">{i18next.t("general:Providers")}</Link>, "/providers"));
      res.push(Setting.getItem(<Link to="/vectors">{i18next.t("general:Vectors")}</Link>, "/vectors"));
      res.push(Setting.getItem(<Link to="/chats">{i18next.t("general:Chats")}</Link>, "/chats"));
      res.push(Setting.getItem(<Link to="/messages">{i18next.t("general:Messages")}</Link>, "/messages"));
      res.push(Setting.getItem(<Link to="/usages">{i18next.t("general:Usages")}</Link>, "/usages"));
      res.push(Setting.getItem(<Link to="/activities">{i18next.t("general:Activities")}</Link>, "/activities"));
      // res.push(Setting.getItem(<Link to="/tasks">{i18next.t("general:Tasks")}</Link>, "/tasks"));
      // res.push(Setting.getItem(<Link to="/articles">{i18next.t("general:Articles")}</Link>, "/articles"));
    } else if (this.state.account.type === "chat-admin") {
      res.push(Setting.getItem(<Link to="/chat">{i18next.t("general:Chat")}</Link>, "/chat"));
      res.push(Setting.getItem(<Link to="/stores">{i18next.t("general:Stores")}</Link>, "/stores"));
      res.push(Setting.getItem(<Link to="/vectors">{i18next.t("general:Vectors")}</Link>, "/vectors"));
      res.push(Setting.getItem(<Link to="/chats">{i18next.t("general:Chats")}</Link>, "/chats"));
      res.push(Setting.getItem(<Link to="/messages">{i18next.t("general:Messages")}</Link>, "/messages"));
      res.push(Setting.getItem(<Link to="/usages">{i18next.t("general:Usages")}</Link>, "/usages"));
      res.push(Setting.getItem(<Link to="/activities">{i18next.t("general:Activities")}</Link>, "/activities"));

      if (window.location.pathname === "/") {
        Setting.goToLinkSoft(this, "/chat");
      }

      res.push(Setting.getItem(
        <a target="_blank" rel="noreferrer" href={Setting.getMyProfileUrl(this.state.account).replace("/account", "/users")}>
          {i18next.t("general:Users")}
          {Setting.renderExternalLink()}
        </a>,
        "#"));

      res.push(Setting.getItem(
        <a target="_blank" rel="noreferrer" href={Setting.getMyProfileUrl(this.state.account).replace("/account", "/resources")}>
          {i18next.t("general:Resources")}
          {Setting.renderExternalLink()}
        </a>,
        "##"));

      res.push(Setting.getItem(
        <a target="_blank" rel="noreferrer" href={Setting.getMyProfileUrl(this.state.account).replace("/account", "/permissions")}>
          {i18next.t("general:Permissions")}
          {Setting.renderExternalLink()}
        </a>,
        "###"));
    } else if (Conf.ShortcutPageItems.length > 0 && domain === "video") {
      if (Conf.EnableExtraPages) {
        res.push(Setting.getItem(<Link to="/videos">{i18next.t("general:Videos")}</Link>, "/videos"));
        // res.push(Setting.getItem(<Link to="/public-videos">{i18next.t("general:Public Videos")}</Link>, "/public-videos"));
        // res.push(Setting.getItem(<Link to="/tasks">{i18next.t("general:Tasks")}</Link>, "/tasks"));
        // res.push(Setting.getItem(<Link to="/articles">{i18next.t("general:Articles")}</Link>, "/articles"));
      }

      if (window.location.pathname === "/" && false) {
        Setting.goToLinkSoft(this, "/videos");
      }
    } else if (domain === "med" || true) {
      // res.push(Setting.getItem(<Link to="/providers">{i18next.t("general:Providers")}</Link>, "/providers"));
      res.push(Setting.getItem(<Link to="/dashboard">{i18next.t("dashboard:Dashboard")}</Link>, "/dashboard", <AppstoreTwoTone twoToneColor={twoToneColor} />));
      res.push(Setting.getItem(<Link to="/workflows">{i18next.t("general:Workflows")}</Link>, "/workflows", <BuildTwoTone twoToneColor={twoToneColor} />));
      res.push(Setting.getItem(<Link style={{ color: textColor }} to="#">{i18next.t("med:AuditSearch")}</Link>, "/audit", <SecurityScanTwoTone twoToneColor={twoToneColor} />, [
        Setting.getItem(<Link to="/audit">{i18next.t("med:Audit")}</Link>, "/audit"),
        Setting.getItem(<Link to="/ipfs-search">{i18next.t("med:IpfsSearch")}</Link>, "/ipfs-search"),

        Setting.getItem(<Link to="/ipfs-archive">{i18next.t("med:IpfsArchives")}</Link>, "/ipfs-archive")

      ]));
      
      res.push(Setting.getItem(<Link style={{ color: textColor }} to="#">{i18next.t("med:Image Operation")}</Link>, "/img", <CameraTwoTone twoToneColor={twoToneColor} />, [
        Setting.getItem(<Link to="/yolov8mi">{i18next.t("med:Medical Image Analysis")}</Link>, "/yolov8mi"),
        Setting.getItem(<Link to="/sr">{i18next.t("med:Super Resolution")}</Link>, "/sr")
      ]));



      res.push(Setting.getItem(<Link style={{ color: textColor }} to="#">{i18next.t("general:Identity & Access Management")}</Link>, "/identity", <LockTwoTone twoToneColor={twoToneColor} />, [
        Setting.getItem(
          <a target="_blank" rel="noreferrer" href={Setting.getMyProfileUrl(this.state.account).replace("/account", "/users")}>
            {i18next.t("general:Users")}
            {Setting.renderExternalLink()}
          </a>, "/users"),
        Setting.getItem(
          <a target="_blank" rel="noreferrer" href={Setting.getMyProfileUrl(this.state.account).replace("/account", "/resources")}>
            {i18next.t("general:Resources")}
            {Setting.renderExternalLink()}
          </a>, "/resources"),
        Setting.getItem(
          <a target="_blank" rel="noreferrer" href={Setting.getMyProfileUrl(this.state.account).replace("/account", "/permissions")}>
            {i18next.t("general:Permissions")}
            {Setting.renderExternalLink()}
          </a>, "/permissions"),
      ]));

      res.push(Setting.getItem(<Link style={{ color: textColor }} to="/stores">{i18next.t("general:Setting")}</Link>, "/ai-setting", <ToolTwoTone twoToneColor={twoToneColor} />, [
        Setting.getItem(<Link to="/stores">{i18next.t("general:Stores")}</Link>, "/stores"),
        Setting.getItem(<Link to="/providers">{i18next.t("general:Providers")}</Link>, "/providers"),
        // Setting.getItem(<Link to="/vectors">{i18next.t("general:Vectors")}</Link>, "/vectors"),
      ]));

      res.push(Setting.getItem(<Link style={{ color: textColor }} to="/sysinfo">{i18next.t("general:Admin")}</Link>, "/admin", <SettingTwoTone twoToneColor={twoToneColor} />,
        [
          Setting.getItem(<Link to="/sysinfo">{i18next.t("general:System Info")}</Link>, "/sysinfo"),
          Setting.getItem(
            <a target="_blank" rel="noreferrer" href={Setting.isLocalhost() ? `${Setting.ServerUrl}/swagger/index.html` : "/swagger/index.html"}>
              {i18next.t("general:Swagger")}
              {Setting.renderExternalLink()}
            </a>, "/swagger"),
          Setting.getItem(<Link to="/sessions">{i18next.t("general:Sessions")}</Link>, "/sessions"),
          Setting.getItem(<Link to="/records">{i18next.t("general:Records")}</Link>, "/records")

        ]));
    } else {
      const textColor = this.state.themeAlgorithm.includes("dark") ? "white" : "black";
      const twoToneColor = this.state.themeData.colorPrimary;

      res.pop();

      res.push(Setting.getItem(<Link style={{ color: textColor }} to="/chat">{i18next.t("general:Home")}</Link>, "/home", <HomeTwoTone twoToneColor={twoToneColor} />, [
        Setting.getItem(<Link to="/chat">{i18next.t("general:Chat")}</Link>, "/Chat"),
        Setting.getItem(<Link to="/usages">{i18next.t("general:Usages")}</Link>, "/usages"),
        Setting.getItem(<Link to="/activities">{i18next.t("general:Activities")}</Link>, "/activities"),
        Setting.getItem(<Link to="/desktop">{i18next.t("general:OS Desktop")}</Link>, "/desktop"),
      ]));

      res.push(Setting.getItem(<Link style={{ color: textColor }} to="/chats">{i18next.t("general:Chats & Messages")}</Link>, "/ai-chat", <BulbTwoTone twoToneColor={twoToneColor} />, [
        Setting.getItem(<Link to="/chats">{i18next.t("general:Chats")}</Link>, "/chats"),
        Setting.getItem(<Link to="/messages">{i18next.t("general:Messages")}</Link>, "/messages"),
      ]));

      res.push(Setting.getItem(<Link style={{ color: textColor }} to="/stores">{i18next.t("general:AI Setting")}</Link>, "/ai-setting", <AppstoreTwoTone twoToneColor={twoToneColor} />, [
        Setting.getItem(<Link to="/stores">{i18next.t("general:Stores")}</Link>, "/stores"),
        Setting.getItem(<Link to="/providers">{i18next.t("general:Providers")}</Link>, "/providers"),
        Setting.getItem(<Link to="/vectors">{i18next.t("general:Vectors")}</Link>, "/vectors"),
      ]));

      res.push(Setting.getItem(<Link style={{ color: textColor }} to="/nodes">{i18next.t("general:Cloud Resources")}</Link>, "/cloud", <CloudTwoTone twoToneColor={twoToneColor} />, [
        Setting.getItem(<Link to="/nodes">{i18next.t("general:Nodes")}</Link>, "/nodes"),
        Setting.getItem(<Link to="/machines">{i18next.t("general:Machines")}</Link>, "/machines"),
        Setting.getItem(<Link to="/images">{i18next.t("general:Images")}</Link>, "/images"),
        Setting.getItem(<Link to="/containers">{i18next.t("general:Containers")}</Link>, "/containers"),
        Setting.getItem(<Link to="/pods">{i18next.t("general:Pods")}</Link>, "/pods"),
        Setting.getItem(<Link to="/workbench" target="_blank">{i18next.t("general:Workbench")}</Link>, "workbench"),
      ]));

      res.push(Setting.getItem(<Link style={{ color: textColor }} to="/videos">{i18next.t("general:Multimedia")}</Link>, "/multimedia", <VideoCameraTwoTone twoToneColor={twoToneColor} />, [
        Setting.getItem(<Link to="/videos">{i18next.t("general:Videos")}</Link>, "/videos"),
        Setting.getItem(<Link to="/public-videos">{i18next.t("general:Public Videos")}</Link>, "/public-videos"),
        Setting.getItem(<Link to="/tasks">{i18next.t("general:Tasks")}</Link>, "/tasks"),
        Setting.getItem(<Link to="/forms">{i18next.t("general:Forms")}</Link>, "/forms"),
        Setting.getItem(<Link to="/workflows">{i18next.t("general:Workflows")}</Link>, "/workflows"),
        Setting.getItem(<Link to="/audit">{i18next.t("med:Audit")}</Link>, "/audit"),
        Setting.getItem(<Link to="/yolov8mi">{i18next.t("med:Medical Image Analysis")}</Link>, "/yolov8mi"),
        Setting.getItem(<Link to="/sr">{i18next.t("med:Super Resolution")}</Link>, "/sr"),
        Setting.getItem(<Link to="/articles">{i18next.t("general:Articles")}</Link>, "/articles"),
      ]));

      res.push(Setting.getItem(<Link style={{ color: textColor }} to="/sessions">{i18next.t("general:Logging & Auditing")}</Link>, "/logs", <WalletTwoTone twoToneColor={twoToneColor} />, [
        Setting.getItem(<Link to="/sessions">{i18next.t("general:Sessions")}</Link>, "/sessions"),
        Setting.getItem(<Link to="/connections">{i18next.t("general:Connections")}</Link>, "/connections"),
        Setting.getItem(<Link to="/records">{i18next.t("general:Records")}</Link>, "/records"),
      ]));

      res.push(Setting.getItem(<Link style={{ color: textColor }} to="#">{i18next.t("general:Identity & Access Management")}</Link>, "/identity", <LockTwoTone twoToneColor={twoToneColor} />, [
        Setting.getItem(
          <a target="_blank" rel="noreferrer" href={Setting.getMyProfileUrl(this.state.account).replace("/account", "/users")}>
            {i18next.t("general:Users")}
            {Setting.renderExternalLink()}
          </a>, "/users"),
        Setting.getItem(
          <a target="_blank" rel="noreferrer" href={Setting.getMyProfileUrl(this.state.account).replace("/account", "/resources")}>
            {i18next.t("general:Resources")}
            {Setting.renderExternalLink()}
          </a>, "/resources"),
        Setting.getItem(
          <a target="_blank" rel="noreferrer" href={Setting.getMyProfileUrl(this.state.account).replace("/account", "/permissions")}>
            {i18next.t("general:Permissions")}
            {Setting.renderExternalLink()}
          </a>, "/permissions"),
      ]));

      res.push(Setting.getItem(<Link style={{ color: textColor }} to="/sysinfo">{i18next.t("general:Admin")}</Link>, "/admin", <SettingTwoTone twoToneColor={twoToneColor} />, [
        Setting.getItem(<Link to="/sysinfo">{i18next.t("general:System Info")}</Link>, "/sysinfo"),
        Setting.getItem(
          <a target="_blank" rel="noreferrer" href={Setting.isLocalhost() ? `${Setting.ServerUrl}/swagger/index.html` : "/swagger/index.html"}>
            {i18next.t("general:Swagger")}
            {Setting.renderExternalLink()}
          </a>, "/swagger")]));
    }

    const sortedForms = this.state.forms.slice().sort((a, b) => {
      return a.position.localeCompare(b.position);
    });

    sortedForms.forEach(form => {
      const path = `/forms/${form.name}/data`;
      res.push(Setting.getItem(<Link to={path}>{form.displayName}</Link>, path));
    });

    return res;
  }

  renderHomeIfSignedIn(component) {
    if (this.state.account !== null && this.state.account !== undefined) {
      return <Redirect to="/" />;
    } else {
      return component;
    }
  }

  renderSigninIfNotSignedIn(component) {
    if (this.state.account === null) {
      sessionStorage.setItem("from", window.location.pathname);
      window.location.replace(Setting.getSigninUrl());
    } else if (this.state.account === undefined) {
      return null;
    } else {
      return component;
    }
  }

  renderRouter() {
    if (this.state.account?.type.startsWith("video-")) {
      if (window.location.pathname === "/") {
        return (
          <PublicVideoListPage account={this.state.account} />
        );
      }
    }

    return (
      <Switch>
        <Route exact path="/access/:owner/:name" render={(props) => this.renderSigninIfNotSignedIn(<AccessPage account={this.state.account} {...props} />)} />
        <Route exact path="/callback" component={AuthCallback} />
        <Route exact path="/signin" render={(props) => this.renderHomeIfSignedIn(<SigninPage {...props} />)} />
        <Route exact path="/" render={(props) => this.renderSigninIfNotSignedIn(<HomePageMedGuide account={this.state.account} {...props} />)} />
        <Route exact path="/home" render={(props) => this.renderSigninIfNotSignedIn(<HomePageMedGuide account={this.state.account} {...props} />)} />
        <Route exact path="/stores" render={(props) => this.renderSigninIfNotSignedIn(<StoreListPage account={this.state.account} {...props} />)} />
        <Route exact path="/stores/:owner/:storeName" render={(props) => this.renderSigninIfNotSignedIn(<StoreEditPage account={this.state.account} {...props} />)} />
        <Route exact path="/stores/:owner/:storeName/view" render={(props) => this.renderSigninIfNotSignedIn(<FileTreePage account={this.state.account} {...props} />)} />
        <Route exact path="/stores/:owner/:storeName/chats" render={(props) => this.renderSigninIfNotSignedIn(<ChatListPage account={this.state.account} {...props} />)} />
        <Route exact path="/stores/:owner/:storeName/messages" render={(props) => this.renderSigninIfNotSignedIn(<MessageListPage account={this.state.account} {...props} />)} />
        <Route exact path="/videos" render={(props) => this.renderSigninIfNotSignedIn(<VideoListPage account={this.state.account} {...props} />)} />
        <Route exact path="/videos/:owner/:videoName" render={(props) => this.renderSigninIfNotSignedIn(<VideoEditPage account={this.state.account} {...props} />)} />
        <Route exact path="/public-videos" render={(props) => <PublicVideoListPage {...props} />} />
        <Route exact path="/public-videos/:owner/:videoName" render={(props) => <VideoPage account={this.state.account} {...props} />} />
        <Route exact path="/dashboard" render={(props) => this.renderSigninIfNotSignedIn(<DashboardPage account={this.state.account} {...props} />)} />
        <Route exact path="/providers" render={(props) => this.renderSigninIfNotSignedIn(<ProviderListPage account={this.state.account} {...props} />)} />
        <Route exact path="/providers/:providerName" render={(props) => this.renderSigninIfNotSignedIn(<ProviderEditPage account={this.state.account} {...props} />)} />
        <Route exact path="/vectors" render={(props) => this.renderSigninIfNotSignedIn(<VectorListPage account={this.state.account} {...props} />)} />
        <Route exact path="/vectors/:vectorName" render={(props) => this.renderSigninIfNotSignedIn(<VectorEditPage account={this.state.account} {...props} />)} />
        <Route exact path="/chats" render={(props) => this.renderSigninIfNotSignedIn(<ChatListPage account={this.state.account} {...props} />)} />
        <Route exact path="/chats/:chatName" render={(props) => this.renderSigninIfNotSignedIn(<ChatEditPage account={this.state.account} {...props} />)} />
        <Route exact path="/messages" render={(props) => this.renderSigninIfNotSignedIn(<MessageListPage account={this.state.account} {...props} />)} />
        <Route exact path="/messages/:messageName" render={(props) => this.renderSigninIfNotSignedIn(<MessageEditPage account={this.state.account} {...props} />)} />
        <Route exact path="/usages" render={(props) => this.renderSigninIfNotSignedIn(<UsagePage account={this.state.account} themeAlgorithm={this.state.themeAlgorithm} {...props} />)} />
        <Route exact path="/activities" render={(props) => this.renderSigninIfNotSignedIn(<ActivityPage account={this.state.account} themeAlgorithm={this.state.themeAlgorithm} {...props} />)} />
        <Route exact path="/desktop" render={(props) => <OsDesktop account={this.state.account} {...props} />} />
        <Route exact path="/templates" render={(props) => this.renderSigninIfNotSignedIn(<TemplateListPage account={this.state.account} {...props} />)} />
        <Route exact path="/templates/:templateName" render={(props) => this.renderSigninIfNotSignedIn(<TemplateEditPage account={this.state.account} {...props} />)} />
        <Route exact path="/applications" render={(props) => this.renderSigninIfNotSignedIn(<ApplicationListPage account={this.state.account} {...props} />)} />
        <Route exact path="/applications/:applicationName" render={(props) => this.renderSigninIfNotSignedIn(<ApplicationEditPage account={this.state.account} {...props} />)} />
        <Route exact path="/nodes" render={(props) => this.renderSigninIfNotSignedIn(<NodeListPage account={this.state.account} {...props} />)} />
        <Route exact path="/nodes/:nodeName" render={(props) => this.renderSigninIfNotSignedIn(<NodeEditPage account={this.state.account} {...props} />)} />
        <Route exact path="/sessions" render={(props) => this.renderSigninIfNotSignedIn(<SessionListPage account={this.state.account} {...props} />)} />
        <Route exact path="/connections" render={(props) => this.renderSigninIfNotSignedIn(<ConnectionListPage account={this.state.account} {...props} />)} />
        <Route exact path="/records" render={(props) => this.renderSigninIfNotSignedIn(<RecordListPage account={this.state.account} {...props} />)} />
        <Route exact path="/records/:organizationName/:recordName" render={(props) => this.renderSigninIfNotSignedIn(<RecordEditPage account={this.state.account} {...props} />)} />
        <Route exact path="/ipfs-archive" render={(props) => this.renderSigninIfNotSignedIn(<IpfsArchiveListPage account={this.state.account} {...props} />)} />
        <Route exact path="/ipfs-archive/edit/:id" render={(props) => this.renderSigninIfNotSignedIn(<IpfsArchiveEditPage account={this.state.account} {...props} />)} />
        <Route exact path="/ipfs-archive/view/:id" render={(props) => this.renderSigninIfNotSignedIn(<IpfsArchiveEditPage account={this.state.account} {...props} />)} />
        <Route exact path="/ipfs-archive/add" render={(props) => this.renderSigninIfNotSignedIn(<IpfsArchiveEditPage account={this.state.account} {...props} />)} />
        <Route exact path="/ipfs-search" render={(props) => this.renderSigninIfNotSignedIn(<IpfsSearchPage account={this.state.account} {...props} />)} />

        <Route exact path="/workbench" render={(props) => this.renderSigninIfNotSignedIn(<NodeWorkbench account={this.state.account} {...props} />)} />
        <Route exact path="/machines" render={(props) => this.renderSigninIfNotSignedIn(<MachineListPage account={this.state.account} {...props} />)} />
        <Route exact path="/machines/:organizationName/:machineName" render={(props) => this.renderSigninIfNotSignedIn(<MachineEditPage account={this.state.account} {...props} />)} />
        <Route exact path="/images" render={(props) => this.renderSigninIfNotSignedIn(<ImageListPage account={this.state.account} {...props} />)} />
        <Route exact path="/images/:organizationName/:imageName" render={(props) => this.renderSigninIfNotSignedIn(<ImageEditPage account={this.state.account} {...props} />)} />
        <Route exact path="/containers" render={(props) => this.renderSigninIfNotSignedIn(<ContainerListPage account={this.state.account} {...props} />)} />
        <Route exact path="/containers/:organizationName/:containerName" render={(props) => this.renderSigninIfNotSignedIn(<ContainerEditPage account={this.state.account} {...props} />)} />
        <Route exact path="/pods" render={(props) => this.renderSigninIfNotSignedIn(<PodListPage account={this.state.account} {...props} />)} />
        <Route exact path="/pods/:organizationName/:podName" render={(props) => this.renderSigninIfNotSignedIn(<PodEditPage account={this.state.account} {...props} />)} />
        <Route exact path="/workflows" render={(props) => this.renderSigninIfNotSignedIn(<WorkflowListPage account={this.state.account} {...props} />)} />
        <Route exact path="/workflows/:workflowName" render={(props) => this.renderSigninIfNotSignedIn(<WorkflowEditPage account={this.state.account} {...props} />)} />
        <Route exact path="/audit" render={(props) => this.renderSigninIfNotSignedIn(<AuditPage account={this.state.account} {...props} />)} />
        <Route exact path="/yolov8mi" render={(props) => this.renderSigninIfNotSignedIn(<PythonYolov8miPage account={this.state.account} {...props} />)} />
        <Route exact path="/sr" render={(props) => this.renderSigninIfNotSignedIn(<PythonSrPage account={this.state.account} {...props} />)} />
        <Route exact path="/tasks" render={(props) => this.renderSigninIfNotSignedIn(<TaskListPage account={this.state.account} {...props} />)} />
        <Route exact path="/tasks/:taskName" render={(props) => this.renderSigninIfNotSignedIn(<TaskEditPage account={this.state.account} {...props} />)} />
        <Route exact path="/forms" render={(props) => this.renderSigninIfNotSignedIn(<FormListPage account={this.state.account} {...props} />)} />
        <Route exact path="/forms/:formName" render={(props) => this.renderSigninIfNotSignedIn(<FormEditPage account={this.state.account} {...props} />)} />
        <Route exact path="/forms/:formName/data" render={(props) => this.renderSigninIfNotSignedIn(<FormDataPage key={props.match.params.formName} account={this.state.account} {...props} />)} />
        <Route exact path="/articles" render={(props) => this.renderSigninIfNotSignedIn(<ArticleListPage account={this.state.account} {...props} />)} />
        <Route exact path="/articles/:articleName" render={(props) => this.renderSigninIfNotSignedIn(<ArticleEditPage account={this.state.account} {...props} />)} />
        <Route exact path="/chat" render={(props) => this.renderSigninIfNotSignedIn(<ChatPage account={this.state.account} {...props} />)} />
        <Route exact path="/chat/:chatName" render={(props) => this.renderSigninIfNotSignedIn(<ChatPage account={this.state.account} {...props} />)} />
        <Route exact path="/stores/:owner/:storeName/chat" render={(props) => this.renderSigninIfNotSignedIn(<ChatPage account={this.state.account} {...props} />)} />
        <Route exact path="/:owner/:storeName/chat" render={(props) => this.renderSigninIfNotSignedIn(<ChatPage account={this.state.account} {...props} />)} />
        <Route exact path="/:owner/:storeName/chat/:chatName" render={(props) => this.renderSigninIfNotSignedIn(<ChatPage account={this.state.account} {...props} />)} />
        <Route exact path="/workbench" render={(props) => this.renderSigninIfNotSignedIn(<NodeWorkbench account={this.state.account} {...props} />)} />
        <Route exact path="/sysinfo" render={(props) => this.renderSigninIfNotSignedIn(<SystemInfo account={this.state.account} {...props} />)} />
        <Route exact path="/ipfs-search" render={(props) => this.renderSigninIfNotSignedIn(<IPFSSearchPage account={this.state.account} {...props} />)} />
        <Route exact path="/ipfs-search/result/:correlationId" render={(props) => this.renderSigninIfNotSignedIn(<IpfsSearchResultPage account={this.state.account} {...props} />)} />
        <Route path="" render={() => <Result status="404" title="404 NOT FOUND" subTitle={i18next.t("general:Sorry, the page you visited does not exist.")} extra={<a href="/"><Button type="primary">{i18next.t("general:Back Home")}</Button></a>} />} />
      </Switch>
    );
  }

  isWithoutCard() {
    return Setting.isMobile() || this.isHiddenHeaderAndFooter() || window.location.pathname.startsWith("/chat") || window.location.pathname.startsWith("/");
  }

  isHiddenHeaderAndFooter(uri) {
    if (uri === undefined) {
      uri = this.state.uri;
    }
    const hiddenPaths = ["/workbench", "/access"];
    for (const path of hiddenPaths) {
      if (uri.startsWith(path)) {
        return true;
      }
    }
  }

  renderContent() {
    if (Setting.getUrlParam("isRaw") !== null) {
      return (
        <HomePageMedGuide account={this.state.account} />
      );
    } else if (Setting.getSubdomain() === "portal") {
      return (
        <ShortcutsPage account={this.state.account} />
      );
    }

    // 判断是否首页
    const isHome = window.location.pathname === "/" || window.location.pathname === "/home";

    return (
      <Layout id="parent-area" style={{ minHeight: "100vh" }}>
        {this.renderHeader()}
        <Layout>
          {/* 只有非首页才显示 Sider */}
          {!isHome && (
            <Sider width={200} style={{ background: "#fff", minHeight: "calc(100vh - 64px)", boxShadow: "2px 8px 8px rgba(0,0,0,0.08)" }}>
              <Menu
                mode="inline"
                selectedKeys={[this.state.selectedMenuKey]}
                openKeys={this.state.openMenuKeys}
                style={{ height: "100%", borderRight: 0 }}
                items={this.getMenuItems()}
                onClick={({ key }) => {
                  this.setState({ selectedMenuKey: key });
                }}
                onOpenChange={(openKeys) => {
                  this.setState({ openMenuKeys: openKeys });
                }}
              />
            </Sider>
          )}
          <Content
            style={{
              margin: isHome ? 0 : "24px 16px",
              padding: isHome ? 0 : "24px 32px",
              borderRadius: "8px",
              overflow: "auto",
              minHeight: "calc(100vh - 64px)",
              background: "white",
              boxShadow: "0 4px 16px 4px rgba(188, 152, 249, .08)",
            }}
          >
            {this.isWithoutCard() ?
              this.renderRouter() :
              <Card className="content-warp-card">
                {this.renderRouter()}
              </Card>
            }
          </Content>
        </Layout>
        {this.renderFooter()}
      </Layout>
    );

    // return (
    //   <Layout id="parent-area">
    //     {/* Header 只保留 logo 和右侧按钮 */}
    //     {this.renderHeader()}
    //     <Layout>
    //       {/* 左侧菜单栏 */}
    //       <Sider width={200} style={{ background: "#fff" }}>
    //         <Menu
    //           mode="inline"
    //           selectedKeys={[this.state.selectedMenuKey]}
    //           style={{ height: "100%", borderRight: 0 }}
    //           items={this.getMenuItems()}
    //           onClick={({ key }) => {
    //             this.setState({ selectedMenuKey: key });
    //           }}
    //         />
    //       </Sider>
    //       <Content style={{ display: "flex", flexDirection: "column" }}>
    //         {this.isWithoutCard() ?
    //           this.renderRouter() :
    //           <Card className="content-warp-card">
    //             {this.renderRouter()}
    //           </Card>
    //         }
    //       </Content>
    //     </Layout>
    //     {this.renderFooter()}
    //   </Layout>
    // );
  }

  renderHeader() {
    if (this.isHiddenHeaderAndFooter()) {
      return null;
    }

    const showMenu = () => {
      this.setState({
        menuVisible: true,
      });
    };

    const onClick = ({ key }) => {
      if (Setting.isMobile()) {
        this.setState({
          menuVisible: false,
        });
      }

      this.setState({
        uri: location.pathname,
        selectedMenuKey: key,
      });
    };

    return (
      <Header style={{ padding: "0 24px", marginBottom: "3px", backgroundColor: "white", display: "flex", justifyContent: "space-between", alignItems: "center" }}>
        <div style={{ display: "flex", alignItems: "center" }}>
          <Link to={"/"}>
            <img className="logo" src={Conf.LogoUrl} alt="logo" />
          </Link>
        </div>
        <div>
          {this.renderAccountMenu()}
        </div>
      </Header>
    );
  }

  renderFooter() {
    return null;
    if (this.isHiddenHeaderAndFooter()) {
      return null;
    }
    // How to keep your footer where it belongs ?
    // https://www.freecodecamp.org/news/how-to-keep-your-footer-where-it-belongs-59c6aa05c59c

    return (
      <React.Fragment>
        <Footer id="footer" style={
          {
            textAlign: "center",
            height: "67px",
          }
        }>
          <div dangerouslySetInnerHTML={{ __html: Conf.FooterHtml }} />
        </Footer>
      </React.Fragment>
    );
  }

  renderPage() {
    return (
      <React.Fragment>
        {/* { */}
        {/*   this.renderBanner() */}
        {/* } */}
        <FloatButton.BackTop />
        <CustomGithubCorner />
        {
          this.renderContent()
        }
      </React.Fragment>
    );
  }

  render() {
    return (
      <React.Fragment>
        <Helmet>
          <title>{Conf.HtmlTitle}</title>
          <link rel="icon" href={Conf.FaviconUrl} />
        </Helmet>
        <ConfigProvider theme={{
          token: {
            colorPrimary: this.state.themeData.colorPrimary,
            colorInfo: this.state.themeData.colorPrimary,
            borderRadius: this.state.themeData.borderRadius,
          },
          algorithm: Setting.getAlgorithm(this.state.themeAlgorithm),
        }}>
          <StyleProvider hashPriority="high" transformers={[legacyLogicalPropertiesTransformer]}>
            {
              this.renderPage()
            }
          </StyleProvider>
        </ConfigProvider>
      </React.Fragment>
    );
  }
}

export default withRouter(withTranslation()(App));<|MERGE_RESOLUTION|>--- conflicted
+++ resolved
@@ -490,28 +490,20 @@
               {i18next.t("account:Sign In")}
             </a>
           </div>
-<<<<<<< HEAD
-          {/* <div style={{ float: "right", margin: "0px", padding: "0px" }}>
-=======
+          {/* <div className="select-box" style={{float: "right", margin: "0px", padding: "0px"}}>
+            <ThemeSelect themeAlgorithm={this.state.themeAlgorithm} onChange={this.setLogoAndThemeAlgorithm} />
+          </div> */}
           <div className="select-box" style={{float: "right", margin: "0px", padding: "0px"}}>
-            <ThemeSelect themeAlgorithm={this.state.themeAlgorithm} onChange={this.setLogoAndThemeAlgorithm} />
-          </div>
-          <div className="select-box" style={{float: "right", margin: "0px", padding: "0px"}}>
->>>>>>> 36aebe1f
             <LanguageSelect />
-          </div> */}
+          </div> 
         </React.Fragment>
       );
     } else {
       return (
         <React.Fragment>
           {this.renderRightDropdown()}
-<<<<<<< HEAD
-          {/* <LanguageSelect /> */}
-=======
           <ThemeSelect className="select-box" themeAlgorithm={this.state.themeAlgorithm} onChange={this.setLogoAndThemeAlgorithm} />
           <LanguageSelect className="select-box" />
->>>>>>> 36aebe1f
           {Setting.isLocalAdminUser(this.state.account) &&
             <StoreSelect
               className="store-select"
@@ -524,13 +516,8 @@
               }}
             />
           }
-<<<<<<< HEAD
-          <div style={{ float: "right", marginRight: "20px", padding: "0px" }}>
+          <div className="select-box" style={{ float: "right", marginRight: "20px", padding: "0px" }}>
             <div dangerouslySetInnerHTML={{ __html: Conf.NavbarHtml }} />
-=======
-          <div className="select-box" style={{float: "right", marginRight: "20px", padding: "0px"}}>
-            <div dangerouslySetInnerHTML={{__html: Conf.NavbarHtml}} />
->>>>>>> 36aebe1f
           </div>
         </React.Fragment>
       );
