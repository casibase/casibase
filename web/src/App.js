--- conflicted
+++ resolved
@@ -62,10 +62,7 @@
 import ShortcutsPage from "./basic/ShortcutsPage";
 import UsagePage from "./UsagePage";
 import * as StoreBackend from "./backend/StoreBackend";
-<<<<<<< HEAD
-=======
 import NodeWorkbench from "./NodeWorkbench";
->>>>>>> 56448051
 import AccessPage from "./component/access/AccessPage";
 
 const {Header, Footer, Content} = Layout;
