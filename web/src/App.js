// Copyright 2021 The casbin Authors. All Rights Reserved.
//
// Licensed under the Apache License, Version 2.0 (the "License");
// you may not use this file except in compliance with the License.
// You may obtain a copy of the License at
//
//      http://www.apache.org/licenses/LICENSE-2.0
//
// Unless required by applicable law or agreed to in writing, software
// distributed under the License is distributed on an "AS IS" BASIS,
// WITHOUT WARRANTIES OR CONDITIONS OF ANY KIND, either express or implied.
// See the License for the specific language governing permissions and
// limitations under the License.

import React, { Component } from "react";
import classNames from "classnames";
import "./App.less";
import "codemirror/lib/codemirror.css";
import { BackTop } from "antd";
import * as Setting from "./Setting";
import { Switch, Route } from "react-router-dom";
import TopicPage from "./TopicPage";
import Header from "./Header";
import Footer from "./Footer";
import SigninPage from "./SigninPage";
import RightSigninBox from "./rightbar/RightSigninBox";
import RightAccountBox from "./rightbar/RightAccountBox";
import SearchTag from "./main/SearchTag";
import * as AccountBackend from "./backend/AccountBackend";
import RightCommunityHealthBox from "./rightbar/RightCommunityHealthBox";
import RightFavouriteBox from "./rightbar/RightFavouriteBox";
import RightNodeBox from "./rightbar/RightNodeBox";
import CustomGithubCorner from "./main/CustomGithubCorner";
import NodeNavigationBox from "./main/NodeNavigationBox";
import RightCheckinBonusBox from "./rightbar/RightCheckinBonusBox";
import RightLatestNodeBox from "./rightbar/RightLatestNodeBox";
import RightHotNodeBox from "./rightbar/RightHotNodeBox";
import RightThemeBox from "./rightbar/RightThemeBox";
import RightHotTopicBox from "./rightbar/RightHotTopicBox";
import i18next from "i18next";
import "./node.css";
import * as FavoritesBackend from "./backend/FavoritesBackend";
import * as Conf from "./Conf";
import AuthCallback from "./AuthCallback";
import SilentSignin from "./SilentSignin";
import SignoutBox from "./main/SignoutBox";
import TopicBox from "./main/TopicBox";
import SingleReplyBox from "./main/SingleReplyBox";
import MemberBox from "./main/MemberBox";
import NewBox from "./main/NewBox";
import NodesBox from "./main/NodeBox";
import FavoritesBox from "./main/FavoritesBox";
import RecentTopicsBox from "./main/RecentTopicsBox";
import SelectLanguageBox from "./main/SelectLanguageBox";
import SelectEditorTypeBox from "./main/SelectEditorTypeBox";
import NotificationBox from "./main/NotificationBox";
import PlaneBox from "./main/PlaneBox";
import BalanceBox from "./main/BalanceBox";
import CheckinBonusBox from "./main/CheckinBonusBox";
import MoveTopicNodeBox from "./main/MoveTopicNodeBox";
import EditBox from "./main/EditBox";
import FilesBox from "./main/FilesBox";
import RankingRichBox from "./main/RankingRichBox";
import RankingPlayerBox from "./main/RankingPlayerBox";
import AdminHomepage from "./admin/AdminHomepage";
import AdminNode from "./admin/AdminNode";
import AdminTab from "./admin/AdminTab";
import AdminPoster from "./admin/AdminPoster";
import AdminTranslation from "./admin/AdminTranslation";
import AdminPlane from "./admin/AdminPlane";
import AdminTopic from "./admin/AdminTopic";
import AdminSensitive from "./admin/AdminSensitive";
import AdminFrontConf from "./admin/AdminFrontConf";
import AboutForum from "./main/AboutForum";
import SearchResultPage from "./SearchResultPage";
import NoMatch from "./main/NoMatch";
import Embed from "./Embed";

class App extends Component {
  constructor(props) {
    super(props);
    this.state = {
      classes: props,
      account: undefined,
      nodeId: null,
      showMenu: false,
      nodeBackgroundImage: "",
      nodeBackgroundColor: "",
      nodeBackgroundRepeat: "",
    };

    Setting.initServerUrl();
    Setting.initCasdoorSdk(Conf.AuthConfig);
    Setting.initFullClientUrl();
    Setting.initBrowserType();
    Setting.getFrontConf("visualConf");
    this.getNodeBackground = this.getNodeBackground.bind(this);
    this.changeMenuStatus = this.changeMenuStatus.bind(this);
  }

  componentDidMount() {
    //Setting.SetLanguage();
    this.getAccount();
    this.getFavoriteNum();
  }

  onSignin() {
    this.getAccount();
  }

  onSignout() {
    this.getAccount();
  }

  onUpdateAccount(account) {
    this.setState({
      account: account,
    });
  }

  getNodeBackground(id, backgroundImage, backgroundColor, backgroundRepeat) {
    this.setState({
      nodeId: id,
      nodeBackgroundImage: backgroundImage,
      nodeBackgroundColor: backgroundColor,
      nodeBackgroundRepeat: backgroundRepeat,
    });
  }

  setLanguage(account) {
    let language = account?.language;
    if (language !== "" && language !== i18next.language) {
      Setting.setLanguage(language);
    }
  }

  getAccount() {
    AccountBackend.getAccount().then((res) => {
      let account = res.data;
      if (account !== null) {
        this.setLanguage(account);

        let loginCallbackUrl = localStorage.getItem("loginCallbackUrl");
        localStorage.removeItem("loginCallbackUrl");
        if (loginCallbackUrl !== null) {
          loginCallbackUrl = decodeURIComponent(loginCallbackUrl);
          window.location.href = loginCallbackUrl;
        }
      }
      this.setState({
        account: account,
      });
    });
  }

  getFavoriteNum() {
    if (this.state.account === null) {
      return;
    }

    FavoritesBackend.getAccountFavoriteNum().then((res) => {
      if (res.status === "ok") {
        this.setState({
          favorites: res?.data,
        });
      } else {
        Setting.showMessage("error", res.msg);
      }
    });
  }

  renderMain() {
    const pcBrowser = Setting.PcBrowser;
    return (
      <Switch>
        <Route exact path="/">
          {pcBrowser ? null : <RightCheckinBonusBox account={this.state.account} />}
          {pcBrowser ? null : <div className="sep5" />}
          <div id={pcBrowser ? "Main" : ""}>
            {pcBrowser ? <div className="sep20" /> : null}
            <TopicPage account={this.state.account} title={Setting.getForumName()} />
            {pcBrowser ? <div className="sep20" /> : <div className="sep5" />}
            <NodeNavigationBox />
          </div>
        </Route>
        <Route exact path="/signout">
          <div id={pcBrowser ? "Main" : ""}>
            {pcBrowser ? <div className="sep20" /> : null}
            <SignoutBox account={this.state.account} onSignout={this.onSignout.bind(this)} />
          </div>
        </Route>
        <Route exact path="/login">
          <div id={pcBrowser ? "Main" : ""}>
            {pcBrowser ? <div className="sep20" /> : null}
            <SigninPage />
          </div>
        </Route>
        <Route exact path="/t/:topicId/:event">
          <div id={pcBrowser ? "Main" : ""}>
            {pcBrowser ? <div className="sep20" /> : null}
            <TopicBox account={this.state.account} getNodeBackground={this.getNodeBackground} refreshFavorites={this.getFavoriteNum.bind(this)} refreshAccount={this.getAccount.bind(this)} />
          </div>
        </Route>
        <Route exact path="/t/:topicId">
          <div id={pcBrowser ? "Main" : ""}>
            {pcBrowser ? <div className="sep20" /> : null}
            <TopicBox account={this.state.account} getNodeBackground={this.getNodeBackground} refreshFavorites={this.getFavoriteNum.bind(this)} refreshAccount={this.getAccount.bind(this)} />
          </div>
        </Route>
<<<<<<< HEAD
        <Route path="/member/:memberId">
=======
        <Route exact path="/r/:replyId">
          <div id={pcBrowser ? "Main" : ""}>
            {pcBrowser ? <div className="sep20" /> : null}
            <SingleReplyBox />
          </div>
        </Route>
        <Route exact path="/member/:memberId">
>>>>>>> ccc6af38
          <div id={pcBrowser ? "Main" : ""}>
            <MemberBox account={this.state.account} refreshFavorites={this.getFavoriteNum.bind(this)} />
          </div>
        </Route>
        <Route exact path="/new">
          <div id={pcBrowser ? "Main" : ""}>
            {pcBrowser ? <div className="sep20" /> : null}
            <NewBox account={this.state.account} refreshAccount={this.getAccount.bind(this)} />
          </div>
        </Route>
        <Route exact path="/tag/:tagId">
          <div id={pcBrowser ? "Main" : ""}>
            {pcBrowser ? <div className="sep20" /> : null}
            <SearchTag />
          </div>
        </Route>
        <Route exact path="/new/:nodeId">
          <div id={pcBrowser ? "Main" : ""}>
            {pcBrowser ? <div className="sep20" /> : null}
            <NewBox account={this.state.account} refreshAccount={this.getAccount.bind(this)} />
          </div>
        </Route>
        <Route exact path="/go/:nodeId">
          <NodesBox account={this.state.account} getNodeBackground={this.getNodeBackground} refreshAccount={this.getAccount.bind(this)} refreshFavorites={this.getFavoriteNum.bind(this)} />
        </Route>
        <Route exact path="/go/:nodeId/:event">
          <NodesBox account={this.state.account} getNodeBackground={this.getNodeBackground} refreshAccount={this.getAccount.bind(this)} refreshFavorites={this.getFavoriteNum.bind(this)} />
        </Route>
        <Route exact path="/my/:favorites">
          <div id={pcBrowser ? "Main" : ""}>
            {pcBrowser ? <div className="sep20" /> : null}
            <FavoritesBox />
          </div>
        </Route>
        <Route exact path="/recent">
          <div id={pcBrowser ? "Main" : ""}>
            {pcBrowser ? <div className="sep20" /> : null}
            <RecentTopicsBox />
          </div>
        </Route>
        <Route exact path="/select/language">
          <div id={pcBrowser ? "Main" : ""}>
            {pcBrowser ? <div className="sep20" /> : null}
            <SelectLanguageBox />
          </div>
        </Route>
        <Route exact path="/select/editorType">
          <div id={pcBrowser ? "Main" : ""}>
            {pcBrowser ? <div className="sep20" /> : null}
            <SelectEditorTypeBox />
          </div>
        </Route>
        <Route exact path="/notifications">
          <div id={pcBrowser ? "Main" : ""}>
            {pcBrowser ? <div className="sep20" /> : null}
            <NotificationBox />
          </div>
        </Route>
        <Route exact path="/planes">
          <div id={pcBrowser ? "Main" : ""}>
            {pcBrowser ? <div className="sep20" /> : null}
            <PlaneBox />
          </div>
        </Route>
        <Route exact path="/balance">
          <div id={pcBrowser ? "Main" : ""}>
            {pcBrowser ? <div className="sep20" /> : null}
            <BalanceBox account={this.state.account} />
          </div>
        </Route>
        <Route exact path="/mission/daily">
          <div id={pcBrowser ? "Main" : ""}>
            {pcBrowser ? <div className="sep20" /> : null}
            <CheckinBonusBox />
          </div>
        </Route>
        <Route exact path="/move/topic/:id">
          <div id={pcBrowser ? "Main" : ""}>
            {pcBrowser ? <div className="sep20" /> : null}
            <MoveTopicNodeBox />
          </div>
        </Route>
        <Route exact path="/edit/:editType/:id">
          <div id={pcBrowser ? "Main" : ""}>
            {pcBrowser ? <div className="sep20" /> : null}
            <EditBox account={this.state.account} />
          </div>
        </Route>
        <Route exact path="/i">
          <div id={pcBrowser ? "Main" : ""}>
            {pcBrowser ? <div className="sep20" /> : null}
            <FilesBox account={this.state.account} />
          </div>
        </Route>
        <Route exact path="/i/:event">
          <div id={pcBrowser ? "Main" : ""}>
            {pcBrowser ? <div className="sep20" /> : null}
            <FilesBox account={this.state.account} />
          </div>
        </Route>
        <Route exact path="/i/edit/:event">
          <div id={pcBrowser ? "Main" : ""}>
            {pcBrowser ? <div className="sep20" /> : null}
            <FilesBox account={this.state.account} edit={true} />
          </div>
        </Route>
        <Route exact path="/top/rich">
          <div id={pcBrowser ? "Main" : ""}>
            {pcBrowser ? <div className="sep20" /> : null}
            <RankingRichBox />
          </div>
        </Route>
        <Route exact path="/top/player">
          <div id={pcBrowser ? "Main" : ""}>
            {pcBrowser ? <div className="sep20" /> : null}
            <RankingPlayerBox />
          </div>
        </Route>
        {/*BACKSTAGE*/}
        <Route exact path="/admin">
          <div id={pcBrowser ? "Main" : ""}>
            {pcBrowser ? <div className="sep20" /> : null}
            <AdminHomepage account={this.state.account} />
          </div>
        </Route>
        <Route exact path="/admin/node">
          <div id={pcBrowser ? "Main" : ""}>
            {pcBrowser ? <div className="sep20" /> : null}
            <AdminNode account={this.state.account} />
          </div>
        </Route>
        <Route exact path="/admin/node/new">
          <div id={pcBrowser ? "Main" : ""}>
            {pcBrowser ? <div className="sep20" /> : null}
            <AdminNode account={this.state.account} event={"new"} />
          </div>
        </Route>
        <Route exact path="/admin/node/edit/:nodeId">
          <div id={pcBrowser ? "Main" : ""}>
            {pcBrowser ? <div className="sep20" /> : null}
            <AdminNode account={this.state.account} />
          </div>
        </Route>
        <Route exact path="/admin/tab">
          <div id={pcBrowser ? "Main" : ""}>
            {pcBrowser ? <div className="sep20" /> : null}
            <AdminTab account={this.state.account} />
          </div>
        </Route>
        <Route exact path="/admin/tab/new">
          <div id={pcBrowser ? "Main" : ""}>
            {pcBrowser ? <div className="sep20" /> : null}
            <AdminTab account={this.state.account} event={"new"} />
          </div>
        </Route>
        <Route exact path="/admin/tab/edit/:tabId">
          <div id={pcBrowser ? "Main" : ""}>
            {pcBrowser ? <div className="sep20" /> : null}
            <AdminTab account={this.state.account} />
          </div>
        </Route>
        <Route exact path="/admin/poster">
          <div id={pcBrowser ? "Main" : ""}>
            {pcBrowser ? <div className="sep20" /> : null}
            <AdminPoster />
          </div>
        </Route>
        <Route exact path="/admin/translation">
          <div id={pcBrowser ? "Main" : ""}>
            {pcBrowser ? <div className="sep20" /> : null}
            <AdminTranslation />
          </div>
        </Route>
        <Route exact path="/admin/plane">
          <div id={pcBrowser ? "Main" : ""}>
            {pcBrowser ? <div className="sep20" /> : null}
            <AdminPlane account={this.state.account} />
          </div>
        </Route>
        <Route exact path="/admin/plane/new">
          <div id={pcBrowser ? "Main" : ""}>
            {pcBrowser ? <div className="sep20" /> : null}
            <AdminPlane account={this.state.account} event={"new"} />
          </div>
        </Route>
        <Route exact path="/admin/plane/edit/:planeId">
          <div id={pcBrowser ? "Main" : ""}>
            {pcBrowser ? <div className="sep20" /> : null}
            <AdminPlane account={this.state.account} />
          </div>
        </Route>
        <Route exact path="/admin/topic">
          <div id={pcBrowser ? "Main" : ""}>
            {pcBrowser ? <div className="sep20" /> : null}
            <AdminTopic account={this.state.account} />
          </div>
        </Route>
        <Route exact path="/admin/topic/edit/:topicId">
          <div id={pcBrowser ? "Main" : ""}>
            {pcBrowser ? <div className="sep20" /> : null}
            <AdminTopic account={this.state.account} />
          </div>
        </Route>
        <Route exact path="/admin/sensitive">
          <div id={pcBrowser ? "Main" : ""}>
            {pcBrowser ? <div className="sep20" /> : null}
            <AdminSensitive account={this.state.account} />
          </div>
        </Route>
        <Route exact path="/admin/sensitive/new">
          <div id={pcBrowser ? "Main" : ""}>
            {pcBrowser ? <div className="sep20" /> : null}
            <AdminSensitive account={this.state.account} event={"new"} />
          </div>
        </Route>
        <Route exact path="/admin/frontconf">
          <div id={pcBrowser ? "Main" : ""}>
            {pcBrowser ? <div className="sep20" /> : null}
            <AdminFrontConf account={this.state.account} />
          </div>
        </Route>
        <Route exact path="/about">
          <div id={pcBrowser ? "Main" : ""}>
            {pcBrowser ? <div className="sep20" /> : null}
            <AboutForum />
          </div>
        </Route>
        <Route exact path="/search">
          <div id={pcBrowser ? "Main" : ""}>
            {pcBrowser ? <div className="sep20" /> : null}
            <SearchResultPage />
          </div>
        </Route>
        <Route path="*">
          <div id={pcBrowser ? "Main" : ""}>
            {pcBrowser ? <div className="sep20" /> : null}
            <NoMatch />
          </div>
        </Route>
      </Switch>
    );
  }

  renderRightbar() {
    if (this.state.account === undefined) {
      return null;
    }

    // eslint-disable-next-line no-restricted-globals
    const uri = location.pathname;

    if (uri === "/select/language") {
      return null;
    }

    const isSignedIn = this.state.account !== null;
    if (!isSignedIn) {
      if (uri === "/signup" || uri.startsWith("/member/")) {
        return null;
      }
    }

    return (
      <div id="Rightbar">
        <div className="sep20" />
        {isSignedIn ? <RightAccountBox account={this.state.account} nodeId={this.state.nodeId} favorites={this.state.favorites} /> : <RightSigninBox nodeId={this.state.nodeId} />}
        <Switch>
          <Route exact path="/">
            <span>
              <RightCheckinBonusBox account={this.state.account} />
              <div className="sep20" />
              <RightCommunityHealthBox />
              <div className="sep20" />
              <RightFavouriteBox />
              <div className="sep20" />
              <RightHotTopicBox />
              <div className="sep20" />
              <RightHotNodeBox />
              <div className="sep20" />
              <RightLatestNodeBox />
            </span>
          </Route>
          <Route exact path="/go/:nodeId">
            <span>
              <div className="sep20" />
              <RightNodeBox />
            </span>
          </Route>
        </Switch>
        <div className="sep20" />
        <RightThemeBox />
      </div>
    );
  }

  changeMenuStatus(status) {
    if (this.state.showMenu === status) {
      return;
    }
    this.setState({
      showMenu: status,
    });
  }

  getThemeLink() {
    let themeMode = localStorage.getItem("themeMode");
    if (themeMode === null) {
      themeMode = "light";
    }

    return themeMode === "light" ? "" : Setting.getStatic("/css/night.css");
  }

  renderContent() {
    if (window.location.pathname === "/callback") {
      return <AuthCallback />;
    }

    return (
      <div className="content">
        <div id="Leftbar" />
        {Setting.PcBrowser ? <CustomGithubCorner /> : null}
        {Setting.PcBrowser ? this.renderRightbar() : null}
        {this.renderMain()}
        <div className="c" />
        {Setting.PcBrowser ? <div className="sep20" /> : null}
      </div>
    );
  }

  render() {
    if (window.location.pathname.startsWith("/embedded-replies")) {
      return <Embed account={this.state.account} refreshAccount={this.getAccount.bind(this)} />;
    }

    return (
      <div>
        <link type="text/css" rel="stylesheet" media="all" id="dark-mode" href={this.getThemeLink()} />
        <BackTop />
        <Header account={this.state.account} onSignout={this.onSignout.bind(this)} changeMenuStatus={this.changeMenuStatus.bind(this)} showMenu={this.state.showMenu} />
        <SilentSignin account={this.state.account} />
        <div
          id="Wrapper"
          style={{
            backgroundColor: `${this.state.nodeBackgroundColor}`,
            backgroundImage: `url(${this.state.nodeBackgroundImage}), url(${Setting.getStatic("/img/shadow_light.png")})`,
            backgroundRepeat: `${this.state.nodeBackgroundRepeat}, repeat-x`,
          }}
          className={classNames(this.state.nodeId, localStorage.getItem("themeMode") === "dark" ? "Night" : "")}
          onClick={() => this.changeMenuStatus(false)}
        >
          {this.renderContent()}
        </div>
        <Footer />
      </div>
    );
  }
}

export default App;<|MERGE_RESOLUTION|>--- conflicted
+++ resolved
@@ -207,17 +207,13 @@
             <TopicBox account={this.state.account} getNodeBackground={this.getNodeBackground} refreshFavorites={this.getFavoriteNum.bind(this)} refreshAccount={this.getAccount.bind(this)} />
           </div>
         </Route>
-<<<<<<< HEAD
+        <Route exact path="/r/:replyId">
+          <div id={pcBrowser ? "Main" : ""}>
+            {pcBrowser ? <div className="sep20" /> : null}
+            <SingleReplyBox />
+          </div>
+        </Route>
         <Route path="/member/:memberId">
-=======
-        <Route exact path="/r/:replyId">
-          <div id={pcBrowser ? "Main" : ""}>
-            {pcBrowser ? <div className="sep20" /> : null}
-            <SingleReplyBox />
-          </div>
-        </Route>
-        <Route exact path="/member/:memberId">
->>>>>>> ccc6af38
           <div id={pcBrowser ? "Main" : ""}>
             <MemberBox account={this.state.account} refreshFavorites={this.getFavoriteNum.bind(this)} />
           </div>
