--- conflicted
+++ resolved
@@ -289,7 +289,6 @@
             <Input disabled={false} value={this.state.record.section} />
           </Col>
         </Row>
-<<<<<<< HEAD
         <Row style={{ marginTop: "20px" }} >
           <Col style={{ marginTop: "5px" }} span={(Setting.isMobile()) ? 22 : 2}>
             {Setting.getLabel(i18next.t("general:DiseaseCategory"), i18next.t("general:DiseaseCategory - Tooltip"))} :
@@ -308,20 +307,6 @@
         </Row>
         {/* <Row style={{ marginTop: "20px" }} >
           <Col style={{ marginTop: "5px" }} span={(Setting.isMobile()) ? 22 : 2}>
-=======
-        <Row style={{marginTop: "20px"}} >
-          <Col style={{marginTop: "5px"}} span={(Setting.isMobile()) ? 22 : 2}>
-            {Setting.getLabel(i18next.t("general:Count"), i18next.t("general:Count - Tooltip"))} :
-          </Col>
-          <Col span={22} >
-            <Input disabled={false} value={this.state.record.count === 0 ? 1 : this.state.record.count} onChange={e => {
-              this.updateRecordField("count", e.target.value);
-            }} />
-          </Col>
-        </Row>
-        <Row style={{marginTop: "20px"}} >
-          <Col style={{marginTop: "5px"}} span={(Setting.isMobile()) ? 22 : 2}>
->>>>>>> d3797012
             {Setting.getLabel(i18next.t("general:Object"), i18next.t("general:Object - Tooltip"))} :
           </Col>
           <Col span={22} >
