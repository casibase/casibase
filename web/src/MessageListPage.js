// Copyright 2025 The Casibase Authors. All Rights Reserved.
//
// Licensed under the Apache License, Version 2.0 (the "License");
// you may not use this file except in compliance with the License.
// You may obtain a copy of the License at
//
//      http://www.apache.org/licenses/LICENSE-2.0
//
// Unless required by applicable law or agreed to in writing, software
// distributed under the License is distributed on an "AS IS" BASIS,
// WITHOUT WARRANTIES OR CONDITIONS OF ANY KIND, either express or implied.
// See the License for the specific language governing permissions and
// limitations under the License.

import React from "react";
import {Link} from "react-router-dom";
import {Button, Table} from "antd";
import moment from "moment";
import * as Setting from "./Setting";
import * as MachineBackend from "./backend/MachineBackend";
import i18next from "i18next";
import BaseListPage from "./BaseListPage";
import PopconfirmModal from "./modal/PopconfirmModal";
import ConnectModal from "./modal/ConnectModal";

class MachineListPage extends BaseListPage {
  constructor(props) {
    super(props);
  }

  newMachine() {
    return {
      owner: this.props.account.owner,
      provider: "provider_1",
      name: `machine_${Setting.getRandomName()}`,
      createdTime: moment().format(),
      updatedTime: moment().format(),
      expireTime: "",
      displayName: `New Machine - ${Setting.getRandomName()}`,
      region: "us-west",
      zone: "Zone 1",
      category: "Standard",
      type: "Pay As You Go",
      size: "Standard_D4ls_v5",
      image: "Ubuntu 24.04",
      os: "Linux",
      publicIp: "",
      privateIp: "",
      state: "Active",
    };
  }

  addMachine() {
    const newMachine = this.newMachine();
    MachineBackend.addMachine(newMachine)
      .then((res) => {
        if (res.status === "ok") {
          this.props.history.push({pathname: `/machines/${newMachine.owner}/${newMachine.name}`, mode: "add"});
          Setting.showMessage("success", i18next.t("general:Successfully added"));
        } else {
          Setting.showMessage("error", `${i18next.t("general:Failed to add")}: ${res.msg}`);
        }
      })
      .catch(error => {
        Setting.showMessage("error", `${i18next.t("general:Failed to connect to server")}: ${error}`);
      });
  }

  deleteMachine(i) {
    MachineBackend.deleteMachine(this.state.data[i])
      .then((res) => {
        if (res.status === "ok") {
          Setting.showMessage("success", i18next.t("general:Successfully deleted"));
          this.setState({
            data: Setting.deleteRow(this.state.data, i),
            pagination: {total: this.state.pagination.total - 1},
          });
        } else {
          Setting.showMessage("error", `${i18next.t("general:Failed to delete")}: ${res.msg}`);
        }
      })
      .catch(error => {
        Setting.showMessage("error", `${i18next.t("general:Failed to connect to server")}: ${error}`);
      });
  }

<<<<<<< HEAD
  renderTable(machines) {
    const columns = [
=======
  renderDownloadXlsxButton() {
    return (
      <Button size="small" style={{marginRight: "10px"}} onClick={() => {
        const data = [];
        this.state.data.filter(item => item.author !== "AI").forEach((item, i) => {
          const row = {};
          row[i18next.t("message:Chat")] = item.chat;
          row[i18next.t("general:Message")] = item.name;
          row[i18next.t("general:Created time")] = Setting.getFormattedDate(item.createdTime);
          row[i18next.t("general:User")] = item.user;
          row[i18next.t("general:Text")] = item.text;
          row[i18next.t("message:Error text")] = item.errorText;
          data.push(row);
        });

        const sheet = Setting.json2sheet(data);
        sheet["!cols"] = [
          {wch: 15},
          {wch: 15},
          {wch: 30},
          {wch: 15},
          {wch: 50},
          {wch: 50},
        ];

        Setting.saveSheetToFile(sheet, i18next.t("general:Messages"), `${i18next.t("general:Messages")}-${Setting.getFormattedDate(moment().format())}.xlsx`);
      }}>{i18next.t("general:Download")}</Button>
    );
  }

  renderTable(messages) {
    let columns = [
      // {
      //   title: i18next.t("general:Owner"),
      //   dataIndex: "owner",
      //   key: "owner",
      //   width: "90px",
      //   sorter: (a, b) => a.owner.localeCompare(b.owner),
      // },
>>>>>>> f3e4f9d4
      {
        title: i18next.t("general:Organization"),
        dataIndex: "owner",
        key: "owner",
        width: "110px",
        sorter: true,
        ...this.getColumnSearchProps("owner"),
        render: (text, machine, index) => {
          return (
            <a target="_blank" rel="noreferrer" href={Setting.getMyProfileUrl(this.props.account).replace("/account", `/organizations/${text}`)}>
              {text}
            </a>
          );
        },
      },
      {
        title: i18next.t("general:Provider"),
        dataIndex: "provider",
        key: "provider",
        width: "120px",
        sorter: (a, b) => a.provider.localeCompare(b.provider),
      },
      {
        title: i18next.t("general:Name"),
        dataIndex: "name",
        key: "name",
        width: "120px",
        sorter: true,
        ...this.getColumnSearchProps("name"),
        render: (text, record, index) => {
          return (
            <Link to={`/machines/${record.owner}/${record.name}`}>{text}</Link>
          );
        },
      },
      {
        title: i18next.t("general:Created time"),
        dataIndex: "createdTime",
        key: "createdTime",
        width: "160px",
        sorter: (a, b) => a.createdTime.localeCompare(b.createdTime),
        render: (text, record, index) => {
          return Setting.getFormattedDate(text);
        },
      },
      {
        title: i18next.t("general:Expire time"),
        dataIndex: "expireTime",
        key: "expireTime",
        width: "160px",
        // sorter: true,
        sorter: (a, b) => a.expireTime.localeCompare(b.expireTime),
        render: (text, machine, index) => {
          return Setting.getFormattedDate(text);
        },
      },
      {
        title: i18next.t("general:Region"),
        dataIndex: "region",
        key: "region",
        width: "120px",
        sorter: (a, b) => a.region.localeCompare(b.region),
      },
      {
        title: i18next.t("machine:Zone"),
        dataIndex: "zone",
        key: "zone",
        width: "120px",
        sorter: (a, b) => a.zone.localeCompare(b.zone),
      },
      {
<<<<<<< HEAD
        title: i18next.t("general:Type"),
        dataIndex: "type",
        key: "type",
        width: "120px",
        sorter: (a, b) => a.type.localeCompare(b.type),
=======
        title: i18next.t("message:Knowledge"),
        dataIndex: "knowledge",
        key: "knowledge",
        width: "100px",
        sorter: (a, b) => a.knowledge.localeCompare(b.knowledge),
        render: (text, record, index) => {
          return record.vectorScores?.map(vectorScore => {
            return (
              <a key={vectorScore.vector} target="_blank" rel="noreferrer" href={`/vectors/${vectorScore.vector}`}>
                <Tag style={{marginTop: "5px"}} color={"processing"}>
                  {vectorScore.score}
                </Tag>
              </a>
            );
          });
        },
>>>>>>> f3e4f9d4
      },
      {
        title: i18next.t("general:Size"),
        dataIndex: "size",
        key: "size",
        width: "120px",
        sorter: (a, b) => a.size.localeCompare(b.size),
      },
      {
        title: i18next.t("machine:Image"),
        dataIndex: "image",
        key: "image",
        width: "120px",
        sorter: (a, b) => a.image.localeCompare(b.image),
      },
      {
        title: i18next.t("machine:Public IP"),
        dataIndex: "publicIp",
        key: "publicIp",
        width: "120px",
        sorter: (a, b) => a.publicIp.localeCompare(b.publicIp),
      },
      {
        title: i18next.t("machine:Private IP"),
        dataIndex: "privateIp",
        key: "privateIp",
        width: "120px",
        sorter: (a, b) => a.privateIp.localeCompare(b.privateIp),
      },
      {
        title: i18next.t("general:State"),
        dataIndex: "state",
        key: "state",
        width: "100px",
        sorter: (a, b) => a.state.localeCompare(b.state),
      },
      {
        title: i18next.t("general:Action"),
        dataIndex: "action",
        key: "action",
        width: "260px",
        fixed: (Setting.isMobile()) ? "false" : "right",
        render: (text, machine, index) => {
          return (
            <div>
              <ConnectModal
                owner={machine.owner}
                name={machine.name}
                category={"machine"}
                node={machine}
              />
              <Button
                style={{marginTop: "10px", marginBottom: "10px", marginRight: "10px"}}
                onClick={() => this.props.history.push(`/machines/${machine.owner}/${machine.name}`)}
              >{i18next.t("general:Edit")}
              </Button>
              <PopconfirmModal
                disabled={machine.owner !== this.props.account.owner}
                title={i18next.t("general:Sure to delete") + `: ${machine.name} ?`}
                onConfirm={() => this.deleteMachine(index)}
              >
              </PopconfirmModal>
            </div>
          );
        },
      },
    ];

    const paginationProps = {
      total: this.state.pagination.total,
      pageSize: this.state.pagination.pageSize,
      showQuickJumper: true,
      showSizeChanger: true,
      showTotal: () => i18next.t("general:{total} in total").replace("{total}", this.state.pagination.total),
    };

    return (
      <div>
        <Table scroll={{x: "max-content"}} columns={columns} dataSource={machines} rowKey={"name"} size="middle" bordered pagination={paginationProps}
          title={() => (
            <div>
<<<<<<< HEAD
              {i18next.t("general:Machines")}&nbsp;&nbsp;&nbsp;&nbsp;
              <Button type="primary" size="small" onClick={this.addMachine.bind(this)}>{i18next.t("general:Add")}</Button>
=======
              {i18next.t("general:Messages")}&nbsp;&nbsp;&nbsp;&nbsp;
              <Button disabled={!Setting.isLocalAdminUser(this.props.account)} type="primary" size="small" onClick={this.addMessage.bind(this)}>{i18next.t("general:Add")}</Button>
              &nbsp;&nbsp;&nbsp;&nbsp;
              {
                this.renderDownloadXlsxButton()
              }
              &nbsp;&nbsp;&nbsp;&nbsp;&nbsp;&nbsp;&nbsp;&nbsp;
              &nbsp;&nbsp;&nbsp;&nbsp;
              {i18next.t("general:Users")}:
              &nbsp;
              {Setting.getDisplayTag(Setting.uniqueFields(messages, "user"))}
              &nbsp;&nbsp;&nbsp;&nbsp;&nbsp;&nbsp;&nbsp;&nbsp;
              {i18next.t("general:Chats")}:
              &nbsp;
              {Setting.getDisplayTag(Setting.uniqueFields(messages, "chat"))}
              &nbsp;&nbsp;&nbsp;&nbsp;&nbsp;&nbsp;&nbsp;&nbsp;
              {i18next.t("general:Messages")}:
              &nbsp;
              {Setting.getDisplayTag(this.state.pagination.total)}
              {
                (!this.props.account || this.props.account.name !== "admin") ? null : (
                  <React.Fragment>
                    &nbsp;&nbsp;&nbsp;&nbsp;&nbsp;&nbsp;&nbsp;&nbsp;
                    {i18next.t("general:Tokens")}:
                    &nbsp;
                    {Setting.getDisplayTag(Setting.sumFields(messages, "tokenCount"))}
                    &nbsp;&nbsp;&nbsp;&nbsp;&nbsp;&nbsp;&nbsp;&nbsp;
                    {i18next.t("chat:Price")}:
                    &nbsp;
                    {Setting.getDisplayPrice(Setting.sumFields(messages, "price"))}
                  </React.Fragment>
                )
              }
>>>>>>> f3e4f9d4
            </div>
          )}
          loading={this.state.loading}
          onChange={this.handleTableChange}
        />
      </div>
    );
  }

  fetch = (params = {}) => {
    let field = params.searchedColumn, value = params.searchText;
    const sortField = params.sortField, sortOrder = params.sortOrder;
    if (params.type !== undefined && params.type !== null) {
      field = "type";
      value = params.type;
    }
    this.setState({loading: true});
    MachineBackend.getMachines(Setting.getRequestOrganization(this.props.account), params.pagination.current, params.pagination.pageSize, field, value, sortField, sortOrder)
      .then((res) => {
        this.setState({
          loading: false,
        });
        if (res.status === "ok") {
          this.setState({
            data: res.data,
            pagination: {
              ...params.pagination,
              total: res.data2,
            },
            searchText: params.searchText,
            searchedColumn: params.searchedColumn,
          });
        } else {
          if (Setting.isResponseDenied(res)) {
            this.setState({
              isAuthorized: false,
            });
          } else {
            Setting.showMessage("error", res.msg);
          }
        }
      });
  };
}

export default MachineListPage;<|MERGE_RESOLUTION|>--- conflicted
+++ resolved
@@ -84,10 +84,6 @@
       });
   }
 
-<<<<<<< HEAD
-  renderTable(machines) {
-    const columns = [
-=======
   renderDownloadXlsxButton() {
     return (
       <Button size="small" style={{marginRight: "10px"}} onClick={() => {
@@ -127,7 +123,6 @@
       //   width: "90px",
       //   sorter: (a, b) => a.owner.localeCompare(b.owner),
       // },
->>>>>>> f3e4f9d4
       {
         title: i18next.t("general:Organization"),
         dataIndex: "owner",
@@ -199,13 +194,6 @@
         sorter: (a, b) => a.zone.localeCompare(b.zone),
       },
       {
-<<<<<<< HEAD
-        title: i18next.t("general:Type"),
-        dataIndex: "type",
-        key: "type",
-        width: "120px",
-        sorter: (a, b) => a.type.localeCompare(b.type),
-=======
         title: i18next.t("message:Knowledge"),
         dataIndex: "knowledge",
         key: "knowledge",
@@ -222,7 +210,6 @@
             );
           });
         },
->>>>>>> f3e4f9d4
       },
       {
         title: i18next.t("general:Size"),
@@ -304,10 +291,6 @@
         <Table scroll={{x: "max-content"}} columns={columns} dataSource={machines} rowKey={"name"} size="middle" bordered pagination={paginationProps}
           title={() => (
             <div>
-<<<<<<< HEAD
-              {i18next.t("general:Machines")}&nbsp;&nbsp;&nbsp;&nbsp;
-              <Button type="primary" size="small" onClick={this.addMachine.bind(this)}>{i18next.t("general:Add")}</Button>
-=======
               {i18next.t("general:Messages")}&nbsp;&nbsp;&nbsp;&nbsp;
               <Button disabled={!Setting.isLocalAdminUser(this.props.account)} type="primary" size="small" onClick={this.addMessage.bind(this)}>{i18next.t("general:Add")}</Button>
               &nbsp;&nbsp;&nbsp;&nbsp;
@@ -341,7 +324,6 @@
                   </React.Fragment>
                 )
               }
->>>>>>> f3e4f9d4
             </div>
           )}
           loading={this.state.loading}
