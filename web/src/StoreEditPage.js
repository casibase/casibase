--- conflicted
+++ resolved
@@ -13,11 +13,7 @@
 // limitations under the License.
 
 import React from "react";
-<<<<<<< HEAD
-import { Button, Card, Col, Input, InputNumber, Popover, Row, Select, Switch } from "antd";
-=======
-import {Button, Card, Cascader, Col, Input, InputNumber, Popover, Row, Select, Switch} from "antd";
->>>>>>> 77fb4280
+import { Button, Card, Cascader, Col, Input, InputNumber, Popover, Row, Select, Switch } from "antd";
 import * as StoreBackend from "./backend/StoreBackend";
 import * as StorageProviderBackend from "./backend/StorageProviderBackend";
 import * as ProviderBackend from "./backend/ProviderBackend";
@@ -155,8 +151,8 @@
         value: tool.name,
         label: (
           <div>
-            <div style={{fontWeight: 500, color: "#1890ff"}}>{tool.name}</div>
-            <div style={{fontSize: "12px", color: "#8c8c8c"}}>{tool.description}</div>
+            <div style={{ fontWeight: 500, color: "#1890ff" }}>{tool.name}</div>
+            <div style={{ fontSize: "12px", color: "#8c8c8c" }}>{tool.description}</div>
           </div>
         ),
       })),
@@ -173,7 +169,7 @@
       <Cascader
         multiple
         maxTagCount="responsive"
-        style={{width: "100%"}}
+        style={{ width: "100%" }}
         placeholder={i18next.t("store:Select builtin tools")}
         options={options}
         value={value}
@@ -406,21 +402,16 @@
             </Select>
           </Col>
         </Row>
-<<<<<<< HEAD
-        <Row style={{ marginTop: "20px" }} >
-          <Col style={{ marginTop: "5px" }} span={(Setting.isMobile()) ? 22 : 2}>
-=======
-        <Row style={{marginTop: "20px"}} >
-          <Col style={{marginTop: "5px"}} span={(Setting.isMobile()) ? 22 : 2}>
+        <Row style={{ marginTop: "20px" }} >
+          <Col style={{ marginTop: "5px" }} span={(Setting.isMobile()) ? 22 : 2}>
             {Setting.getLabel(i18next.t("store:Builtin tools"), i18next.t("store:Builtin tools - Tooltip"))} :
           </Col>
           <Col span={22} >
             {this.renderBuiltinTools()}
           </Col>
         </Row>
-        <Row style={{marginTop: "20px"}} >
-          <Col style={{marginTop: "5px"}} span={(Setting.isMobile()) ? 22 : 2}>
->>>>>>> 77fb4280
+        <Row style={{ marginTop: "20px" }} >
+          <Col style={{ marginTop: "5px" }} span={(Setting.isMobile()) ? 22 : 2}>
             {Setting.getLabel(i18next.t("store:Text-to-Speech provider"), i18next.t("store:Text-to-Speech provider - Tooltip"))} :
           </Col>
           <Col span={22} >
