{
  "account": {
    "1. Go to your setting page by clicking on the below \"My Account\" button.": "1. Go to your setting page by clicking on the below \"My Account\" button.",
    "2. Click \"Modify password...\" button to change your password. Then close the setting page.": "2. Click \"Modify password...\" button to change your password. Then close the setting page.",
    "3. Go back to this page and refresh it by pressing F5 key. This alert message should be gone.": "3. Вернитесь на эту страницу и обновите ее, нажав клавишу F5. Это предупреждение должно исчезнуть.",
    "4. If you encounter any issues, please contact your administrator.": "4. Если встретите какие-либо проблемы, свяжитесь с администратором.",
    "My Account": "Мой аккаунт",
    "Please Modify Your Password": "Пожалуйста, измените ваш пароль",
    "Sign In": "Войти",
    "Sign Out": "Выход",
    "Sign Up": "Регистрация",
    "Signout failed": "Не удалось выйти",
    "Successfully signed out, redirected to homepage": "Успешно вышли, перенаправлены на главную страницу",
    "The system has detected that you are using the default password, which is not secure. You need to modify your password immediately. Here are the instructions": "Система обнаружила, что вы используете стандартный пароль, который небезопасен. Необходимо немедленно изменить пароль. Вот инструкции"
  },
  "application": {
    "Deploy": "Развернуть",
    "Deployment manifest": "Deployment manifest",
    "Deployment manifest - Tooltip": "Deployment manifest - Tooltip",
    "Edit Application": "Редактировать приложение",
    "Failed": "Сбой",
    "Host": "Host",
    "New Application": "Новое приложение",
    "Not Deployed": "Не развернуто",
    "Parameters": "Параметры",
    "Parameters - Tooltip": "Параметры приложения",
    "Pending": "В ожидании",
    "Replicas": "Реплики",
    "Running": "Выполняется",
    "TLS secret name": "TLS secret name",
    "Terminating": "Завершается",
    "Undeploy": "Отменить развертывание",
    "Unknown": "Неизвестно"
  },
  "article": {
    "Abstract": "Аннотация",
    "Content": "Содержание",
    "Edit Article": "Редактировать статью",
    "Export": "Экспортировать",
    "Export ZH": "Экспортировать на китайском",
    "Header 1": "Заголовок первого уровня",
    "Header 2": "Заголовок второго уровня",
    "Header 3": "Заголовок третьего уровня",
    "Parse": "Анализировать",
    "Unknown block type": "Неизвестный тип блока",
    "ZH 🡰 EN": "Китайский 🡰 Английский",
    "ZH 🡲 EN": "Китайский 🡲 Английский"
  },
  "cert": {
    "Sign cert": "Сертификат подписи",
    "Sign cert - Tooltip": "Сертификат подписи",
    "Sign key": "Приватный ключ подписи",
    "Sign key - Tooltip": "Приватный ключ подписи",
    "User cert": "Сертификат пользователя",
    "User cert - Tooltip": "Сертификат пользователя",
    "User key": "Приватный ключ пользователя",
    "User key - Tooltip": "Приватный ключ пользователя"
  },
  "chat": {
    "AI": "ИИ",
    "An error occurred during responding": "Во время ответа произошла ошибка",
    "CPrice": "Цена C",
    "Chats": "Чаты",
    "Count": "Количество",
    "Default Category": "По умолчанию категория",
    "Drop files here to upload": "Перетащите файлы сюда для загрузки",
    "Edit Chat": "Редактировать чат",
    "Failed to recognize speech": "Не удалось распознать речь",
    "Group": "Групповой чат",
    "Hello, I'm Casibase AI Assistant": "Привет, я ассистент ИИ Casibase",
    "I'm here to help answer your questions": "Я здесь, чтобы помочь ответить на ваши вопросы",
    "I'm listening...": "Слушаю...",
    "New Chat": "Новый чат",
    "Panes": "Чатовые панели",
    "Price": "Цена",
    "Read it out": "Прочитать голосом",
    "Reasoning process": "Процесс рассуждений",
    "Single": "Ли einzelный чат",
    "Speech recognition not supported in this browser": "Распознавание речи в этом браузере не поддерживается",
    "Text token count": "Количество токенов текста",
    "The chat is not found": "The chat is not found",
    "The response has been interrupted. Please do not refresh the page during responding.": "Ответ был прерван. Пожалуйста, не обновляйте страницу во время ответа.",
    "Token count": "Количество токенов",
    "Type message here": "Введите сообщение здесь",
    "User1": "Пользователь 1",
    "User1 - Tooltip": "Автор чата",
    "User2": "Пользователь 2",
    "User2 - Tooltip": "Получатель чата",
    "Your chat text involves sensitive content. This chat has been forcibly terminated.": "Ваш чат содержит контент, который может быть чувствительным. Этот чат был принудительно завершен.",
    "click to stop...": "Нажмите, чтобы остановить..."
  },
  "connection": {
    "History": "История",
    "Online": "Онлайн"
  },
  "container": {
    "Command": "Команда",
    "Command - Tooltip": "Команда запуска контейнера",
    "Edit Container": "Редактировать контейнер",
    "Image ID": "ID образа",
    "Image ID - Tooltip": "Хеш-идентификатор образа",
    "New Container": "Новый контейнер",
    "Ports": "Порты",
    "Ports - Tooltip": "Конфигурация 매핑 портов",
    "Size RW": "Размер записной.layer",
    "Size RW - Tooltip": "Размер записной.layer (единица: МБ)",
    "Size root FS": "Размер корневой файловой системы",
    "Size root FS - Tooltip": "Размер корневой файловой системы (единица: МБ)"
  },
  "form": {
    "Edit Form": "Редактировать форму",
    "Form items": "Поля формы",
    "Form items - Tooltip": "Заголовки колонок формы",
    "List Page": "List Page",
    "Position": "Позиция",
    "Position - Tooltip": "Позиция заголовка колонки в форме",
    "Table": "Таблица",
    "Width": "Ширина",
    "iFrame": "iFrame"
  },
  "general": {
    "AI Setting": "Настройки ИИ",
    "Access secret": "Секретный ключ",
    "Access secret - Tooltip": "Секретный ключ",
    "Action": "Действие",
    "Action - Tooltip": "Код типа бизнес-действия",
    "Active": "Активен",
    "Activities": "Activities",
    "Add": "Добавить",
    "Add from application store": "Add from application store",
    "Admin": "Административные инструменты",
    "Application Store": "Application Store",
    "Applications": "Applications",
    "Articles": "Статьи",
    "Avatar": "Аватар",
    "Avatar - Tooltip": "URL-адрес аватара",
    "Back Home": "Вернуться на главную",
    "Block": "Блок",
    "Block - Tooltip": "Идентификатор связанного блока данных",
    "Cancel": "Отменить",
    "Chat": "Мои вопросы-ответы",
    "Chat - Tooltip": "Интерфейс диалога с ИИ (используется для guidance по созданию проектов)",
    "Chats": "Чаты",
    "Chats & Messages": "Чаты & Сообщения",
    "City": "City",
    "City - Tooltip": "Город, в котором находится ресурс. (Пояснение: Обычно относится к географическому расположению центра обработки данных или сервиса.)",
    "Client IP": "IP-клиента",
    "Client IP - Tooltip": "Исходный IP-адрес клиента",
    "Close": "Закрыть",
    "Cloud Resources": "Облачные ресурсы",
    "Connections": "Сессии подключения",
    "Containers": "Контейнеры",
    "Copied to clipboard successfully": "Успешно скопировано в буфер обмена",
    "Copy": "Копировать",
    "Copy Link": "Копировать ссылку",
    "Created time": "Время создания",
    "Created time - Tooltip": "Время создания",
    "Data": "Данные",
    "Data - Tooltip": "URL-адрес файла данных",
    "Default": "Default",
    "Delete": "Удалить",
    "Delete All": "Удалить все",
    "Description": "Описание",
    "Description - Tooltip": "Подробное описание",
    "Dislike": "Не нравится",
    "Display name": "Отображаемое имя",
    "Display name - Tooltip": "Имя, отображаемое пользователю",
    "Down": "Вниз",
    "Download": "Скачать",
    "Edit": "Редактировать",
    "Error": "Error",
    "Exit": "Выйти",
    "Expire time": "Время истечения срока действия",
    "Expire time - Tooltip": "Время окончания действия (оставьте пустым для 영ной действительности)",
    "Failed to activate": "Активация не удалась",
    "Failed to add": "Добавление не удалось",
    "Failed to call TTS API, will use default browser TTS instead": "Вызов API TTS не удался, будет использован стандартный TTS браузера",
    "Failed to commit": "Коммит не удался",
    "Failed to connect to server": "Не удалось подключиться к серверу",
    "Failed to decode audio data": "Декодирование аудиоданных не удалось",
    "Failed to delete": "Удаление не удалось",
    "Failed to deploy": "Failed to deploy",
    "Failed to get": "Получение не удалось",
    "Failed to query": "Failed to query",
    "Failed to redirect": "Перенаправление не удалось",
    "Failed to save": "Сохранение не удалось",
    "Failed to start recording": "Запуск записи не удался",
    "Failed to stop": "Остановка не удалась",
    "Failed to undeploy": "Failed to undeploy",
    "Favicon URL": "URL фавикона",
    "Favicon URL - Tooltip": "URL фавикона - Подсказка",
    "Footer HTML": "HTML низа страницы",
    "Footer HTML - Tooltip": "HTML низа страницы - Подсказка",
    "Forms": "Формы",
    "Go to writable demo site?": "Перейти на демо-сайт для записи?",
    "Graphs": "Graphs",
    "HTML title": "HTML-заголовок",
    "HTML title - Tooltip": "HTML-заголовок - Подсказка",
    "Home": "Главная",
    "ID": "ID",
    "ID - Tooltip": "ID образа в облачной платформе",
    "IP": "IP",
    "IP - Tooltip": "Внутренний IP-адрес узла",
    "Icon": "Icon",
    "Icon - Tooltip": "URL иконки или путь к изображению",
    "Identity & Access Management": "Управление идентификацией & доступом",
    "Images": "Образы",
    "Inactive": "Неактивен",
    "Invalid JSON format": "Неверный формат JSON",
    "Is alerted": "Предупреждение отправлено",
    "Is alerted - Tooltip": "Маркер, было ли отправлено предупреждение",
    "Is deleted": "Удален",
    "Is deleted - Tooltip": "Маркер мягкого удаления",
    "Is enabled": "Включен",
    "Is triggered": "Было ли отправлено предупреждение",
    "Is triggered - Tooltip": "Маркер состояния триггера",
    "Label": "Метка",
    "Language": "Язык",
    "Language - Tooltip": "Языковая среда (например, zh-CN/en-US)",
    "Like": "Нравится",
    "Loading...": "Загрузка...",
    "Local": "Локальный",
    "Logging & Auditing": "Журналирование & Аудит",
    "Logo URL": "URL логотипа",
    "Logo URL - Tooltip": "URL логотипа - Подсказка",
    "Machines": "Хосты",
    "Menu": "Меню",
    "Message": "Сообщение",
    "Message - Tooltip": "Шаблон уведомления (формат HTML), поддерживает переменные, например ${taskName}",
    "Messages": "Сообщения",
    "Messages - Tooltip": "Просмотр истории сообщений",
    "Method": "Метод",
    "Method - Tooltip": "Тип HTTP-запроса",
    "Missing required parameter in basic config": "Missing required parameter in basic config",
    "Model": "Модель",
    "Multimedia": "Мультимедиа",
    "Name": "Имя",
    "Name - Tooltip": "Уникальный идентификатор, рекомендуется использовать комбинацию английских букв, цифр или подчеркиваний",
    "Namespace": "Имяпространство",
    "Namespace - Tooltip": "Имяпространство",
    "Network": "Сеть",
    "Network - Tooltip": "Тип блокчейновой сети",
    "No audio data was captured. Please try again": "Не удалось захватить аудиоданные. Попробуйте снова",
    "No data": "Нет данных",
    "No.": "Номер",
    "Node": "Узел",
    "Node address": "Адрес узла",
    "Node address - Tooltip": "Адрес узла",
    "Nodes": "Узлы",
    "OK": "ОК",
    "OS Desktop": "OS-десктоп",
    "Object": "Объект",
    "Object - Tooltip": "Структурированное тело запроса",
    "Open": "Открыть",
    "Options": "Options",
    "Org ID": "ID организации",
    "Org ID - Tooltip": "ID организации",
    "Organization": "Организация",
    "Organization - Tooltip": "Название организации, к которой относится",
    "Owner": "Арендатор",
    "Password": "Пароль",
    "Password - Tooltip": "Пароль для входа",
    "Pause": "Приостановить",
    "Permissions": "Права",
    "Pods": "Pods",
    "Preview": "Предварительный просмотр",
    "Preview - Tooltip": "Реальный-time предварительный просмотр содержимого ресурсов",
    "Progress": "Прогресс",
    "Progress - Tooltip": "Прогресс создания образа, только в состоянии создания",
    "Provider": "Провайдер",
    "Provider - Tooltip": "Услуговый провайдер",
    "Provider URL": "URL провайдера",
    "Provider URL - Tooltip": "Основной URL API провайдера",
    "Providers": "Провайдеры",
    "Public Videos": "Открытые записи",
    "Query": "Query",
    "Reasoning text": "Процесс рассуждений",
    "Reasoning text - Tooltip": "Внутренний процесс рассуждений модели ИИ",
    "Records": "Журналы",
    "Regenerate Answer": "Пересгенерировать ответ",
    "Regenerating...": "Пересгенеривается...",
    "Region": "Регион",
    "Region - Tooltip": "Облачная зона",
    "Request URI": "URI запроса",
    "Request URI - Tooltip": "Полный путь запроса",
    "Required": "Required",
<<<<<<< HEAD
=======
    "Reset to Default": "Reset to Default",
>>>>>>> 16c24b2b
    "Resources": "Ресурсы",
    "Response": "Ответ",
    "Response - Tooltip": "Структурированное тело ответа",
    "Result": "Финальный результат",
    "Result - Tooltip": "Ожидаемый тип результата",
    "Resume": "Возобновить",
    "Run": "Запустить",
    "Save": "Сохранить",
    "Save & Exit": "Сохранить и выйти",
    "Search": "Search",
    "Secret ID": "ID секрета",
    "Secret ID - Tooltip": "ID секрета",
    "Secret key": "Шифровый ключ провайдера",
    "Secret key - Tooltip": "Шифровый ключ провайдера",
    "Section": "Section",
    "Section - Tooltip": "Определенная часть или группа контента. (Пояснение: Используется для организации информации в логические блоки, например, раздел в документе или на веб-странице.)",
    "Sessions": "Sessions",
    "Setting": "Setting",
    "Site setting": "Настройки сайта",
    "Site setting - Tooltip": "Настройки сайта - Подсказка",
    "Size": "Размер",
    "Size - Tooltip": "Размерный формат",
    "Sorry, the page you visited does not exist.": "Извините, страница, которую вы посетили, не существует.",
    "Sorry, you do not have permission to access this page or logged in status invalid.": "Извините, у вас нет прав на доступ к этой странице или состояние входа недействительно.",
    "State": "Состояние",
    "State - Tooltip": "Состояние работы службы",
    "Status": "Подробное состояние",
    "Status - Tooltip": "Подробное описание состояния",
    "Stop": "Стоп",
    "Store": "Данные хранилище",
    "Store - Tooltip": "Связанное данные хранилище",
    "Stores": "Данные хранилища",
    "Success": "Success",
    "Successfully added": "Успешно добавлено",
    "Successfully committed": "Успешно закомичено",
    "Successfully copied": "Успешно скопировано",
    "Successfully deleted": "Успешно удалено",
    "Successfully deployed": "Successfully deployed",
    "Successfully disliked": "Успешно поставлен дизлайк",
    "Successfully downloaded": "Успешно скачано",
    "Successfully liked": "Успешно поставлен лайк",
    "Successfully logged in": "Успешно вошли",
    "Successfully saved": "Успешно сохранено",
    "Successfully stopped": "Успешно остановлено",
    "Successfully undeployed": "Successfully undeployed",
    "Successfully undisliked": "Успешно отменен дизлайк",
    "Successfully unliked": "Успешно отменен лайк",
    "Successfully uploaded": "Успешно загружено",
    "Sure to delete": "Подтвердить удаление",
    "Sure to delete all": "Подтвердить удаление всех",
    "Sure to disconnect from": "Подтвердить отключение",
    "Sure to undeploy": "Sure to undeploy",
    "Swagger": "Документация API",
    "System Info": "Системная информация",
    "Tag": "Метка",
    "Tag - Tooltip": "Метки классификации узлов, несколько разделяются запятой",
    "Tasks": "Задачи",
    "Template": "Шаблон",
    "Template - Tooltip": "Шаблон, используемый приложением",
    "Templates": "Шаблоны",
    "Text": "Текст",
    "Text - Tooltip": "Содержание текста",
    "Text2": "Текст 2",
    "Text2 - Tooltip": "Запасная версия схемы BPMN (используется для тестирования/отката), формат XML",
    "This is a read-only demo site!": "Это демо-сайт только для чтения!",
    "Title": "Заголовок",
    "Title - Tooltip": "Подзаголовок (по желанию), используется для дополнительного описания",
    "Tokens": "Tokens",
    "Type": "Тип",
    "Type - Tooltip": "Тип",
    "URL": "Ссылка",
    "URL - Tooltip": "Полный сетевой адрес ресурса",
    "Unit": "Единица",
    "Unit - Tooltip": "Стандартная единица измерения. (Пояснение: Определяет масштаб значения, например, МБ, ГБ, секунды.)",
    "Unknown category": "Неизвестная категория",
    "Up": "Вверх",
    "Updated time": "Время обновления",
    "Upload": "Загрузить",
    "Usages": "Статистика использования",
    "User": "Пользователь",
    "User - Tooltip": "Имя пользователя или ID владельца",
    "User agent": "Агент пользователя",
    "Username": "Имя пользователя",
    "Username - Tooltip": "Имя пользователя для входа",
    "Users": "Пользователи",
    "Users - Tooltip": "Добавить участников чата ( множественный выбор)",
    "Vectors": "Векторы",
    "Vectors failed to generate": "Векторы не удалось сгенерировать",
    "Vectors generated successfully": "Векторы успешно сгенерированы",
    "Version": "Версия",
    "Version - Tooltip": "Номер версии или идентификатор сборки",
    "Videos": "Мои записи",
    "View": "Посмотреть",
    "Visible": "Visible",
    "Workbench": "Рабочая поверхность",
    "Workflows": "Рабочие процессы",
    "Zone": "Зона",
    "Zone - Tooltip": "Доступная зона",
    "empty": "Пустой",
    "items": "Пункты",
    "{total} in total": "{total} Итого"
  },
  "graph": {
    "Edit Graph": "Edit Graph"
  },
  "image": {
    "Arch": "Архитектура",
    "Arch - Tooltip": "Системная архитектура",
    "Boot mode": "Режим загрузки",
    "Boot mode - Tooltip": "Режим загрузки",
    "Create machine": "Создать машину",
    "Edit Image": "Редактировать образ",
    "New Image": "Новый образ",
    "Platform": "Платформа",
    "Platform - Tooltip": "Поддерживаемая облачная платформа"
  },
  "login": {
    "Loading": "Загрузка",
    "Please log in to use this feature": "Пожалуйста, войдите, чтобы использовать эту функцию",
    "You will be redirected to the login page shortly": "Вы будете перенаправлены на страницу входа в ближайшее время"
  },
  "machine": {
    "Edit Machine": "Редактировать хост",
    "Host IP": "IP хоста",
    "Host IP - Tooltip": "IP-адрес хоста",
    "Image": "Образ",
    "Image - Tooltip": "Системный образ",
    "New Machine": "Новый хост",
    "Port": "Порт",
    "Port - Tooltip": "Номер порта протокола",
    "Private IP": "Внутренний IP",
    "Private IP - Tooltip": "Внутренний IP-адрес (доступен только внутри VPC)",
    "Protocol": "Протокол",
    "Protocol - Tooltip": "Протокол удаленного подключения",
    "Public IP": "Публичный IP",
    "Public IP - Tooltip": "Публичный IP-адрес (доступен в Интернете)",
    "Zone": "Зона"
  },
  "med": {
    "Audit": "Аудит",
    "Medical Image Analysis": "Анализ медицинских изображений",
    "Super Resolution": "Сверхразрешение"
  },
  "message": {
    "Author": "Автор",
    "Author - Tooltip": "Фактический отправитель сообщения",
    "Chat": "Чат",
    "Chat - Tooltip": "Название чата, к которому относится это сообщение, нажмите кнопку, чтобы перейти к соответствующему чату",
    "Comment": "Комментарий",
    "Comment - Tooltip": "Добавить комментарий к сообщению",
    "Edit Message": "Редактировать сообщение",
    "Error text": "Текст ошибки",
    "Error text - Tooltip": "Подробности ошибки во время обработки сообщения",
    "Knowledge": "Векторы",
    "Need notify": "Включить уведомления по электронной почте",
    "Need notify - Tooltip": "Маркер, нужно ли отправлять уведомления",
    "Reply to": "Родительское сообщение",
    "Reply to - Tooltip": "ID целевого сообщения ответа",
    "Suggestions": "Предложения"
  },
  "node": {
    "Auto query": "Автоматический запрос",
    "Auto query - Tooltip": "Включить автоматическое опросание состояния (каждые 3 секунды обновляются метрики узла)",
    "Cannot enable Remote App when Remote Apps are empty. Please add at least one Remote App in below table first, then enable again": "Не удалось включить Remote App, когда Remote Apps пуст. Пожалуйста, сначала добавьте хотя бы одно Remote App в ниже расположенной таблице, затем включите снова",
    "Connect": "Подключить",
    "Edit Node": "Редактировать узел",
    "Enable Remote App": "Включить Remote App",
    "Enable Remote App - Tooltip": "Включить публикацию удаленных приложений (только для протокола RDP, сначала нужно настроить ниже расположенный список приложений)",
    "Is permanent": "Постоянный",
    "Is permanent - Tooltip": "Маркер постоянного узла (отключает автоматическую механизм сбора)",
    "New Node": "Новый узел",
    "OS": "Операционная система",
    "OS - Tooltip": "Тип операционной системы",
    "Please select a node": "Пожалуйста, выберите узел",
    "Remote Apps": "Удаленные приложения",
    "Remote Apps - Tooltip": "Список опубликованных удаленных приложений (например, Excel/Chrome)",
    "Services": "Сервисы",
    "Services - Tooltip": "Конфигурация мониторинга сервисов, работающих на узле (порты/процессы)"
  },
  "pod": {
    "Edit Pod": "Редактировать Pod",
    "New Pod": "Новый Pod"
  },
  "provider": {
    "API key": "Ключ API",
    "API key - Tooltip": "Ключ API модели (виден только администратору)",
    "API version": "Версия API",
    "API version - Tooltip": "Версия API Azure",
    "Add Storage Provider": "Добавить провайдера хранилища",
    "Auth type": "Тип аутентификации",
    "Auth type - Tooltip": "Тип аутентификации",
    "Browser URL": "URL браузера",
    "Browser URL - Tooltip": "URL блокчейнового браузера",
    "Category": "Категория",
    "Category - Tooltip": "Категория",
    "Chain": "Цепь",
    "Chain - Tooltip": "ID блокчейна",
    "Client ID": "ID клиента",
    "Client ID - Tooltip": "ID клиента OAuth",
    "Client secret": "Секретный ключ клиента",
    "Client secret - Tooltip": "Секретный ключ клиента OAuth",
    "Compatible provider": "Совместимый провайдер",
    "Compatible provider - Tooltip": "Выберите совместимый стандарт",
    "Config text": "Конфигурационный текст",
    "Config text - Tooltip": "Дополнительная конфигурационная информация в формате YAML",
    "Contract address": "Адрес контракта",
    "Contract address - Tooltip": "Адрес смарт-контракта в блокчейне",
    "Contract name": "Название контракта",
    "Contract name - Tooltip": "Название смарт-контракта",
    "Currency": "Валюта",
    "Currency - Tooltip": "Валюта для расчета",
    "Deployment name": "Название развертывания",
    "Deployment name - Tooltip": "Название развертывания модели Azure (созданное в портал Azure)",
    "Edit Provider": "Редактировать провайдера",
    "Enable thinking": "Включить мыслительные токены",
    "Enable thinking - Tooltip": "Включить мыслительные токены",
    "Endpoint ID": "ID конечной точки",
    "Endpoint ID - Tooltip": "ID конечной точки узла",
    "Failed to access microphone": "Не удалось получить доступ к микрофону",
    "Failed to display speech recognition result": "Не удалось отобразить результат распознавания речи",
    "Failed to play audio": "Не удалось воспроизвести аудио",
    "Flavor": "Стиль",
    "Flavor - Tooltip": "Стиль голоса",
    "Frequency penalty": "Штраф за частоту",
    "Frequency penalty - Tooltip": "Штраф за частоту (-2~2, положительное значение уменьшает частоту употребления обычных слов)",
    "Group ID": "ID группы",
    "Group ID - Tooltip": "ID группы разработчиков MiniMax",
    "Input price / 1k tokens": "Цена ввода / 1к токенов",
    "Input price / 1k tokens - Tooltip": "Стоимость ввода токенов",
    "Input type": "Тип ввода",
    "Input type - Tooltip": "Тип векторизованного ввода: search_document (документ) или search_query (запрос)",
    "Invoke method": "Метод записи в блокчейн",
    "Invoke method - Tooltip": "Метод записи в блокчейн",
    "MCP servers": "Конечные точки сервисов инструментов MCP",
    "MCP servers - Tooltip": "Конфигурация конечных точек сервисов инструментов MCP (формат JSON)",
    "MCP tools": "Инструменты MCP",
    "MCP tools - Tooltip": "Список доступных инструментов MCP",
    "Output price / 1k tokens": "Цена вывода / 1к токенов",
    "Output price / 1k tokens - Tooltip": "Стоимость вывода токенов",
    "Path": "Путь",
    "Presence penalty": "Штраф за повтор",
    "Presence penalty - Tooltip": "Штраф за повтор (-2~2, положительное значение уменьшает повторения)",
    "Private key": "Приватный ключ",
    "Private key - Tooltip": "Приватный ключ блокчейна для транзакций",
    "Provider URL": "URL провайдера",
    "Provider key": "Ключ провайдера",
    "Provider key - Tooltip": "Ключ провайдера совместимый с OpenAI",
    "Provider test": "Тест синтеза речи",
    "Provider test - Tooltip": "Тестовый текст синтеза речи (нажмите кнопку, чтобы прослушать)",
    "Refresh MCP tools": "Обновить инструменты MCP",
    "Secret key": "Секретный ключ",
    "Server name": "Название сервера",
    "Speech recognition completed": "Распознавание речи завершено",
    "Sub type": "Подтип",
    "Sub type - Tooltip": "Подтип",
    "Temperature": "Температура",
    "Temperature - Tooltip": "Управление разнообразием генерации (0= консервативно, 2= креативно)",
    "Thinking tokens": "Мыслительные токены",
    "Thinking tokens - Tooltip": "Мыслительные токены",
    "Tools": "Инструменты",
    "Top K": "Top K",
    "Top K - Tooltip": "Ограничение количества кандидатов токенов (1-6)",
    "Top P": "Top P",
    "Top P - Tooltip": "Порог вероятностного сэмплирования (0-1)"
  },
  "record": {
    "Commit": "Записать в блокчейн",
    "Data Verification": "Проверка данных",
    "Enable cross-chain": "Включить кросс-чейн",
    "New Record": "Новая запись",
    "Object": "Объект",
    "Query": "Запрос",
    "View Record": "Просмотреть запись"
  },
  "store": {
    "Add Permission": "Добавить право",
    "Agent provider": "Провайдер Agent",
    "Agent provider - Tooltip": "Услуговый провайдер Agent",
    "All": "Все",
    "Apply for Permission": "Заявка на право",
    "Auto read": "Автоматическое чтение",
    "Biology": "Биология",
    "Chat count": "Количество чатов",
    "Chemistry": "Химия",
    "Child model providers": "Провайдеры дочерних моделей",
    "Child model providers - Tooltip": "Список резервных сервисов моделей (автоматически переключается при сбое основной модели)",
    "Child stores": "Дочерние данные хранилища",
    "Child stores - Tooltip": "Названия связанных дочерних хранилищ (используется для поиска знаний в других хранилищах)",
    "Chinese": "Китайский язык",
    "Collected time": "Время сбора",
    "Disable file upload": "Запретить загрузку файлов",
    "Disable file upload - Tooltip": "Запретить пользователям загружать файлы (после включения база знаний может быть обновлена только администратором)",
    "Edit Store": "Редактировать данные хранилище",
    "Embedding provider": "Провайдер вложений",
    "Embedding provider - Tooltip": "Услуговый провайдер вложений текста",
    "Enable TTS streaming": "Включить потоковое ТTS",
    "Enable TTS streaming - Tooltip": "Запустить 실시간ный потоковой синтез речи (уменьшает задержку, но может повлиять на стабильность)",
    "English": "Английский язык",
    "File": "Файл",
    "File - Tooltip": "Путь к исходному файлу",
    "File name": "Имя файла",
    "File size": "Размер файла",
    "File tree": "Дерево файлов",
    "File tree - Tooltip": "Управление структурой файлов в хранилище (загрузка/удаление/предварительный просмотр документов)",
    "File type": "Тип файла",
    "Folder": "Папка",
    "Footer HTML - Edit": "Редактировать HTML низа страницы",
    "Frequency": "Частота",
    "Frequency - Tooltip": "Ограничение частоты вызова модели ИИ (раз/минута)",
    "History": "История",
    "Icon": "Иконка",
    "Image provider": "Провайдер изображений",
    "Image provider - Tooltip": "Услуговый провайдер хранения изображений",
    "Is default": "Поиск по умолчанию",
    "Is default - Tooltip": "Установить в качестве стандартной конфигурации хранилища (автоматически назначается новым пользователям)",
    "Knowledge count": "Количество знаний",
    "Knowledge count - Tooltip": "Максимальное количество фрагментов знаний, возвращаемых при одном поиске",
    "Limit minutes": "Ограничение минут",
    "Limit minutes - Tooltip": "Максимальная продолжительность одной сессии (минуты)",
    "Math": "Математика",
    "Memory limit": "Ограничение истории сессий",
    "Memory limit - Tooltip": "Максимальное количество токенов контек스트ной памяти",
    "Message count": "Количество сообщений",
    "Model provider": "Провайдер модели",
    "Model provider - Tooltip": "Основной улусовый провайдер модели ИИ",
    "Model providers": "Провайдеры моделей",
    "Model providers - Tooltip": "Список резервных сервисов моделей (используется для балансировки нагрузки или сбоя)",
    "Move": "Переместить",
    "New folder": "Новая папка",
    "Open Chat": "Открыть чат",
    "Other": "Прочее",
    "Physics": "Физика",
    "Please choose the type of your data": "Пожалуйста, выберите тип ваших данных",
    "Please input your search term": "Пожалуйста, введите поисковый запрос",
    "Prompt": "Подсказка",
    "Prompt - Tooltip": "Глобальная стандартная подсказка",
    "Prompts": "Подсказки",
    "Prompts - Tooltip": "Коллекция подсказок для различных сценариев",
    "Refresh": "Обновить",
    "Refresh Vectors": "Обновить векторы",
    "Rename": "Переименовать",
    "Science": "Наука",
    "Search provider": "Поставщик поиска",
    "Search provider - Tooltip": "Поставщик услуг веб-поиска и поиска документов",
    "Show auto read": "Показать автоматическое чтение",
    "Show auto read - Tooltip": "Показывать ли автоматическое чтение ответов ИИ (требуется включить службу TTS)",
    "Sorry, you are unauthorized to access this file or folder": "Извините, у вас нет прав на доступ к этому файлу или папке",
    "Speech-to-Text provider": "Услуговый провайдер преобразования речи в текст",
    "Speech-to-Text provider - Tooltip": "Услуговый провайдер преобразования речи в текст (STT)",
    "Split provider": "Провайдер разбиения",
    "Split provider - Tooltip": "Стратегия разбиения текста",
    "Storage provider": "Провайдер хранилища",
    "Storage provider - Tooltip": "Услуговый провайдер персистентных данных",
    "Storage subpath": "Подпуть хранилища",
    "Storage subpath - Tooltip": "Подпуть местоположения хранилища, может быть одном или нескольких уровнях папок",
    "Subject": "Дисциплина",
    "Subject - Tooltip": "Классификация дисциплин",
    "Suggestion count": "Количество предложений",
    "Suggestion count - Tooltip": "Количество автоматических предложенных вопросов, отображаемых пользователю",
    "Text-to-Speech provider": "Услуговый провайдер синтеза речи",
    "Text-to-Speech provider - Tooltip": "Услуговый провайдер синтеза речи (TTS)",
    "Theme color": "Цвет темы",
    "Theme color - Tooltip": "Цвет темы интерфейса",
    "Upload file": "Загрузить файл",
    "Vector store id": "Vector store id",
    "Vector store id - Tooltip": "Vector store id - Tooltip",
    "Welcome": "Приветственная подсказка",
    "Welcome - Tooltip": "Приветствие, отображаемое пользователю при первом входе в чат",
    "Welcome text": "Приветственный текст",
    "Welcome text - Tooltip": "Основной текст приветственного всплывающего окна",
    "Welcome title": "Приветственный заголовок",
    "Welcome title - Tooltip": "Заголовок приветственного всплывающего окна",
    "Workflow": "Workflow",
    "Workflow - Tooltip": "Workflow - Tooltip",
    "files and": "Файлы и",
    "folders are checked": "Папки выбраны"
  },
  "system": {
    "API Latency": "Задержка API",
    "API Throughput": "Пропускная способность API",
    "About Casibase": "О Casibase",
    "CPU Usage": "Использование CPU",
    "Community": "Сообщество",
    "Count": "Количество",
    "Failed to get CPU usage": "Не удалось получить использование CPU",
    "Failed to get memory usage": "Не удалось получить использование памяти",
    "Latency": "Задержка",
    "Memory Usage": "Использование памяти",
    "Official website": "Официальный сайт",
    "Throughput": "Пропускная способность",
    "Total Throughput": "Всего пропускная способность",
    "Unknown version": "Неизвестная версия",
    "Version": "Версия",
    "🚀⚡️Open-Source LangChain-like AI Knowledge Database & Chat Bot with Admin UI and multi-model support (ChatGPT, Claude, Llama 3, DeepSeek R1, HuggingFace, etc.)": "🚀⚡️Открытый исходный код LangChain-подобная AI база знаний и чат-бот с Admin UI и поддержкой много-моделей (ChatGPT, Claude, Llama 3, DeepSeek R1, HuggingFace, etc.)"
  },
  "task": {
    "Activity": "Входная активность",
    "Activity - Tooltip": "Тип активности",
    "Application": "Приложение",
    "Edit Task": "Редактировать задачу",
    "Example": "Пример",
    "Example - Tooltip": "Текст примеров разметки (образцы для ознакомления разметчикам)",
    "Generate Project": "Сгенерировать проект",
    "Labels": "Метки",
    "Labels - Tooltip": "Список классификационных меток",
    "Log": "Журнал",
    "Log - Tooltip": "Журнал выполнения задачи",
    "Question": "Вопрос",
    "Question - Tooltip": "Автоматически сгенерированная полная подсказка задачи"
  },
  "template": {
    "Basic config": "Basic config",
    "Basic config - Tooltip": "Basic config - Tooltip",
    "Edit Template": "Редактировать шаблон",
    "Enable basic config": "Enable basic config",
    "Enable basic config - Tooltip": "Enable basic config - Tooltip",
    "Manifest": "Манифесты",
    "Manifest - Tooltip": "Манифесты Kubernetes для шаблона",
    "New Template": "Новый шаблон",
    "Readme": "Readme",
    "Readme - Tooltip": "Readme - Tooltip"
  },
  "theme": {
    "Compact": "Compact",
    "Dark": "Dark",
    "Default": "Default"
  },
  "usage": {
    "All": "Всего",
    "Day": "Ежедневно",
    "Go": "Перейти",
    "Hour": "Почасово",
    "Month": "Ежемесячно",
    "Week": "Еженедельно"
  },
  "vector": {
    "Data": "Данные",
    "Data - Tooltip": "Массив векторных значений (запятые разделяют десятичные дроби), обычно автоматически сгенерирован систем",
    "Dimension": "Размерность",
    "Dimension - Tooltip": "Количество размерностей вектора",
    "Edit Vector": "Редактировать вектор",
    "Index": "Индекс",
    "Provider": "Провайдер",
    "Provider - Tooltip": "Услуговый провайдер векторизации"
  },
  "video": {
    "All": "Все",
    "Class": "Класс",
    "Class - Tooltip": "Учебный класс",
    "Comment": "Комментарий",
    "Cover": "Обложка",
    "Cover - Tooltip": "URL обложки",
    "Current time (second)": "Текущее время (сек)",
    "Current time (second) - Tooltip": "Текущая точка воспроизведения (сек)",
    "Draft": "Подано",
    "Edit Template": "Редактировать шаблон",
    "Edit Video": "Редактировать запись",
    "End time (s)": "Конечное время (сек)",
    "Excellent": "Отлично",
    "Excellent count": "Количество отличных",
    "Fail": "Неудалось",
    "Generate Plan": "Сгенерировать учебный план",
    "Good": "Хорошо",
    "Grade": "Класс",
    "Grade - Tooltip": "Применяемый класс",
    "Grade 1": "1 класс",
    "Grade 2": "2 класс",
    "Grade 3": "3 класс",
    "Hidden": "Скрытый",
    "In Review": "На рассмотрении",
    "In Review 1": "На первой рассмотрении",
    "In Review 2": "На второй рассмотрении",
    "Is public": "Открытое состояние",
    "Is public - Tooltip": "Открытое состояние (true=видим для всех пользователей)",
    "Is recommended": "Рекомендовано",
    "Keywords": "Ключевые слова",
    "Keywords - Tooltip": "Учебные ключевые слова (разделяются запятой)",
    "Label count": "Количество меток",
    "Labels": "Рекомендации по фрагментам записи",
    "Lesson": "Урок",
    "Lesson - Tooltip": "Конкретный номер урока",
    "Pass": "Прошел",
    "Please add a new label first before saving!": "Пожалуйста, добавьте новую метку в нижней правой части страницы перед сохранением!",
    "Public": "Публичное состояние",
    "Published": "Завершено",
    "Remarks": "Рецензия",
    "Remarks1": "Первый отзыв",
    "Remarks1 - Tooltip": "Первый отзыв (написан рецензентом)",
    "Remarks2": "Второй отзыв",
    "Remarks2 - Tooltip": "Второй отзыв (видим только администратору)",
    "Review state": "Состояние рецензирования",
    "Reviewed": "Проверено",
    "Role": "Роль",
    "School": "Школа",
    "School - Tooltip": "Название школы/организации",
    "Score": "Оценка",
    "Segment count": "Количество фрагментов",
    "Stage": "Стадия",
    "Stage - Tooltip": "Этап образования",
    "Start time (s)": "Время начала (сек)",
    "Subject": "Дисциплина",
    "Subject - Tooltip": "Классификация дисциплин",
    "Tag on pause": "Метка при паузе",
    "Tags": "Метки",
    "Time": "Время",
    "Topic": "Тема",
    "Topic - Tooltip": "Тема проекта",
    "Unit": "Юнит",
    "Unit - Tooltip": "Номер учебного юнита",
    "Unreviewed": "Не проверено",
    "Upload Video": "Загрузить запись",
    "Video": "Запись",
    "Video - Tooltip": "Видео",
    "Video ID": "ID записи",
    "Video ID - Tooltip": "ID видео (уникальный идентификатор)"
  },
  "workflow": {
    "Edit Workflow": "Редактировать рабочий процесс"
  }
}<|MERGE_RESOLUTION|>--- conflicted
+++ resolved
@@ -284,10 +284,7 @@
     "Request URI": "URI запроса",
     "Request URI - Tooltip": "Полный путь запроса",
     "Required": "Required",
-<<<<<<< HEAD
-=======
     "Reset to Default": "Reset to Default",
->>>>>>> 16c24b2b
     "Resources": "Ресурсы",
     "Response": "Ответ",
     "Response - Tooltip": "Структурированное тело ответа",
