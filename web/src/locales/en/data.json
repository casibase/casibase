{
  "account": {
    "1. Go to your setting page by clicking on the below \"My Account\" button.": "1. Go to your setting page by clicking on the below \"My Account\" button.",
    "2. Click \"Modify password...\" button to change your password. Then close the setting page.": "2. Click \"Modify password...\" button to change your password. Then close the setting page.",
    "3. Go back to this page and refresh it by pressing F5 key. This alert message should be gone.": "3. Go back to this page and refresh it by pressing F5 key. This alert message should be gone.",
    "4. If you encounter any issues, please contact your administrator.": "4. If you encounter any issues, please contact your administrator.",
    "My Account": "My Account",
    "Please Modify Your Password": "Please Modify Your Password",
    "Sign In": "Sign In",
    "Sign Out": "Sign Out",
    "Sign Up": "Sign Up",
    "Signout failed": "Signout failed",
    "Successfully signed out, redirected to homepage": "Successfully signed out, redirected to homepage",
    "The system has detected that you are using the default password, which is not secure. You need to modify your password immediately. Here are the instructions": "The system has detected that you are using the default password, which is not secure. You need to modify your password immediately. Here are the instructions"
   
  },
  "application": {
    "Deploy": "Deploy",
    "Deployment manifest": "Deployment manifest",
    "Deployment manifest - Tooltip": "Application deployment manifest, including resource allocation and deployment strategy",
    "Edit Application": "Edit Application",
    "Failed": "Failed",
    "Host": "Host",
    "New Application": "New Application",
    "Not Deployed": "Not Deployed",
    "Parameters": "Parameters",
    "Parameters - Tooltip": "Application parameters",
    "Pending": "Pending",
    "Replicas": "Replicas",
    "Running": "Running",
    "TLS secret name": "TLS secret name",
    "Terminating": "Terminating",
    "Undeploy": "Undeploy",
    "Unknown": "Unknown"
  },
  "article": {
    "Abstract": "Abstract",
    "Content": "Content",
    "Edit Article": "Edit Article",
    "Export": "Export",
    "Export ZH": "Export ZH",
    "Header 1": "Header 1",
    "Header 2": "Header 2",
    "Header 3": "Header 3",
    "Parse": "Parse",
    "Unknown block type": "Unknown block type",
    "ZH 🡰 EN": "ZH 🡰 EN",
    "ZH 🡲 EN": "ZH 🡲 EN"
  },
  "cert": {
    "Sign cert": "Sign cert",
    "Sign cert - Tooltip": "Sign cert - Tooltip",
    "Sign key": "Sign key",
    "Sign key - Tooltip": "Sign key - Tooltip",
    "User cert": "User cert",
    "User cert - Tooltip": "User cert - Tooltip",
    "User key": "User key",
    "User key - Tooltip": "User key - Tooltip"
  },
  "chat": {
    "AI": "AI",
    "An error occurred during responding": "An error occurred during responding",
    "CPrice": "CPrice",
    "Chats": "Chats",
    "Count": "Count",
    "Default Category": "Default Category",
    "Drop files here to upload": "Drop files here to upload",
    "Edit Chat": "Edit Chat",
    "Failed to recognize speech": "Failed to recognize speech",
    "Group": "Group",
    "Hello, I'm Casibase AI Assistant": "Hello, I'm Casibase AI Assistant",
    "I'm here to help answer your questions": "I'm here to help answer your questions",
    "I'm listening...": "I'm listening...",
    "New Chat": "New Chat",
    "Panes": "Panes",
    "Price": "Price",
    "Read it out": "Read it out",
    "Reasoning process": "Reasoning process",
    "Single": "Single",
    "Speech recognition not supported in this browser": "Speech recognition not supported in this browser",
    "Text token count": "Text token count",
    "The chat is not found": "The chat is not found",
    "The response has been interrupted. Please do not refresh the page during responding.": "The response has been interrupted. Please do not refresh the page during responding.",
    "Token count": "Token count",
    "Type message here": "Type message here",
    "User1": "User1",
    "User1 - Tooltip": "Chat initiator",
    "User2": "User2",
    "User2 - Tooltip": "Recipient",
    "Your chat text involves sensitive content. This chat has been forcibly terminated.": "Your chat text involves sensitive content. This chat has been forcibly terminated.",
    "click to stop...": "click to stop..."
  },
  "connection": {
    "History": "History",
    "Online": "Online"
  },
  "container": {
    "Command": "Command",
    "Command - Tooltip": "Container entrypoint command",
    "Edit Container": "Edit Container",
    "Image ID": "Image ID",
    "Image ID - Tooltip": "Image digest identifier",
    "New Container": "New Container",
    "Ports": "Ports",
    "Ports - Tooltip": "Port mapping (host:container)",
    "Size RW": "Size RW",
    "Size RW - Tooltip": "Writable layer storage size (MB)",
    "Size root FS": "Size root FS",
    "Size root FS - Tooltip": "Root filesystem size (MB)"
  },
  "form": {
    "Edit Form": "Edit Form",
    "Form items": "Form items",
    "Form items - Tooltip": "Form items - Tooltip",
    "List Page": "List Page",
    "Position": "Position",
    "Position - Tooltip": "Position - Tooltip",
    "Table": "Table",
    "Width": "Width",
    "iFrame": "iFrame"
  },
  "general": {
    "AI Setting": "AI Setting",
    "Setting":"Setting",
    "Access secret": "Access secret",
    "Access secret - Tooltip": "Access secret - Tooltip",
    "Action": "Action",
    "Action - Tooltip": "Business action code",
    "Active": "Active",
    "Activities": "Activities",
    "Add": "Add",
    "Add from application store": "Add from application store",
    "Admin": "Admin",
    "Application Store": "Application Store",
    "Applications": "Applications",
    "Articles": "Articles",
    "Avatar": "Avatar",
    "Avatar - Tooltip": "Icon URL for visual identification",
    "Back Home": "Back Home",
    "Back": "Back",
    "Block": "Block",
    "Block - Tooltip": "Linked data block identifier",
    "Cancel": "Cancel",
    "Chat": "Chat",
    "Chat - Tooltip": "AI-assisted project guidance chat",
    "Chats": "Chats",
    "Chats & Messages": "Chats & Messages",
    "City": "City",
    "City - Tooltip": "City - Tooltip",
    "Client IP": "Client IP",
    "Client IP - Tooltip": "Client's original IP address",
    "Close": "Close",
    "Cloud Resources": "Cloud Resources",
    "Connections": "Connections",
    "Containers": "Containers",
    "Copied to clipboard successfully": "Copied to clipboard successfully",
    "Copy": "Copy",
    "Copy Link": "Copy Link",
    "Created time": "Created time",
    "Created time - Tooltip": "Creation timestamp",
    "Data": "Data",
    "Data - Tooltip": "Data file URL ",
    "Default": "Default",
    "Delete": "Delete",
    "Delete All": "Delete All",
    "Description": "Description",
    "Description - Tooltip": "Detailed description",
    "Dislike": "Dislike",
    "Display name": "Display name",
    "Display name - Tooltip": "User-friendly display name",
    "Down": "Down",
    "Download": "Download",
    "Edit": "Edit",
    "Error": "Error",
    "Exit": "Exit",
    "Expire time": "Expire time",
    "Expire time - Tooltip": "Expiration date (empty for permanent)",
    "Failed to activate": "Failed to activate",
    "Failed to add": "Failed to add",
    "Failed to call TTS API, will use default browser TTS instead": "Failed to call TTS API, will use default browser TTS instead",
    "Failed to commit": "Failed to commit",
    "Failed to connect to server": "Failed to connect to server",
    "Failed to decode audio data": "Failed to decode audio data",
    "Failed to delete": "Failed to delete",
    "Failed to deploy": "Failed to deploy",
    "Failed to get": "Failed to get",
    "Failed to query": "Failed to query",
    "Failed to redirect": "Failed to redirect",
    "Failed to save": "Failed to save",
    "Failed to start recording": "Failed to start recording",
    "Failed to stop": "Failed to stop",
    "Failed to undeploy": "Failed to undeploy",
    "Favicon URL": "Favicon URL",
    "Favicon URL - Tooltip": "Favicon URL - Tooltip",
    "Footer HTML": "Footer HTML",
    "Footer HTML - Tooltip": "Footer HTML - Tooltip",
    "Forms": "Forms",
    "Go to writable demo site?": "Go to writable demo site?",
    "Graphs": "Graphs",
    "HTML title": "HTML title",
    "HTML title - Tooltip": "HTML title - Tooltip",
    "Home": "Home",
    "ID": "ID",
    "ID - Tooltip": "Cloud provider's image identifier",
    "IP": "IP",
    "IP - Tooltip": "Private IP address for intranet access",
    "Icon": "Icon",
    "Icon - Tooltip": "URL or path to the icon image for visual identification",
    "Identity & Access Management": "Identity & Access Management",
    "Images": "Images",
    "Inactive": "Inactive",
    "Invalid JSON format": "Invalid JSON format",
    "Is alerted": "Is alerted",
    "Is alerted - Tooltip": "Indicates if alerts",
    "Is deleted": "Is deleted",
    "Is deleted - Tooltip": "Soft-delete flag",
    "Is enabled": "Is enabled",
    "Is triggered": "Is triggered",
    "Is triggered - Tooltip": "Triggered flag",
    "Label": "Label",
    "Language": "Language",
    "Language - Tooltip": "Language locale (e.g., zh-CN/en-US)",
    "Like": "Like",
    "Loading...": "Loading...",
    "Local": "Local",
    "Logging & Auditing": "Logging & Auditing",
    "Logo URL": "Logo URL",
    "Logo URL - Tooltip": "Logo URL - Tooltip",
    "Machines": "Machines",
    "Menu": "Menu",
    "Message": "Message",
    "Message - Tooltip": "Notification template with HTML and variables",
    "Messages": "Messages",
    "Messages - Tooltip": "View chat history",
    "Method": "Method",
    "Method - Tooltip": "HTTP request method",
    "Missing required parameter in basic config": "Missing required parameter in basic config",
    "Model": "Model",
    "Multimedia": "Multimedia",
    "Name": "Name",
    "Name - Tooltip": "Unique identifier (letters/numbers/underscores)",
    "Namespace": "Namespace",
    "Namespace - Tooltip": "Namespace identifier",
    "Network": "Network",
    "Network - Tooltip": "Blockchain network type",
    "No audio data was captured. Please try again": "No audio data was captured. Please try again",
    "No data": "No data",
    "No.": "No.",
    "Node": "Node",
    "Node address": "Node address",
    "Node address - Tooltip": "Node network address",
    "Nodes": "Nodes",
    "OK": "OK",
    "OS Desktop": "OS Desktop",
    "Object": "Object",
    "Object - Tooltip": "Structured request payload",
    "Open": "Open",
    "Options": "Options",
    "Org ID": "Org ID",
    "Org ID - Tooltip": "Organization identifier",
    "Organization": "Organization",
    "Organization - Tooltip": "Owning organization",
    "Owner": "Owner",
    "Password": "Password",
    "Password - Tooltip": "Login password",
    "Pause": "Pause",
    "Permissions": "Permissions",
    "Pods": "Pods",
    "Preview": "Preview",
    "Preview - Tooltip": "Real-time preview",
    "Progress": "Progress",
    "Progress - Tooltip": "Creation progress percentage (for pending images)",
    "Provider": "Provider",
    "Provider - Tooltip": "Service provider",
    "Provider URL": "Provider URL",
    "Provider URL - Tooltip": "Base API endpoint URL",
    "Providers": "Providers",
    "Public Videos": "Public Videos",
    "Query": "Query",
    "Reasoning text": "Reasoning text",
    "Reasoning text - Tooltip": "AI's internal reasoning steps",
    "Records": "Records",
    "Regenerate Answer": "Regenerate Answer",
    "Regenerating...": "Regenerating...",
    "Region": "Region",
    "Region - Tooltip": "Cloud service region",
    "Request URI": "Request URI",
    "Request URI - Tooltip": "Full request path",
    "Required": "Required",
<<<<<<< HEAD
=======
    "Reset to Default": "Reset to Default",
>>>>>>> 16c24b2b
    "Resources": "Resources",
    "Response": "Response",
    "Response - Tooltip": "Structured response data",
    "Result": "Result",
    "Result - Tooltip": "Expected output format",
    "Resume": "Resume",
    "Run": "Run",
    "Save": "Save",
    "Save & Exit": "Save & Exit",
    "Search": "Search",
    "Secret ID": "Secret ID",
    "Secret ID - Tooltip": "Secret ID",
    "Secret key": "Secret key",
    "Secret key - Tooltip": "Cloud provider secret key",
    "Section": "Section",
    "Section - Tooltip": "Section - Tooltip",
    "Sessions": "Sessions",
    "Setting": "Setting",
    "Site setting": "Site setting",
    "Site setting - Tooltip": "Site setting - Tooltip",
    "Size": "Size",
    "Size - Tooltip": "Total size",
    "Sorry, the page you visited does not exist.": "Sorry, the page you visited does not exist.",
    "Sorry, you do not have permission to access this page or logged in status invalid.": "Sorry, you do not have permission to access this page or logged in status invalid.",
    "State": "State",
    "State - Tooltip": "Service operational state",
    "Status": "Status",
    "Status - Tooltip": "Detailed status description",
    "Stop": "Stop",
    "Store": "Store",
    "Store - Tooltip": "Associated data store",
    "Stores": "Stores",
    "Success": "Success",
    "Successfully added": "Successfully added",
    "Successfully committed": "Successfully committed",
    "Successfully copied": "Successfully copied",
    "Successfully deleted": "Successfully deleted",
    "Successfully deployed": "Successfully deployed",
    "Successfully disliked": "Successfully disliked",
    "Successfully downloaded": "Successfully downloaded",
    "Successfully liked": "Successfully liked",
    "Successfully logged in": "Successfully logged in",
    "Successfully saved": "Successfully saved",
    "Successfully stopped": "Successfully stopped",
    "Successfully undeployed": "Successfully undeployed",
    "Successfully undisliked": "Successfully undisliked",
    "Successfully unliked": "Successfully unliked",
    "Successfully uploaded": "Successfully uploaded",
    "Sure to delete": "Sure to delete",
    "Sure to delete all": "Sure to delete all",
    "Sure to disconnect from": "Sure to disconnect from",
    "Sure to undeploy": "Sure to undeploy",
    "Swagger": "Swagger",
    "System Info": "System Info",
    "Tag": "Tag",
    "Tag - Tooltip": "Classification tags (comma-separated)",
    "Tasks": "Tasks",
    "Template": "Template",
    "Template - Tooltip": "The template used by the application",
    "Templates": "Templates",
    "Text": "Text",
    "Text - Tooltip": "Text content",
    "Text2": "Text2",
    "Text2 - Tooltip": "Backup BPMN version for testing/rollback",
    "This is a read-only demo site!": "This is a read-only demo site!",
    "Title": "Title",
    "Title - Tooltip": "Subtitle for additional context (optional)",
    "Tokens": "Tokens",
    "Type": "Type",
    "Type - Tooltip": "Type",
    "URL": "URL",
    "URL - Tooltip": "Full resource URL",
    "Unit": "unit",
    "Unit - Tooltip": "Unit - Tooltip",
    "Unknown category": "Unknown category",
    "Up": "Up",
    "Updated time": "Updated time",
    "Upload": "Upload",
    "Usages": "Usages",
    "User": "User",
    "User - Tooltip": "Owner's username/ID",
    "User agent": "User agent",
    "Username": "Username",
    "Username - Tooltip": "Login username",
    "Users": "Users",
    "Users - Tooltip": "Participants",
    "Vectors": "Vectors",
    "Vectors failed to generate": "Vectors failed to generate",
    "Vectors generated successfully": "Vectors generated successfully",
    "Version": "Version",
    "Version - Tooltip": "Version number or build identifier for tracking releases",
    "Videos": "Videos",
    "View": "View",
    "Visible": "Visible",
    "Workbench": "Workbench",
    "Workflows": "Workflows",
    "Zone": "Zone",
    "Zone - Tooltip": "Availability zone",
    "empty": "empty",
    "items": "items",
    "{total} in total": "{total} in total",
    "DiseaseCategory": "Disease Category",
    "DiseaseCategory - Tooltip": "Disease category",
    "CorrelationId":"CorrelationId",
    "CorrelationId - Tooltip": "CorrelationId"
  },
  "graph": {
    "Edit Graph": "Edit Graph"
  },
  "graph": {
    "Edit Graph": "Edit Graph"
  },
  "image": {
    "Arch": "Arch",
    "Arch - Tooltip": "CPU architecture compatibility",
    "Boot mode": "Boot mode",
    "Boot mode - Tooltip": "Boot firmware type",
    "Create machine": "Create machine",
    "Edit Image": "Edit Image",
    "New Image": "New Image",
    "Platform": "Platform",
    "Platform - Tooltip": "Compatible cloud platforms"
  },
  "login": {
    "Loading": "Loading",
    "Please log in to use this feature": "Please log in to use this feature",
    "You will be redirected to the login page shortly": "You will be redirected to the login page shortly"
  },
  "machine": {
    "Edit Machine": "Edit Machine",
    "Host IP": "Host IP",
    "Host IP - Tooltip": "Host machine IP address",
    "Image": "Image",
    "Image - Tooltip": "OS image",
    "New Machine": "New Machine",
    "Port": "Port",
    "Port - Tooltip": "Protocol port number",
    "Private IP": "Private IP",
    "Private IP - Tooltip": "Internal network IP address",
    "Protocol": "Protocol",
    "Protocol - Tooltip": "Remote access protocol type",
    "Public IP": "Public IP",
    "Public IP - Tooltip": "Internet-facing IP address",
    "Zone": "Zone"
  },
  "med": {
    "Audit": "Audit",
    "AuditSearch": "Search & Audit",
    "IpfsArchives": "Data Archives",
    "IpfsSearch": "Search Data",
    "Medical Image Analysis": "Medical Image Analysis",
    "Super Resolution": "Super Resolution"
  },
  "leftSideMedMenu": {
    "Admin": "Admin",
    "System Info": "System Information",
    "Stores": "Data Warehouse Configuration",
    "Providers": "Provider Configuration",
    "Sessions": "Session Management",
    "Resources": "Resource Management",
    "Users": "User Management",
    "Permissions": "Permission Management",
    "Swagger": "API Documentation",

    "DataManage": "Data Management",
    "Dashboard": "Data Overview",
    "IpfsSearch": "Patient On-Chain Data",
    "knowledge graph": "Disease-Specific Knowledge Graph",

    "Chain Services": "On-Chain Services",
    "IpfsArchives": "Medical Record On-Chaining",
    "Records": "Data Operation On-Chaining",
    "chainExpoler": "Blockchain Explorer",
    "Audit": "Query Audit",

    "Sharing Services": "Sharing Services",
    "Medical Image Analysis": "Medical Image Analysis",
    "Super Resolution": "Image Super-Resolution",

    "Application Scenarios": "Application Scenarios",
    "Workflows": "Clinical Pathway Supervision",

    "Federated Learning": "Federated Learning",
    "Encrypted Computation":"Encrypted Computation",
    "Privacy-Preserving Inference":"Privacy-Preserving Inference",
    "Controlled Usage":"Controlled Usage",
    "Multi Center Cure":"Multi Center Cure"
  },
  "ipfsArchive":{
    "Ipfs Archive List": "IPFS Archive List",
    "Correlation ID": "Correlation ID",
    "IPFS Address": "IPFS Address",
    "Update Time": "Update Time",
    "Create Time": "Create Time",
    "Upload Time": "Upload Time",
    "Data Type": "Data Type",
    "Create Time - Tooltip": "Creation time of the IPFS archive",
    "Upload Time - Tooltip": "Time when data was uploaded to IPFS",
    "Archive Status": "Archive Status",
    "Archived": "Archived",
    "Not Archived": "Not Archived",

    "New Ipfs Archive": "New Ipfs Archive",
    "View Ipfs Archive": "View Ipfs Archive",
    "Record ID - Tooltip": "Unique record ID for the archive entry",
    "Please enter integer": "Please enter integer",

    "Queue Detail": "Queue Detail",
    "Upload to IPFS": "Upload to IPFS",
    "Upload to IPFS successfully": "Upload to IPFS task submit successfully",
    "Failed to upload to IPFS": "Failed to upload to IPFS",
    "Remove record successfully": "Remove record successfully",
    "Failed to remove record": "Failed to remove record",
    "Record ID": "Record ID",
    "Object": "Object",
    "objcid": "object CID",
    "objcid - Tooltip": "Object CID - Tooltip",
    "Action": "Action",
    "Remove": "Remove",
    "Refresh": "Refresh",
    "Open in Records": "Open in Records",

    "Current Queue Status": "Current Queue Status",
    "Total": "Total",
    "Add Unupload Data to Queue": "Add Unuploaded Data to Queue",
    "Add Selected to Queue": "Add Selected to Queue",
    "Please select records first": "Please select records first",
    "Successfully added unuploaded data to queue": "Successfully added unuploaded data to queue",
    "Failed to add unuploaded data to queue": "Failed to add unuploaded data to queue",
    "Successfully added selected records to queue": "Successfully added selected records to queue",
    "Failed to add selected records to queue": "Failed to add selected records to queue",
    "Confirm Add Unuploaded Data Title": "Confirm Add Unuploaded Data to Queue?",
    "Confirm Add Unuploaded Data Content": "When new corresponding records are added, the system will automatically add them to the queue. However, if there are any that were missed, this button can be used. This process will traverse the relevant database and may take a long time. Records that have already been added to the queue will not be added again.",
    "Auto refresh tip in queue modal": "Data refreshes every 30s",

    "NotArchivedTip": "This data has not been archived to IPFS",
    "Please select the records you want to query": "Please select the records to query, then click the Query button in the upper right corner."

  },
  "message": {
    "Author": "Author",
    "Author - Tooltip": "Actual sender",
    "Chat": "Chat",
    "Chat - Tooltip": "Linked chat session name (click to navigate)",
    "Comment": "Comment",
    "Comment - Tooltip": "Add comment",
    "Edit Message": "Edit Message",
    "Error text": "Error text",
    "Error text - Tooltip": "Error details during message processing",
    "Knowledge": "Knowledge",
    "Need notify": "Need notify",
    "Need notify - Tooltip": "Enable to send external notifications",
    "Reply to": "Reply to",
    "Reply to - Tooltip": "The ID of the message to which this message is replied",
    "Suggestions": "Suggestions"
  },
  "node": {
    "Auto query": "Auto query",
    "Auto query - Tooltip": "Enable automatic status polling (3s interval)",
    "Cannot enable Remote App when Remote Apps are empty. Please add at least one Remote App in below table first, then enable again": "Cannot enable Remote App when Remote Apps are empty. Please add at least one Remote App in below table first, then enable again",
    "Connect": "Connect",
    "Edit Node": "Edit Node",
    "Enable Remote App": "Enable Remote App",
    "Enable Remote App - Tooltip": "Enable RemoteApp publishing (RDP only)",
    "Is permanent": "Is permanent",
    "Is permanent - Tooltip": "Disable auto-reclamation for critical nodes",
    "New Node": "New Node",
    "OS": "OS",
    "OS - Tooltip": "Operating system type",
    "Please select a node": "Please select a node",
    "Remote Apps": "Remote Apps",
    "Remote Apps - Tooltip": "Published RemoteApp applications",
    "Services": "Services",
    "Services - Tooltip": "Service monitoring configurations"
  },
  "pod": {
    "Edit Pod": "Edit Pod",
    "New Pod": "New Pod"
  },
  "provider": {
    "API key": "API key",
    "API key - Tooltip": "Model API key (admin-only)",
    "API version": "API version",
    "API version - Tooltip": "Azure API version",
    "Add Storage Provider": "Add Storage Provider",
    "Auth type": "Auth type",
    "Auth type - Tooltip": "Authentication type",
    "Browser URL": "Browser URL",
    "Browser URL - Tooltip": "Blockchain explorer URL",
    "Category": "Category",
    "Category - Tooltip": "Category",
    "Chain": "Chain",
    "Chain - Tooltip": "Chain ID",
    "Client ID": "Client ID",
    "Client ID - Tooltip": "OAuth client ID",
    "Client secret": "Client secret",
    "Client secret - Tooltip": "OAuth client secret",
    "Compatible provider": "Compatible provider",
    "Compatible provider - Tooltip": "Compatibility standard",
    "Config text": "Config text",
    "Config text - Tooltip": "Additional configuration information in YAML format",
    "Contract address": "Contract address",
    "Contract address - Tooltip": "Smart contract address on the blockchain network",
    "Contract name": "Contract name",
    "Contract name - Tooltip": "Name identifier for the smart contract",
    "Currency": "Currency",
    "Currency - Tooltip": "Billing currency",
    "Deployment name": "Deployment name",
    "Deployment name - Tooltip": "Azure model deployment name",
    "Edit Provider": "Edit Provider",
    "Enable thinking": "Enable thinking",
    "Enable thinking - Tooltip": "Enable thinking - Tooltip",
    "Endpoint ID": "Endpoint ID",
    "Endpoint ID - Tooltip": "Volcano Engine endpoint ID",
    "Failed to access microphone": "Failed to access microphone",
    "Failed to display speech recognition result": "Failed to display speech recognition result",
    "Failed to play audio": "Failed to play audio",
    "Flavor": "Flavor",
    "Flavor - Tooltip": "TTS voice style",
    "Frequency penalty": "Frequency penalty",
    "Frequency penalty - Tooltip": "Penalize frequent words",
    "Group ID": "Group ID",
    "Group ID - Tooltip": "MiniMax developer group identifier",
    "Input price / 1k tokens": "Input price / 1k tokens",
    "Input price / 1k tokens - Tooltip": "Cost per 1k input tokens",
    "Input type": "Input type",
    "Input type - Tooltip": "Input type for embedding (doc vs query)",
    "Invoke method": "Invoke method",
    "Invoke method - Tooltip": "Blockchain method invocation",
    "MCP servers": "MCP servers",
    "MCP servers - Tooltip": "MCP tool endpoints in JSON format",
    "MCP tools": "MCP tools",
    "MCP tools - Tooltip": "Available MCP tools",
    "Output price / 1k tokens": "Output price / 1k tokens",
    "Output price / 1k tokens - Tooltip": "Cost per 1k output tokens",
    "Path": "Path",
    "Presence penalty": "Presence penalty",
    "Presence penalty - Tooltip": "Penalize repeated phrases",
    "Private key": "Private key",
    "Private key - Tooltip": "Private key for blockchain transactions and authentication",
    "Provider URL": "Provider URL",
    "Provider key": "Provider key",
    "Provider key - Tooltip": "Provider OpenAI-compatible key",
    "Provider test": "Provider test",
    "Provider test - Tooltip": "Test text for TTS preview",
    "Refresh MCP tools": "Refresh MCP tools",
    "Secret key": "Secret key",
    "Server name": "Server name",
    "Speech recognition completed": "Speech recognition completed",
    "Sub type": "Sub type",
    "Sub type - Tooltip": "Sub type",
    "Temperature": "Temperature",
    "Temperature - Tooltip": "Creativity control (0-2)",
    "Thinking tokens": "Thinking tokens",
    "Thinking tokens - Tooltip": "Thinking tokens - Tooltip",
    "Tools": "Tools",
    "Top K": "Top K",
    "Top K - Tooltip": "Number of candidate tokens",
    "Top P": "Top P",
    "Top P - Tooltip": "Probability sampling threshold"
  },
  "record": {
    "Commit": "Commit",
    "Data Verification": "Data Verification",
    "Enable cross-chain": "Enable cross-chain",
    "New Record": "New Record",
    "Object": "Object",
    "Query": "Query",
    "View Record": "View Record"
  },
  "store": {
    "Add Permission": "Add Permission",
    "Agent provider": "Agent provider",
    "Agent provider - Tooltip": "Agent service provider",
    "All": "All",
    "Apply for Permission": "Apply for Permission",
    "Auto read": "Auto read",
    "Biology": "Biology",
    "Chat count": "Chat count",
    "Chemistry": "Chemistry",
    "Child model providers": "Child model providers",
    "Child model providers - Tooltip": "Fallback model providers for failover",
    "Child stores": "Child stores",
    "Child stores - Tooltip": "Linked substores for cross-store knowledge",
    "Chinese": "Chinese",
    "Collected time": "Collected time",
    "Disable file upload": "Disable file upload",
    "Disable file upload - Tooltip": "Disable user file uploads (admin-only updates)",
    "Edit Store": "Edit Store",
    "Embedding provider": "Embedding provider",
    "Embedding provider - Tooltip": "Text embedding service provider",
    "Enable TTS streaming": "Enable TTS streaming",
    "Enable TTS streaming - Tooltip": "Enable real-time streaming TTS (tradeoff latency vs stability)",
    "English": "English",
    "File": "File",
    "File - Tooltip": "Source file path in storage",
    "File name": "File name",
    "File size": "File size",
    "File tree": "File tree",
    "File tree - Tooltip": "Manage document structure and files",
    "File type": "File type",
    "Folder": "Folder",
    "Footer HTML - Edit": "Footer HTML - Edit",
    "Frequency": "Frequency",
    "Frequency - Tooltip": "Max API calls per minute",
    "History": "History",
    "Icon": "Icon",
    "Image provider": "Image provider",
    "Image provider - Tooltip": "Image storage service provider for media files",
    "Is default": "Is default",
    "Is default - Tooltip": "Mark as default store",
    "Knowledge count": "Knowledge count",
    "Knowledge count - Tooltip": "Max knowledge chunks per retrieval",
    "Limit minutes": "Limit minutes",
    "Limit minutes - Tooltip": "Max session duration in minutes",
    "Math": "Math",
    "Memory limit": "Memory limit",
    "Memory limit - Tooltip": "Max context tokens for conversation history",
    "Message count": "Message count",
    "Model provider": "Model provider",
    "Model provider - Tooltip": "Primary AI model service provider",
    "Model providers": "Model providers",
    "Model providers - Tooltip": "Fallback model providers for redundancy",
    "Move": "Move",
    "New folder": "New folder",
    "Open Chat": "Open Chat",
    "Other": "Other",
    "Physics": "Physics",
    "Please choose the type of your data": "Please choose the type of your data",
    "Please input your search term": "Please input your search term",
    "Prompt": "Prompt",
    "Prompt - Tooltip": "Global prompt template for AI behavior",
    "Prompts": "Prompts",
    "Prompts - Tooltip": "Multiple scenario-specific prompt templates",
    "Refresh": "Refresh",
    "Refresh Vectors": "Refresh Vectors",
    "Rename": "Rename",
    "Science": "Science",
    "Search provider": "Search provider",
    "Search provider - Tooltip": "Service provider for web search and document search capabilities",
    "Show auto read": "Show auto read",
    "Show auto read - Tooltip": "Auto-read AI responses when TTS is enabled",
    "Sorry, you are unauthorized to access this file or folder": "Sorry, you are unauthorized to access this file or folder",
    "Speech-to-Text provider": "Speech-to-Text provider",
    "Speech-to-Text provider - Tooltip": "Speech-to-Text service provider",
    "Split provider": "Split provider",
    "Split provider - Tooltip": "Text splitting strategy for document processing",
    "Storage provider": "Storage provider",
    "Storage provider - Tooltip": "Storage service provider for data persistence",
    "Storage subpath": "Storage subpath",
    "Storage subpath - Tooltip": "Subpath of the storage location, which can be a single-level or multi-level folder",
    "Subject": "Subject",
    "Subject - Tooltip": "Academic subject category",
    "Suggestion count": "Suggestion count",
    "Suggestion count - Tooltip": "Number of suggested follow-up questions",
    "Text-to-Speech provider": "Text-to-Speech provider",
    "Text-to-Speech provider - Tooltip": "Text-to-Speech service provider",
    "Theme color": "Theme color",
    "Theme color - Tooltip": "Primary color for UI theme",
    "Upload file": "Upload file",
    "Vector store id": "Vector store id",
    "Vector store id - Tooltip": "The ID of the vector store that the files belong to",
    "Welcome": "Welcome",
    "Welcome - Tooltip": "Welcome message",
    "Welcome text": "Welcome text",
    "Welcome text - Tooltip": "Detailed welcome message content",
    "Welcome title": "Welcome title",
    "Welcome title - Tooltip": "Popup welcome window title",
    "Workflow": "Workflow",
    "Workflow - Tooltip": "Workflow - Tooltip",
    "files and": "files and",
    "folders are checked": "folders are checked"
  },
  "system": {
    "API Latency": "API Latency",
    "API Throughput": "API Throughput",
    "About Casibase": "About Casibase",
    "CPU Usage": "CPU Usage",
    "Community": "Community",
    "Count": "Count",
    "Failed to get CPU usage": "Failed to get CPU usage",
    "Failed to get memory usage": "Failed to get memory usage",
    "Latency": "Latency",
    "Memory Usage": "Memory Usage",
    "Official website": "Official website",
    "Throughput": "Throughput",
    "Total Throughput": "Total Throughput",
    "Unknown version": "Unknown version",
    "Version": "Version",
    "🚀⚡️Open-Source LangChain-like AI Knowledge Database & Chat Bot with Admin UI and multi-model support (ChatGPT, Claude, Llama 3, DeepSeek R1, HuggingFace, etc.)": "🚀⚡️Open-Source LangChain-like AI Knowledge Database & Chat Bot with Admin UI and multi-model support (ChatGPT, Claude, Llama 3, DeepSeek R1, HuggingFace, etc.)"
  },
  "task": {
    "Activity": "Activity",
    "Activity - Tooltip": "Learning activity type",
    "Application": "Application",
    "Edit Task": "Edit Task",
    "Example": "Example",
    "Example - Tooltip": "Labeling example for guidance",
    "Generate Project": "Generate Project",
    "Labels": "Labels",
    "Labels - Tooltip": "Classification labels",
    "Log": "Log",
    "Log - Tooltip": "Technical execution log",
    "Question": "Question",
    "Question - Tooltip": "Dynamically generated task prompt"
  },
  "template": {
    "Basic config": "Basic config",
    "Basic config - Tooltip": "Set the parameters in the Kubernetes manifest of the template",
    "Edit Template": "Edit Template",
    "Enable basic config": "Enable basic config",
    "Enable basic config - Tooltip": "Enable Kubernetes manifest parameter input with template (supporting Go Template syntax)",
    "Manifest": "Manifest",
    "Manifest - Tooltip": "Kubernetes manifest for the template",
    "New Template": "New Template",
    "Readme": "Readme",
    "Readme - Tooltip": "The URL address of the README file"
  },
  "theme": {
    "Compact": "Compact",
    "Dark": "Dark",
    "Default": "Default"
  },
  "usage": {
    "All": "All",
    "Day": "Day",
    "Go": "Go",
    "Hour": "Hour",
    "Month": "Month",
    "Week": "Week"
  },
  "vector": {
    "Data": "Data",
    "Data - Tooltip": "Vector array (comma-separated floats, auto-generated)",
    "Dimension": "Dimension",
    "Dimension - Tooltip": "Vector dimensions",
    "Edit Vector": "Edit Vector",
    "Index": "Index",
    "Provider": "Provider",
    "Provider - Tooltip": "Embedding service provider"
  },
  "video": {
    "All": "All",
    "Class": "Class",
    "Class - Tooltip": "Teaching class",
    "Comment": "Comment",
    "Cover": "Cover",
    "Cover - Tooltip": "Cover image URL ",
    "Current time (second)": "Current time (second)",
    "Current time (second) - Tooltip": "Current playback time in seconds",
    "Draft": "Draft",
    "Edit Template": "Edit Template",
    "Edit Video": "Edit Video",
    "End time (s)": "End time (s)",
    "Excellent": "Excellent",
    "Excellent count": "Excellent count",
    "Fail": "Fail",
    "Generate Plan": "Generate Plan",
    "Good": "Good",
    "Grade": "Grade",
    "Grade - Tooltip": "Target grade level",
    "Grade 1": "Grade 1",
    "Grade 2": "Grade 2",
    "Grade 3": "Grade 3",
    "Hidden": "Hidden",
    "In Review": "In Review",
    "In Review 1": "In Review 1",
    "In Review 2": "In Review 2",
    "Is public": "Is public",
    "Is public - Tooltip": "Public visibility (true=accessible to all users)",
    "Is recommended": "Is recommended",
    "Keywords": "Keywords",
    "Keywords - Tooltip": "Teaching keywords (comma-separated)",
    "Label count": "Label count",
    "Labels": "Labels",
    "Lesson": "Lesson",
    "Lesson - Tooltip": "Specific lesson identifier",
    "Pass": "Pass",
    "Please add a new label first before saving!": "Please add a new label first before saving!",
    "Public": "Public",
    "Published": "Published",
    "Remarks": "Remarks",
    "Remarks1": "Remarks1",
    "Remarks1 - Tooltip": "First review comments (by reviewer)",
    "Remarks2": "Remarks2",
    "Remarks2 - Tooltip": "Final review comments (admin-only)",
    "Review state": "Review state",
    "Reviewed": "Reviewed",
    "Role": "Role",
    "School": "School",
    "School - Tooltip": "School/Institution name",
    "Score": "Score",
    "Segment count": "Segment count",
    "Stage": "Stage",
    "Stage - Tooltip": "Education stage",
    "Start time (s)": "Start time (s)",
    "Subject": "Subject",
    "Subject - Tooltip": "Subject category",
    "Tag on pause": "Tag on pause",
    "Tags": "Tags",
    "Time": "Time",
    "Topic": "Topic",
    "Topic - Tooltip": "Project topic title",
    "Unit": "Unit",
    "Unit - Tooltip": "Teaching unit identifier",
    "Unreviewed": "Unreviewed",
    "Upload Video": "Upload Video",
    "Video": "Video",
    "Video - Tooltip": "Video",
    "Video ID": "Video ID",
    "Video ID - Tooltip": "Platform-specific video ID"
  },
  "workflow": {
    "Edit Workflow": "Edit Workflow"
  }
}<|MERGE_RESOLUTION|>--- conflicted
+++ resolved
@@ -16,6 +16,8 @@
   },
   "application": {
     "Deploy": "Deploy",
+    "Deployment manifest": "Deployment manifest",
+    "Deployment manifest - Tooltip": "Application deployment manifest, including resource allocation and deployment strategy",
     "Deployment manifest": "Deployment manifest",
     "Deployment manifest - Tooltip": "Application deployment manifest, including resource allocation and deployment strategy",
     "Edit Application": "Edit Application",
@@ -287,10 +289,7 @@
     "Request URI": "Request URI",
     "Request URI - Tooltip": "Full request path",
     "Required": "Required",
-<<<<<<< HEAD
-=======
     "Reset to Default": "Reset to Default",
->>>>>>> 16c24b2b
     "Resources": "Resources",
     "Response": "Response",
     "Response - Tooltip": "Structured response data",
@@ -391,14 +390,7 @@
     "Zone - Tooltip": "Availability zone",
     "empty": "empty",
     "items": "items",
-    "{total} in total": "{total} in total",
-    "DiseaseCategory": "Disease Category",
-    "DiseaseCategory - Tooltip": "Disease category",
-    "CorrelationId":"CorrelationId",
-    "CorrelationId - Tooltip": "CorrelationId"
-  },
-  "graph": {
-    "Edit Graph": "Edit Graph"
+    "{total} in total": "{total} in total"
   },
   "graph": {
     "Edit Graph": "Edit Graph"
