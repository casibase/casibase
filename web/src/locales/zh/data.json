{
  "account": {
    "1. Go to your setting page by clicking on the below \"My Account\" button.": "1. 点击下方的\"我的账户\"按钮进入设置页面。",
    "2. Click \"Modify password...\" button to change your password. Then close the setting page.": "2. 点击\"修改密码...\"按钮更改您的密码。然后关闭设置页面。",
    "3. Go back to this page and refresh it by pressing F5 key. This alert message should be gone.": "3. 返回此页面，并按F5键刷新。这个警告信息会自行消失。",
    "4. If you encounter any issues, please contact your administrator.": "4. 如果还有任何问题，请联系管理员。",
    "My Account": "我的账户",
    "Please Modify Your Password": "请修改您的密码",
    "Sign In": "登录",
    "Sign Out": "登出",
    "Sign Up": "注册",
    "Signout failed": "登出失败",
    "Successfully signed out, redirected to homepage": "成功登出，跳转至首页",
    "The system has detected that you are using the default password, which is not secure. You need to modify your password immediately. Here are the instructions": "系统检测到您正在使用默认密码，存在安全隐患。请立即修改您的密码。以下是具体操作"
  },
  "application": {
    "Deploy": "部署",
    "Deployment manifest": "部署清单",
    "Deployment manifest - Tooltip": "应用部署清单，包含资源配置和部署策略",
    "Deployment manifest": "部署清单",
    "Deployment manifest - Tooltip": "应用部署清单，包含资源配置和部署策略",
    "Edit Application": "编辑应用",
    "Failed": "失败",
    "Host": "主机名",
    "Host": "主机名",
    "New Application": "新建应用",
    "Not Deployed": "未部署",
    "Parameters": "参数",
    "Parameters - Tooltip": "应用参数",
    "Pending": "等待中",
    "Replicas": "副本",
    "Running": "运行中",
    "TLS secret name": "TLS密钥名称",
    "TLS secret name": "TLS密钥名称",
    "Terminating": "正在终止",
    "Undeploy": "取消部署",
    "Unknown": "未知"
  },
  "article": {
    "Abstract": "摘要",
    "Content": "内容",
    "Edit Article": "编辑文章",
    "Expand": "展开",
    "Export": "导出",
    "Export ZH": "导出中文",
    "Header 1": "一级标题",
    "Header 2": "二级标题",
    "Header 3": "三级标题",
    "Parse": "解析",
    "Text En": "英文文本",
    "Unknown block type": "未知的区块类型",
    "ZH 🡰 EN": "中文 🡰 英文",
    "ZH 🡲 EN": "中文 🡲 英文"
  },
  "cert": {
    "Sign cert": "签名证书",
    "Sign cert - Tooltip": "签名证书",
    "Sign key": "签名私钥",
    "Sign key - Tooltip": "签名私钥",
    "User cert": "用户证书",
    "User cert - Tooltip": "用户证书",
    "User key": "用户私钥",
    "User key - Tooltip": "用户私钥"
  },
  "chat": {
    "AI": "AI",
    "An error occurred during responding": "回答时出现错误",
    "CPrice": "C价格",
    "Chats": "会话",
    "Count": "数量",
    "Default Category": "默认分类",
    "Drop files here to upload": "将文件拖至此处上传",
    "Edit Chat": "编辑会话",
    "Failed to recognize speech": "语音识别失败",
    "Group": "群聊",
    "Hello, I'm Casibase AI Assistant": "您好，我是Casibase AI助理",
    "I'm here to help answer your questions": "我可以帮助回答您的问题",
    "I'm listening...": "正在倾听...",
    "Maximize messages": "消息列最大化",
    "New Chat": "新会话",
    "Panes": "聊天面板",
    "Price": "价格",
    "Read it out": "朗读出来",
    "Reasoning process": "思维链",
    "Single": "单聊",
    "Speech recognition not supported in this browser": "此浏览器不支持语音识别",
    "Text token count": "文本Token数量",
    "The chat is not found": "会话不存在",
    "The response has been interrupted. Please do not refresh the page during responding.": "该回答已被中断。回答期间请不要刷新页面。",
    "Thinking": "思考中",
    "Token count": "Token数量",
    "Type message here": "请输入您的问题",
    "User1": "用户1",
    "User1 - Tooltip": "聊天发起者",
    "User2": "用户2",
    "User2 - Tooltip": "聊天接收者",
    "Your chat text involves sensitive content. This chat has been forcibly terminated.": "您的聊天信息涉及敏感内容。此会话已被强制终止。",
    "click to stop...": "点击停止..."
  },
  "connection": {
    "History": "历史",
    "Online": "在线"
  },
  "container": {
    "Command": "命令",
    "Command - Tooltip": "容器启动命令",
    "Edit Container": "编辑容器",
    "Image ID": "镜像ID",
    "Image ID - Tooltip": "镜像哈希标识",
    "New Container": "新建容器",
    "Ports": "端口",
    "Ports - Tooltip": "端口映射配置",
    "Size RW": "可写层存储大小",
    "Size RW - Tooltip": "可写层存储大小（单位：MB）",
    "Size root FS": "根文件系统大小",
    "Size root FS - Tooltip": "根文件系统大小（单位：MB）"
  },
  "form": {
    "Edit Form": "编辑表单",
    "Form items": "表单项",
    "Form items - Tooltip": "表单的各个列头",
    "List Page": "列表页面",
    "Position": "位置",
    "Position - Tooltip": "列头在表单中的位置",
    "Table": "表格",
    "Width": "宽度",
    "iFrame": "iFrame"
  },
  "general": {
    "AI Setting": "AI设置",
    "Setting":"设置",
    "Access secret": "访问密钥",
    "Access secret - Tooltip": "访问密钥",
    "Action": "操作",
    "Action - Tooltip": "业务操作类型代码",
    "Active": "已连接",
    "Activities": "用户活动统计",
    "Add": "添加",
    "Add from application store": "从应用商店添加",
    "Add from application store": "从应用商店添加",
    "Admin": "管理工具",
    "Application Store": "应用商店",
    "Application Store": "应用商店",
    "Applications": "应用",
<<<<<<< HEAD
    "Articles": "文章",
=======
    "Articles": "案例",
    "Audit": "审计",
>>>>>>> 3d4b3734
    "Avatar": "头像",
    "Avatar - Tooltip": "头像对应的URL",
    "Back Home": "返回首页",
    "Back": "返回",
    "Block": "区块",
    "Block - Tooltip": "关联数据区块标识",
    "Block 2": "区块 2",
    "Cancel": "取消",
    "Chat": "我的问答",
    "Chat - Tooltip": "与AI交互的对话界面（用于项目生成指导）",
    "Chats": "会话",
    "Chats & Messages": "会话 & 消息",
    "City": "城市",
    "City - Tooltip": "资源所在的城市。(解释: 通常指数据中心或服务的地理位置。)",
    "Client IP": "客户端IP",
    "Client IP - Tooltip": "客户端原始IP地址",
    "Close": "关闭",
    "Cloud Resources": "云资源",
    "Connections": "连接会话",
    "Containers": "容器",
    "Copied to clipboard successfully": "已成功复制到剪贴板",
    "Copy": "复制",
    "Copy Link": "复制链接",
    "Created time": "创建时间",
    "Created time - Tooltip": "创建时间",
    "Data": "数据",
    "Data - Tooltip": "数据文件URL",
    "Default": "默认",
    "Default": "默认",
    "Delete": "删除",
    "Delete All": "删除全部",
    "Description": "描述",
    "Description - Tooltip": "详细描述",
    "Dislike": "不喜欢",
    "Display name": "显示名称",
    "Display name - Tooltip": "面向用户显示的名称",
    "Down": "下移",
    "Download": "下载",
    "Edit": "编辑",
    "Error": "错误",
    "Exit": "退出",
    "Expire time": "过期时间",
    "Expire time - Tooltip": "到期时间（留空表示永久有效）",
    "Failed to activate": "激活失败",
    "Failed to add": "添加失败",
    "Failed to call TTS API, will use default browser TTS instead": "调用TTS接口失败，将使用浏览器默认的TTS",
    "Failed to commit": "提交失败",
    "Failed to connect to server": "连接服务器失败",
    "Failed to decode audio data": "音频数据解码失败",
    "Failed to delete": "删除失败",
    "Failed to deploy": "部署失败",
    "Failed to get": "获取失败",
    "Failed to query record": "查询记录失败",
    "Failed to query": "查询失败",
    "Failed to redirect": "重定向失败",
    "Failed to save": "保存失败",
    "Failed to start recording": "启动录音失败",
    "Failed to stop": "停止失败",
    "Failed to undeploy": "取消部署失败",
    "Favicon URL": "网站图标 URL",
    "Favicon URL - Tooltip": "网站图标 URL - 提示信息",
    "Footer HTML": "页脚 HTML",
    "Footer HTML - Tooltip": "页脚 HTML - 提示信息",
    "Favicon URL": "网站图标 URL",
    "Favicon URL - Tooltip": "网站图标 URL - 提示信息",
    "Footer HTML": "页脚 HTML",
    "Footer HTML - Tooltip": "页脚 HTML - 提示信息",
    "Forms": "表单",
    "Go to writable demo site?": "前往可写的演示站点？",
    "Graphs": "图",
    "HTML title": "HTML 标题",
    "HTML title - Tooltip": "HTML 标题 - 提示信息",
    "Graphs": "图",
    "HTML title": "HTML 标题",
    "HTML title - Tooltip": "HTML 标题 - 提示信息",
    "Home": "首页",
    "ID": "ID",
    "ID - Tooltip": "云平台中的镜像ID",
    "IP": "IP",
    "IP - Tooltip": "节点内网IP地址",
    "Icon": "图标",
    "Icon - Tooltip": "图标URL或图片路径",
    "Identity & Access Management": "身份 & 访问管理",
    "Images": "镜像",
    "Inactive": "未连接",
<<<<<<< HEAD
    "Invalid JSON format": "无效的JSON格式",
    "Invalid JSON format": "无效的JSON格式",
=======
>>>>>>> 3d4b3734
    "Is alerted": "已警告",
    "Is alerted - Tooltip": "标记是否已触发警告",
    "Is deleted": "已删除",
    "Is deleted - Tooltip": "软删除标记",
    "Is enabled": "已启用",
    "Is triggered": "是否已触发",
    "Is triggered - Tooltip": "触发状态标识",
    "Label": "标签",
    "Language": "语言",
    "Language - Tooltip": "语言环境（如 zh-CN/en-US）",
    "Like": "喜欢",
    "Loading...": "加载中...",
    "Local": "本地",
    "Logging & Auditing": "日志 & 审计",
    "Logo URL": "Logo URL",
    "Logo URL - Tooltip": "Logo URL - 提示信息",
    "Machines": "主机",
    "Menu": "菜单",
    "Message": "消息",
    "Message - Tooltip": "消息通知模板（HTML格式），支持变量如 ${taskName}",
    "Messages": "消息",
    "Messages - Tooltip": "查看历史消息记录",
    "Method": "方法",
    "Method - Tooltip": "HTTP请求方法类型",
    "Missing required parameter in basic config": "基础配置中缺少必需的参数",
    "Missing required parameter in basic config": "基础配置中缺少必需的参数",
    "Model": "模型",
    "Multimedia": "多媒体",
    "Name": "名称",
    "Name - Tooltip": "唯一标识符，建议使用英文、数字或下划线组合",
    "Namespace": "命名空间",
    "Namespace - Tooltip": "命名空间",
    "Network": "网络",
    "Network - Tooltip": "区块链网络类型",
    "No audio data was captured. Please try again": "未捕获到音频数据。请重试",
    "No data": "没有数据",
    "No data": "没有数据",
    "No.": "序号",
    "Node": "节点",
    "Node address": "节点地址",
    "Node address - Tooltip": "节点地址",
    "Nodes": "节点",
    "OK": "确定",
    "OS Desktop": "操作系统桌面",
    "Object": "对象",
    "Object - Tooltip": "结构化请求数据体",
    "objcid": "对象密文存址",
    "objcid - Tooltip": "对象密文存址 - 提示信息",
    "Open": "打开",
    "Options": "选项",
    "Options": "选项",
    "Org ID": "组织ID",
    "Org ID - Tooltip": "组织ID",
    "Organization": "组织",
    "Organization - Tooltip": "所属组织名称",
    "Owner": "租户",
    "Password": "密码",
    "Password - Tooltip": "登录密码",
    "Pause": "暂停",
    "Permissions": "权限",
    "Pods": "Pods",
    "Preview": "预览",
    "Preview - Tooltip": "实时预览资源内容",
    "Progress": "进度",
    "Progress - Tooltip": "镜像创建进度，仅创建中状态有效",
    "Provider": "提供商",
    "Provider - Tooltip": "服务提供商",
    "Provider 2": "提供商 2",
    "Provider URL": "提供商URL",
    "Provider URL - Tooltip": "服务商API基础地址",
    "Providers": "提供商",
    "Public Videos": "公开录像",
    "Query": "查询",
    "Query": "查询",
    "Reasoning text": "思维链",
    "Reasoning text - Tooltip": "AI模型的内部推理过程",
    "Records": "日志",
    "Regenerate Answer": "重新生成回答",
    "Regenerating...": "正在重新生成...",
    "Region": "地域",
    "Region - Tooltip": "云服务区域",
    "Request URI": "请求URI",
    "Request URI - Tooltip": "完整请求路径",
    "Required": "是否必填项",
    "Required": "是否必填项",
    "Reset to Default": "重置为默认",
    "Resources": "资源",
    "Response": "响应",
    "Response - Tooltip": "结构化响应数据体",
    "Result": "最终成果",
    "Result - Tooltip": "预期成果类型",
    "Resume": "恢复",
    "Run": "运行",
    "Save": "保存",
    "Save & Exit": "保存并退出",
    "Search": "搜索",
    "Search": "搜索",
    "Secret ID": "密钥ID",
    "Secret ID - Tooltip": "密钥ID",
    "Secret key": "云服务商加密密钥",
    "Secret key - Tooltip": "云服务商加密密钥",
    "Section": "单位",
    "Section - Tooltip": "内容的特定部分或分组",
    "Sessions": "会话",
    "Setting": "设置",
    "Site setting": "网站设置",
    "Site setting - Tooltip": "网站设置 - 提示信息",
    "Setting": "设置",
    "Site setting": "网站设置",
    "Site setting - Tooltip": "网站设置 - 提示信息",
    "Size": "大小",
    "Size - Tooltip": "大小规格",
    "Sorry, the page you visited does not exist.": "抱歉，您访问的页面不存在。",
    "Sorry, you do not have permission to access this page or logged in status invalid.": "抱歉，您无权限访问此页面或登录状态无效。",
    "State": "状态",
    "State - Tooltip": "服务运行状态",
    "Status": "详细状态",
    "Status - Tooltip": "详细状态描述",
    "Stop": "停止",
    "Store": "数据仓库",
    "Store - Tooltip": "关联的数据仓库",
    "Stores": "数据仓库",
    "Success": "成功",
    "Successfully added": "添加成功",
    "Successfully committed": "提交成功",
    "Successfully copied": "复制成功",
    "Successfully deleted": "删除成功",
    "Successfully deployed": "部署成功",
    "Successfully disliked": "点踩成功",
    "Successfully downloaded": "下载成功",
    "Successfully liked": "点赞成功",
    "Successfully logged in": "登录成功",
    "Successfully saved": "保存成功",
    "Successfully stopped": "停止成功",
    "Successfully undeployed": "取消部署成功",
    "Successfully undisliked": "取消点踩成功",
    "Successfully unliked": "取消点赞成功",
    "Successfully uploaded": "上传成功",
    "Sure to delete": "确定删除",
    "Sure to delete all": "确定删除全部",
    "Sure to disconnect from": "确定断开",
    "Sure to undeploy": "确定要取消部署吗",
    "Swagger": "API文档",
    "System Info": "系统信息",
    "Tag": "标签",
    "Tag - Tooltip": "节点分类标签，多个用逗号分隔",
    "Tasks": "任务",
    "Template": "模板",
    "Template - Tooltip": "应用所使用的模板",
    "Templates": "模板",
    "Text": "文本",
    "Text - Tooltip": "文本内容",
    "Text2": "文本2",
    "Text2 - Tooltip": "备用BPMN流程图版本（用于测试/回滚），XML格式",
    "This is a read-only demo site!": "这是一个只读的演示站点！",
    "Title": "标题",
    "Title - Tooltip": "副标题（可选），用于补充说明用途",
    "Tokens": "Tokens",
    "Type": "类型",
    "Type - Tooltip": "类型",
    "URL": "链接",
    "URL - Tooltip": "资源完整网络地址",
    "Unit": "部门",
    "Unit - Tooltip": "业务单元部门",
    "Unknown category": "未知分类",
    "Up": "上移",
    "Updated time": "更新时间",
    "Upload": "上传",
    "Usages": "用量统计",
    "User": "用户",
    "User - Tooltip": "所有者的用户名或ID",
    "User agent": "用户代理",
    "Username": "用户名",
    "Username - Tooltip": "登录用户名",
    "Users": "用户",
    "Users - Tooltip": "添加聊天参与者（多选）",
    "Vectors": "向量",
    "Vectors failed to generate": "向量生成失败",
    "Vectors generated successfully": "向量生成成功",
    "Version": "版本",
    "Version - Tooltip": "版本号或构建标识符",
    "Videos": "我的录像",
    "View": "查看",
    "Visible": "是否可见",
    "Workbench": "工作台",
    "Workflows": "工作流",
    "Zone": "区域",
    "Zone - Tooltip": "可用区域",
    "empty": "空",
    "items": "项",
    "{total} in total": "{total} 总计",

    "DiseaseCategory": "病种",
    "DiseaseCategory - Tooltip": "疾病病种",
    "CorrelationId":"索引",
    "CorrelationId - Tooltip": "数据索引"
  },
  "graph": {
    "Edit Graph": "编辑图"
  },
  "graph": {
    "Edit Graph": "编辑图"
  },
  "image": {
    "Arch": "架构",
    "Arch - Tooltip": "系统架构",
    "Boot mode": "启动模式",
    "Boot mode - Tooltip": "启动模式",
    "Create machine": "创建机器",
    "Edit Image": "编辑镜像",
    "New Image": "新建镜像",
    "Platform": "平台",
    "Platform - Tooltip": "支持的云平台"
  },
  "login": {
    "Loading": "加载中",
    "Please log in to use this feature": "使用该功能前请先登录",
    "You will be redirected to the login page shortly": "即将重定向至登录页面"
  },
  "machine": {
    "Edit Machine": "编辑主机",
    "Host IP": "主机IP",
    "Host IP - Tooltip": "主机IP地址",
    "Image": "镜像",
    "Image - Tooltip": "系统镜像",
    "New Machine": "新建主机",
    "Port": "端口",
    "Port - Tooltip": "协议端口号",
    "Private IP": "内网IP",
    "Private IP - Tooltip": "内网IP地址（仅VPC内可访问）",
    "Protocol": "协议",
    "Protocol - Tooltip": "远程连接协议",
    "Public IP": "公网IP",
    "Public IP - Tooltip": "公网IP地址（可访问互联网）",
    "Zone": "区域"
  },
  "med": {
    "Audit": "审计",
    "Medical Image Analysis": "医学影像分析",
    "Super Resolution": "图像超分",
    "Image Operation": "图像处理",
    "AuditSearch": "查询与审计",
    "IpfsArchives": "数据归档",
    "IpfsSearch": "查询数据"
  },
  "leftSideMedMenu":{
    "Admin": "系统管理",
    "System Info":"资源状态",
    "Stores":"数据仓库配置",
    "Providers":"提供商配置",
    "Sessions":"会话管理",
    "Resources":"资源管理",
    "Users":"用户管理",
    "Permissions":"权限管理",
    "Swagger": "API文档",

    "DataManage":"数据管理",
    "Dashboard":"数据总览",
    "IpfsSearch":"患者上链数据",
    "knowledge graph":"专病知识图谱",
    

    "Chain Services": "上链服务",
    "IpfsArchives":"医疗记录上链",
    "Records":"数据操作上链",
    "chainExpoler":"区块链浏览器",
    "Audit":"查询与审计",

    "Sharing Services": "共享服务",
    "Medical Image Analysis":"医学影像分析",
    "Super Resolution":"协同诊疗",

    "Application Scenarios": "应用场景",
    "Workflows": "临床路径监管",

    "Federated Learning": "可信联邦",
    "Encrypted Computation":"密文计算",
    "Privacy-Preserving Inference":"SM9-IPFE",
    "Controlled Usage":"受控使用",
    "Multi Center Cure":"多中心科研"

  },
   "ipfsArchive":{
    "Ipfs Archive List": "IPFS数据归档列表",
    "Correlation ID": "索引",
    "IPFS Address": "IPFS地址",
    "Update Time":"更新时间",
    "Create Time":"创建时间",
    "Upload Time":"上传时间",
    "Data Type":"数据类型",
    "Create Time - Tooltip":"数据归档的创建时间",
    "Upload Time - Tooltip":"数据上传到IPFS的时间",
    "Archive Status":"归档状态",
    "Archived":"已归档",
    "Not Archived":"未归档",
    

    "Current Queue Status": "待归档数据预备队列",
    "Total": "总计",
    "Add Unupload Data to Queue": "将未归档的数据全部加入队列",
    "Add Selected to Queue": "将选中记录加入队列",
    "Please select records first": "请先选择记录",
    "Successfully added unuploaded data to queue": "已成功将未归档数据加入队列",
    "Failed to add unuploaded data to queue": "将未归档数据加入队列失败",
    "Successfully added selected records to queue": "已成功将选中记录加入队列",
    "Failed to add selected records to queue": "将选中记录加入队列失败",
    "Queue Detail": "队列详情",
    "Upload to IPFS": "上传到IPFS",
    "Upload to IPFS successfully": "上传IPFS任务提交成功，请稍后刷新。若上传失败，会自动重新归入队列。",
    "Failed to upload to IPFS": "上传到IPFS失败",
    "Remove record successfully": "移除记录成功",
    "Failed to remove record": "移除记录失败",
    "Record ID": "记录ID",
    "Object": "对象",
    "Action": "操作",
    "Remove": "移除",
    "Refresh": "刷新",
    
    "Open in Records": "在日志记录中查看",
    "Confirm Add Unuploaded Data Title": "是否确定加入？",
    "Confirm Add Unuploaded Data Content": "当新增相应记录时，系统已自动化加入队列。但若存在漏网之鱼/系统重启后队列丢失，可使用本按钮。该过程将遍历相关数据库，耗时较长。已加入队列记录不会重复加入。",
    "New Ipfs Archive": "新建IPFS归档",
    "View Ipfs Archive": "查看IPFS归档",
    "Record ID - Tooltip": "记录编号",
    "Please enter integer": "请输入整数",

    "Auto refresh tip in queue modal": "数据每30s刷新一次",

    "NotArchivedTip": "该数据未归档至ipfs",

    "Please select the records you want to query": "请先勾择要查询的记录，随后点击右上角【查询】。暂不支持跨数据类型查询"

  },
  "message": {
    "Author": "作者",
    "Author - Tooltip": "消息的实际发送者",
    "Chat": "会话",
    "Chat - Tooltip": "该消息所属的聊天会话名称，点击按钮跳转到对应聊天",
    "Comment": "批注",
    "Comment - Tooltip": "为消息添加注释",
    "Edit Message": "编辑消息",
    "Error text": "错误信息",
    "Error text - Tooltip": "消息处理过程中的错误详情",
    "Knowledge": "向量",
    "Need notify": "启用邮件通知",
    "Need notify - Tooltip": "标记是否需要发送通知",
    "Reply to": "父消息",
    "Reply to - Tooltip": "回复的目标消息ID",
    "Suggestions": "建议"
  },
  "node": {
    "Auto query": "自动查询",
    "Auto query - Tooltip": "启用自动状态轮询（每3秒刷新节点指标）",
    "Cannot enable Remote App when Remote Apps are empty. Please add at least one Remote App in below table first, then enable again": "当远程应用为空时不能启用远程应用。请先在下表中添加至少一个远程应用，然后再次启用",
    "Connect": "连接",
    "Edit Node": "编辑节点",
    "Enable Remote App": "启用远程应用",
    "Enable Remote App - Tooltip": "启用远程应用发布（仅RDP协议有效，需先配置下方应用列表）",
    "Is permanent": "是否永久",
    "Is permanent - Tooltip": "标记为永久节点（禁用自动回收机制）",
    "New Node": "新建节点",
    "OS": "操作系统",
    "OS - Tooltip": "操作系统类型",
    "Please select a node": "请选择一个节点",
    "Remote Apps": "远程应用",
    "Remote Apps - Tooltip": "发布的远程应用程序列表（如 Excel/Chrome）",
    "Services": "服务",
    "Services - Tooltip": "节点运行的服务监控配置（端口/进程）"
  },
  "pod": {
    "Edit Pod": "编辑Pod",
    "New Pod": "新建Pod"
  },
  "provider": {
    "API key": "API密钥",
    "API key - Tooltip": "模型API密钥（仅管理员可见）",
    "API version": "API版本",
    "API version - Tooltip": "Azure API版本",
    "Add Storage Provider": "添加存储提供商",
    "Auth type": "认证类型",
    "Auth type - Tooltip": "认证类型",
    "Browser URL": "浏览器URL",
    "Browser URL - Tooltip": "区块链浏览器URL",
    "Category": "分类",
    "Category - Tooltip": "分类",
    "Chain": "链",
    "Chain - Tooltip": "区块链ID",
    "Client ID": "客户端ID",
    "Client ID - Tooltip": "OAuth客户端ID",
    "Client secret": "客户端密钥",
    "Client secret - Tooltip": "OAuth客户端密钥",
    "Compatible provider": "兼容提供商",
    "Compatible provider - Tooltip": "选择兼容的标准",
    "Config text": "配置文本",
    "Config text - Tooltip": "YAML格式的配置信息",
    "Contract address": "合约地址",
    "Contract address - Tooltip": "区块链上的智能合约地址",
    "Contract name": "合约名称",
    "Contract name - Tooltip": "智能合约的名称",
    "Currency": "币种",
    "Currency - Tooltip": "计费货币单位",
    "Deployment name": "部署名称",
    "Deployment name - Tooltip": "Azure部署名称（在Azure门户中创建的模型部署名）",
    "Edit Provider": "编辑提供商",
    "Enable thinking": "启用思考",
    "Enable thinking - Tooltip": "启用思考",
    "Endpoint ID": "终端ID",
    "Endpoint ID - Tooltip": "终端节点ID",
    "Failed to access microphone": "访问麦克风失败",
    "Failed to display speech recognition result": "显示语音识别结果失败",
    "Failed to play audio": "播放音频失败",
    "Flavor": "风格",
    "Flavor - Tooltip": "语音风格",
    "Frequency penalty": "频率惩罚",
    "Frequency penalty - Tooltip": "频率惩罚（-2~2，正值减少常见词）",
    "Group ID": "组ID",
    "Group ID - Tooltip": "MiniMax开发者群组ID",
    "Input price / 1k tokens": "输入价格 / 千tokens",
    "Input price / 1k tokens - Tooltip": "输入token成本",
    "Input type": "输入类型",
    "Input type - Tooltip": "向量化输入类型：search_document（文档）或 search_query（查询）",
    "Invoke method": "上链方法",
    "Invoke method - Tooltip": "上链方法",
    "MCP servers": "MCP工具服务端点",
    "MCP servers - Tooltip": "MCP工具服务端点配置（JSON格式）",
    "MCP tools": "MCP工具",
    "MCP tools - Tooltip": "可用的MCP工具列表",
    "Output price / 1k tokens": "输出价格 / 千tokens",
    "Output price / 1k tokens - Tooltip": "输出token成本",
    "Path": "路径",
    "Presence penalty": "重复惩罚",
    "Presence penalty - Tooltip": "重复惩罚（-2~2，正值减少重复）",
    "Private key": "私钥",
    "Private key - Tooltip": "用于交易的区块链私钥",
    "Provider URL": "提供商URL",
    "Provider key": "提供商密钥",
    "Provider key - Tooltip": "提供商 OpenAI 兼容密钥",
    "Provider test": "提供商测试",
    "Provider test - Tooltip": "提供商效果测试",
    "Refresh MCP tools": "刷新MCP工具",
    "Secret key": "密钥",
    "Server name": "服务器名称",
    "Speech recognition completed": "语音识别完成",
    "Sub type": "子类型",
    "Sub type - Tooltip": "子类型",
    "Temperature": "温度",
    "Temperature - Tooltip": "生成多样性控制（0=保守，2=创意）",
    "Thinking tokens": "思考token",
    "Thinking tokens - Tooltip": "思考token",
    "Tools": "工具",
    "Top K": "Top K",
    "Top K - Tooltip": "候选token数量限制（1-6）",
    "Top P": "Top P",
    "Top P - Tooltip": "概率采样阈值（0-1）"
  },
  "record": {
    "Commit": "上链",
    "Data Verification": "数据验证",
    "Enable cross-chain": "启用跨链",
    "Enable decoding": "启用解密",
    "New Record": "新建日志",
    "Object": "对象",
    "Query": "查询",
    "All": "全部",
    "View Record": "查看日志"
  },
  "store": {
    "Add Permission": "添加权限",
    "Agent provider": "Agent提供商",
    "Agent provider - Tooltip": "Agent服务提供商",
    "Apply for Permission": "申请权限",
    "Auto read": "自动朗读",
    "Biology": "生物",
    "Chat count": "会话数量",
    "Chemistry": "化学",
    "Child model providers": "附属模型提供商",
    "Child model providers - Tooltip": "备用模型服务列表（在主模型故障时自动切换）",
    "Child stores": "附属数据仓库",
    "Child stores - Tooltip": "关联子存储名称（用于跨存储知识检索）",
    "Chinese": "语文",
    "Collected time": "采集时间",
    "Disable file upload": "禁止文件上传",
    "Disable file upload - Tooltip": "禁止用户上传文件（启用后知识库仅管理员可更新）",
    "Edit Store": "编辑数据仓库",
    "Embedding provider": "嵌入提供商",
    "Embedding provider - Tooltip": "文本嵌入服务提供商",
    "Enable TTS streaming": "开启TTS流式传输",
    "Enable TTS streaming - Tooltip": "开始实时流式语音合成（降低延迟，但可能影响稳定性）",
    "English": "英语",
    "File": "文件",
    "File - Tooltip": "源文件路径",
    "File name": "文件名",
    "File size": "文件大小",
    "File tree": "文件树",
    "File tree - Tooltip": "管理存储中的文件结构（上传/删除/预览文档）",
    "File type": "文件类型",
    "Folder": "文件夹",
    "Footer HTML - Edit": "编辑页脚 HTML",
    "Footer HTML - Edit": "编辑页脚 HTML",
    "Frequency": "频率",
    "Frequency - Tooltip": "AI模型调用频率限制（次/分钟）",
    "Hide thinking": "隐藏思维链",
    "Hide thinking - Tooltip": "隐藏思维链",
    "History": "历史",
    "Icon": "图标",
    "Image provider": "图片提供商",
    "Image provider - Tooltip": "图片存储服务提供商",
    "Is default": "是否默认",
    "Is default - Tooltip": "设为默认存储配置（新用户自动分配）",
    "Knowledge count": "知识数量",
    "Knowledge count - Tooltip": "单次检索最多返回的知识片段数",
    "Limit minutes": "分钟限制",
    "Limit minutes - Tooltip": "单次会话最长持续时间（分钟）",
    "Math": "数学",
    "Memory limit": "历史会话限制",
    "Memory limit - Tooltip": "上下文记忆的最大token数",
    "Message count": "消息数量",
    "Model provider": "模型提供商",
    "Model provider - Tooltip": "主AI模型服务提供商",
    "Model providers": "模型提供商",
    "Model providers - Tooltip": "备选模型服务列表（用于负载均衡或故障转移）",
    "Move": "移动",
    "Navbar items": "导航栏项",
    "Navbar items - Tooltip": "导航栏项",
    "New folder": "新建文件夹",
    "Open Chat": "打开会话",
    "Other": "其他",
    "Physics": "物理",
    "Please choose the type of your data": "请选择您的数据类型",
    "Please input your search term": "请输入搜索关键词",
    "Prompt": "提示词",
    "Prompt - Tooltip": "全局默认提示词",
    "Prompts": "提示词",
    "Prompts - Tooltip": "多场景提示词集合",
    "Refresh": "刷新",
    "Refresh Vectors": "刷新向量",
    "Rename": "重命名",
    "Science": "科学",
    "Search provider": "搜索提供商",
    "Search provider - Tooltip": "网络搜索和文档搜索服务提供商",
    "Show auto read": "显示自动朗读",
    "Show auto read - Tooltip": "是否自动朗读AI回复（需要启用TTS服务）",
    "Sorry, you are unauthorized to access this file or folder": "抱歉，您无权访问此文件或文件夹",
    "Speech-to-Text provider": "语音识别服务提供商",
    "Speech-to-Text provider - Tooltip": "语音识别服务提供商（STT）",
    "Split provider": "分词提供商",
    "Split provider - Tooltip": "文本分割策略",
    "Storage provider": "存储提供商",
    "Storage provider - Tooltip": "数据持久化服务提供商",
    "Storage subpath": "存储子路径",
    "Storage subpath - Tooltip": "存储位置的子路径，可为一级或多级文件夹",
    "Subject": "学科",
    "Subject - Tooltip": "学科分类",
    "Suggestion count": "建议数量",
    "Suggestion count - Tooltip": "显示给用户的自动建议问题数量",
    "Text-to-Speech provider": "语音合成提供商",
    "Text-to-Speech provider - Tooltip": "语音合成服务提供商（TTS）",
    "Theme color": "主题颜色",
    "Theme color - Tooltip": "界面主题色",
    "Upload file": "上传文件",
    "Vector store id": "向量存储ID",
    "Vector store id - Tooltip": "文件所属的向量存储ID",
    "Vector store id": "向量存储ID",
    "Vector store id - Tooltip": "文件所属的向量存储ID",
    "Welcome": "欢迎提示词",
    "Welcome - Tooltip": "用户首次进入聊天时显示的欢迎语",
    "Welcome text": "欢迎文字",
    "Welcome text - Tooltip": "欢迎弹窗的正文内容",
    "Welcome title": "欢迎标题",
    "Welcome title - Tooltip": "欢迎弹窗的标题",
    "Workflow": "工作流",
    "Workflow - Tooltip": "所对应的工作流",
    "files and": "文件及",
    "folders are checked": "文件夹已选"
  },
  "system": {
    "API Latency": "API延迟",
    "API Throughput": "API吞吐量",
    "About Casibase": "关于Casibase",
    "CPU Usage": "CPU使用率",
    "Community": "社区",
    "Count": "次数",
    "Failed to get CPU usage": "获取CPU使用率失败",
    "Failed to get memory usage": "获取内存使用率失败",
    "Latency": "延迟",
    "Memory Usage": "内存使用率",
    "Official website": "官方网站",
    "Throughput": "吞吐量",
    "Total Throughput": "总吞吐量",
    "Unknown version": "未知版本",
    "Version": "版本",
    "🚀⚡️Open-Source LangChain-like AI Knowledge Database & Chat Bot with Admin UI and multi-model support (ChatGPT, Claude, Llama 3, DeepSeek R1, HuggingFace, etc.)": "🚀⚡️开源的LangChain风格AI知识库与对话平台，支持Admin管理界面和多模型集成（如ChatGPT、Claude、Llama 3、DeepSeek R1、HuggingFace等）"
  },
  "task": {
    "Activity": "入项活动",
    "Activity - Tooltip": "活动类型",
    "Application": "应用",
    "Edit Task": "编辑任务",
    "Example": "示例",
    "Example - Tooltip": "标注示例文本（展示给标注人员的参考样本）",
    "Generate Project": "生成项目",
    "Labels": "标签",
    "Labels - Tooltip": "分类标签列表",
    "Log": "日志",
    "Log - Tooltip": "任务执行日志",
    "Question": "问题",
    "Question - Tooltip": "自动生成的完整任务提示"
  },
  "template": {
    "Basic config": "基础配置",
    "Basic config - Tooltip": "设置模板的 Kubernetes 配置清单中的参数",
    "Basic config": "基础配置",
    "Basic config - Tooltip": "设置模板的 Kubernetes 配置清单中的参数",
    "Edit Template": "编辑模板",
    "Enable basic config": "启用基础配置",
    "Enable basic config - Tooltip": "启用模板的 Kubernetes 配置清单参数输入（支持 Go Template 语法）",
    "Enable basic config": "启用基础配置",
    "Enable basic config - Tooltip": "启用模板的 Kubernetes 配置清单参数输入（支持 Go Template 语法）",
    "Manifest": "配置清单",
    "Manifest - Tooltip": "模板的 Kubernetes 配置清单",
    "Readme": "说明文件",
    "Readme - Tooltip": "说明文件的URL地址",
    "New Template": "新建模板"
  },
  "theme": {
    "Compact": "紧凑",
    "Dark": "深色",
    "Default": "默认"
  },
  "usage": {
    "All": "总计",
    "Day": "每日",
    "Go": "跳转",
    "Hour": "每小时",
    "Month": "每月",
    "Week": "每周"
  },
  "vector": {
    "Data": "数据",
    "Data - Tooltip": "向量数值数组（逗号分隔浮点数），通常由系统自动生成",
    "Dimension": "维度",
    "Dimension - Tooltip": "向量维度数",
    "Edit Vector": "编辑向量",
    "Index": "索引",
    "Provider": "提供商",
    "Provider - Tooltip": "向量化服务提供商"
  },
  "video": {
    "All": "全部",
    "Class": "班级",
    "Class - Tooltip": "教学班级",
    "Comment": "评语",
    "Cover": "封面图片",
    "Cover - Tooltip": "封面图URL",
    "Current time (second)": "当前时间（秒）",
    "Current time (second) - Tooltip": "当前播放时间点（秒）",
    "Draft": "已提交",
    "Edit Template": "编辑模板",
    "Edit Video": "编辑录像",
    "End time (s)": "结束时间（秒）",
    "Excellent": "优秀",
    "Excellent count": "优秀数量",
    "Fail": "不合格",
    "Generate Plan": "生成教学计划",
    "Good": "良好",
    "Grade": "年级",
    "Grade - Tooltip": "适用年级",
    "Grade 1": "一年级",
    "Grade 2": "二年级",
    "Grade 3": "三年级",
    "Hidden": "隐藏",
    "In Review": "评审中",
    "In Review 1": "初审中",
    "In Review 2": "复审中",
    "Is public": "是否公开",
    "Is public - Tooltip": "公开状态（true=所有用户可见）",
    "Is recommended": "是否推荐",
    "Keywords": "关键词",
    "Keywords - Tooltip": "教学关键词（逗号分隔）",
    "Label count": "标签数量",
    "Labels": "录像片段推荐",
    "Lesson": "课时",
    "Lesson - Tooltip": "具体课时编号",
    "Pass": "合格",
    "Please add a new label first before saving!": "请在保存前，先在页面右下方添加一条录像片段推荐！",
    "Public": "公开",
    "Published": "已终结",
    "Remarks": "评审",
    "Remarks1": "初审意见",
    "Remarks1 - Tooltip": "初审评语（评审员填写）",
    "Remarks2": "复审意见",
    "Remarks2 - Tooltip": "终审评语（仅管理员可见）",
    "Review state": "评审状态",
    "Reviewed": "已评审",
    "Role": "角色",
    "School": "学校",
    "School - Tooltip": "学校/机构名称",
    "Score": "评级",
    "Segment count": "片段数量",
    "Stage": "阶段",
    "Stage - Tooltip": "教育阶段",
    "Start time (s)": "开始时间（秒）",
    "Subject": "学科",
    "Subject - Tooltip": "学科分类",
    "Tag on pause": "暂停时标记",
    "Tags": "标签",
    "Time": "时间",
    "Topic": "主题",
    "Topic - Tooltip": "项目主题",
    "Unit": "单元",
    "Unit - Tooltip": "教学单元编号",
    "Unreviewed": "未评审",
    "Upload Video": "上传录像",
    "Video": "录像",
    "Video - Tooltip": "视频",
    "Video ID": "录像ID",
    "Video ID - Tooltip": "视频ID（唯一标识符）"
  },
  "workflow": {
    "Edit Workflow": "编辑工作流"
  },
  "dashboard":{
    "Dashboard":"可信共享数据总览"
  }
}<|MERGE_RESOLUTION|>--- conflicted
+++ resolved
@@ -142,12 +142,8 @@
     "Application Store": "应用商店",
     "Application Store": "应用商店",
     "Applications": "应用",
-<<<<<<< HEAD
     "Articles": "文章",
-=======
-    "Articles": "案例",
     "Audit": "审计",
->>>>>>> 3d4b3734
     "Avatar": "头像",
     "Avatar - Tooltip": "头像对应的URL",
     "Back Home": "返回首页",
@@ -233,11 +229,7 @@
     "Identity & Access Management": "身份 & 访问管理",
     "Images": "镜像",
     "Inactive": "未连接",
-<<<<<<< HEAD
     "Invalid JSON format": "无效的JSON格式",
-    "Invalid JSON format": "无效的JSON格式",
-=======
->>>>>>> 3d4b3734
     "Is alerted": "已警告",
     "Is alerted - Tooltip": "标记是否已触发警告",
     "Is deleted": "已删除",
