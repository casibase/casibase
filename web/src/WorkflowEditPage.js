--- conflicted
+++ resolved
@@ -13,7 +13,7 @@
 // limitations under the License.
 
 import React from "react";
-import {Button, Card, Col, Input, Mentions, Popover, Row} from "antd";
+import { Button, Card, Col, Input, Mentions, Popover, Row } from "antd";
 import * as WorkflowBackend from "./backend/WorkflowBackend";
 import * as Setting from "./Setting";
 import i18next from "i18next";
@@ -39,10 +39,10 @@
     };
 
     this.questionTemplatesOptions = [
-      {value: "{{text}}", label: i18next.t("general:Text")},
-      {value: "{{text2}}", label: i18next.t("general:Text2")},
-      {value: "{{message}}", label: i18next.t("general:Message")},
-      {value: "{{language}}", label: i18next.t("general:Language")},
+      { value: "{{text}}", label: i18next.t("general:Text") },
+      { value: "{{text2}}", label: i18next.t("general:Text2") },
+      { value: "{{message}}", label: i18next.t("general:Message") },
+      { value: "{{language}}", label: i18next.t("general:Language") },
     ];
   }
 
@@ -105,12 +105,7 @@
         <div>
           {i18next.t("workflow:Edit Workflow")}&nbsp;&nbsp;&nbsp;&nbsp;
           <Button onClick={() => this.submitWorkflowEdit(false)}>{i18next.t("general:Save")}</Button>
-<<<<<<< HEAD
           <Button style={{ marginLeft: "20px" }} type="primary" onClick={() => this.submitWorkflowEdit(true)}>{i18next.t("general:Save & Exit")}</Button>
-=======
-          <Button style={{marginLeft: "20px"}} type="primary" onClick={() => this.submitWorkflowEdit(true)}>{i18next.t("general:Save & Exit")}</Button>
-          {this.state.isNewWorkflow && <Button style={{marginLeft: "20px"}} onClick={() => this.cancelWorkflowEdit()}>{i18next.t("general:Cancel")}</Button>}
->>>>>>> d3797012
         </div>
       } style={{ marginLeft: "5px" }} type="inner">
         <Row style={{ marginTop: "10px" }} >
@@ -138,10 +133,10 @@
             {Setting.getLabel(i18next.t("general:Text"), i18next.t("general:Text - Tooltip"))} :
           </Col>
           <Col span={10} >
-            <div style={{height: "500px"}}>
+            <div style={{ height: "500px" }}>
               <CodeMirror
                 value={this.state.workflow.text}
-                options={{mode: "xml", theme: "material-darker"}}
+                options={{ mode: "xml", theme: "material-darker" }}
                 onBeforeChange={(editor, data, value) => {
                   this.updateWorkflowField("text", value);
                 }}
@@ -215,26 +210,26 @@
             </div>
           </Col>
         </Row>
-        <Row style={{marginTop: "20px"}} >
-          <Col style={{marginTop: "5px"}} span={(Setting.isMobile()) ? 22 : 2}>
+        <Row style={{ marginTop: "20px" }} >
+          <Col style={{ marginTop: "5px" }} span={(Setting.isMobile()) ? 22 : 2}>
             {Setting.getLabel(i18next.t("general:Template"), i18next.t("general:Template - Tooltip"))} :
           </Col>
           <Col span={22}>
             <Popover placement="top" trigger="click"
               content={
-                <Row gutter={[16, 8]} style={{width: "1000px"}}>
+                <Row gutter={[16, 8]} style={{ width: "1000px" }}>
                   <Col span={12}>
-                    <div style={{marginBottom: "8px"}}>
+                    <div style={{ marginBottom: "8px" }}>
                       {i18next.t("general:Template")}:
                     </div>
                     <Mentions rows={25} prefix={"#"} options={this.questionTemplatesOptions} value={this.state.workflow.questionTemplate} onChange={(value) => this.updateWorkflowField("questionTemplate", value)} />
                   </Col>
                   <Col span={12}>
-                    <div style={{marginBottom: "8px"}}>
+                    <div style={{ marginBottom: "8px" }}>
                       {i18next.t("general:Preview")}:
                     </div>
-                    <div style={{height: "600px", borderRadius: "4px"}}>
-                      <CodeMirror value={this.renderQuestionTemplate()} options={{mode: "markdown", theme: "material-darker", readOnly: true}} editorDidMount={(editor) => {
+                    <div style={{ height: "600px", borderRadius: "4px" }}>
+                      <CodeMirror value={this.renderQuestionTemplate()} options={{ mode: "markdown", theme: "material-darker", readOnly: true }} editorDidMount={(editor) => {
                         if (window.ResizeObserver) {
                           const resizeObserver = new ResizeObserver(() => {
                             editor.refresh();
@@ -252,8 +247,8 @@
             </Popover>
           </Col>
         </Row>
-        <Row style={{marginTop: "20px"}} >
-          <Col style={{marginTop: "5px"}} span={(Setting.isMobile()) ? 22 : 2}>
+        <Row style={{ marginTop: "20px" }} >
+          <Col style={{ marginTop: "5px" }} span={(Setting.isMobile()) ? 22 : 2}>
             {Setting.getLabel(i18next.t("general:Response"), i18next.t("general:Response - Tooltip"))} :
           </Col>
           <Col span={22} >
@@ -315,12 +310,7 @@
         }
         <div style={{ marginTop: "20px", marginLeft: "40px" }}>
           <Button size="large" onClick={() => this.submitWorkflowEdit(false)}>{i18next.t("general:Save")}</Button>
-<<<<<<< HEAD
           <Button style={{ marginLeft: "20px" }} type="primary" size="large" onClick={() => this.submitWorkflowEdit(true)}>{i18next.t("general:Save & Exit")}</Button>
-=======
-          <Button style={{marginLeft: "20px"}} type="primary" size="large" onClick={() => this.submitWorkflowEdit(true)}>{i18next.t("general:Save & Exit")}</Button>
-          {this.state.isNewWorkflow && <Button style={{marginLeft: "20px"}} size="large" onClick={() => this.cancelWorkflowEdit()}>{i18next.t("general:Cancel")}</Button>}
->>>>>>> d3797012
         </div>
       </div>
     );
