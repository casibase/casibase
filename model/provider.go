// Copyright 2023 The casbin Authors. All Rights Reserved.
//
// Licensed under the Apache License, Version 2.0 (the "License");
// you may not use this file except in compliance with the License.
// You may obtain a copy of the License at
//
//      http://www.apache.org/licenses/LICENSE-2.0
//
// Unless required by applicable law or agreed to in writing, software
// distributed under the License is distributed on an "AS IS" BASIS,
// WITHOUT WARRANTIES OR CONDITIONS OF ANY KIND, either express or implied.
// See the License for the specific language governing permissions and
// limitations under the License.

package model

import "io"

type ModelResult struct {
	PromptTokenCount   int
	ResponseTokenCount int
	TotalTokenCount    int
	ImageCount         int
	TotalPrice         float64
	Currency           string
}

func newModelResult(promptTokenCount int, responseTokenCount int, totalTokenCount int) *ModelResult {
	return &ModelResult{
		PromptTokenCount:   promptTokenCount,
		ResponseTokenCount: responseTokenCount,
		TotalTokenCount:    totalTokenCount,
	}
}

type ModelProvider interface {
	GetPricing() string
	QueryText(question string, writer io.Writer, history []*RawMessage, prompt string, knowledgeMessages []*RawMessage) (*ModelResult, error)
}

func GetModelProvider(typ string, subType string, clientId string, clientSecret string, temperature float32, topP float32, topK int, frequencyPenalty float32, presencePenalty float32, providerUrl string, apiVersion string, compitableProvider string) (ModelProvider, error) {
	var p ModelProvider
	var err error
	if typ == "Local" {
		p, err = NewLocalModelProvider(typ, subType, clientSecret, temperature, topP, frequencyPenalty, presencePenalty, providerUrl, compitableProvider)
	} else if typ == "OpenAI" {
		p, err = NewOpenAiModelProvider(typ, subType, clientSecret, temperature, topP, frequencyPenalty, presencePenalty)
	} else if typ == "Gemini" {
		p, err = NewGeminiModelProvider(subType, clientSecret, temperature, topP, topK)
	} else if typ == "Azure" {
		p, err = NewAzureModelProvider(typ, subType, clientId, clientSecret, temperature, topP, frequencyPenalty, presencePenalty, providerUrl, apiVersion)
	} else if typ == "Hugging Face" {
		p, err = NewHuggingFaceModelProvider(subType, clientSecret, temperature)
	} else if typ == "Claude" {
		p, err = NewClaudeModelProvider(subType, clientSecret)
	} else if typ == "OpenRouter" {
		p, err = NewOpenRouterModelProvider(subType, clientSecret, temperature, topP)
	} else if typ == "Ernie" {
		p, err = NewErnieModelProvider(subType, clientId, clientSecret, temperature, topP, presencePenalty)
	} else if typ == "iFlytek" {
		p, err = NewiFlytekModelProvider(subType, clientSecret, temperature, topK)
	} else if typ == "ChatGLM" {
		p, err = NewChatGLMModelProvider(subType, clientSecret)
	} else if typ == "MiniMax" {
		p, err = NewMiniMaxModelProvider(subType, clientId, clientSecret, temperature)
	} else if typ == "Cohere" {
		p, err = NewCohereModelProvider(subType, clientSecret)
	} else if typ == "Moonshot" {
		p, err = NewMoonshotModelProvider(subType, clientSecret, float64(temperature))
	} else if typ == "Amazon Bedrock" {
		p, err = NewAmazonBedrockModelProvider(subType, clientSecret, float64(temperature))
	} else if typ == "Qwen" {
		p, err = NewQwenModelProvider(subType, clientSecret, temperature, topP)
	} else if typ == "Baichuan" {
		p, err = NewBaichuanModelProvider(subType, clientSecret, temperature, topP)
	} else if typ == "Doubao" {
		p, err = NewDoubaoModelProvider(subType, providerUrl, clientSecret, temperature, topP)
	} else if typ == "DeepSeek" {
		p, err = NewDeepSeekProvider(subType, clientSecret, temperature, topP)
	} else if typ == "StepFun" {
		p, err = NewStepFunModelProvider(subType, clientSecret, temperature, topP)
	} else if typ == "Hunyuan" {
		p, err = NewTencentHunyuanProvider(clientId, clientSecret, providerUrl, subType)
<<<<<<< HEAD
	} else if typ == "Yi" {
		p, err = NewYiProvider(subType, clientSecret, temperature, topP)
=======
	} else if typ == "Mistral" {
		p, err = NewMistralProvider(clientSecret, subType)
>>>>>>> f65e3b96
	} else if typ == "Dummy" {
		p, err = NewDummyModelProvider(subType)
	} else {
		return nil, nil
	}
	if err != nil {
		return nil, err
	}
	return p, nil
}<|MERGE_RESOLUTION|>--- conflicted
+++ resolved
@@ -81,13 +81,10 @@
 		p, err = NewStepFunModelProvider(subType, clientSecret, temperature, topP)
 	} else if typ == "Hunyuan" {
 		p, err = NewTencentHunyuanProvider(clientId, clientSecret, providerUrl, subType)
-<<<<<<< HEAD
+	} else if typ == "Mistral" {
+		p, err = NewMistralProvider(clientSecret, subType)
 	} else if typ == "Yi" {
 		p, err = NewYiProvider(subType, clientSecret, temperature, topP)
-=======
-	} else if typ == "Mistral" {
-		p, err = NewMistralProvider(clientSecret, subType)
->>>>>>> f65e3b96
 	} else if typ == "Dummy" {
 		p, err = NewDummyModelProvider(subType)
 	} else {
