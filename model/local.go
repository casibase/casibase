--- conflicted
+++ resolved
@@ -108,20 +108,7 @@
 
 		respStream, err := client.CreateChatCompletionStream(
 			ctx,
-<<<<<<< HEAD
 			ChatCompletionRequest(model, messages, temperature, topP, frequencyPenalty, presencePenalty),
-=======
-			openai.ChatCompletionRequest{
-				Model:            model,
-				Messages:         messages,
-				Stream:           true,
-				Temperature:      temperature,
-				TopP:             topP,
-				FrequencyPenalty: frequencyPenalty,
-				PresencePenalty:  presencePenalty,
-				MaxTokens:        maxOutputTokens,
-			},
->>>>>>> 6d5b49d2
 		)
 		if err != nil {
 			return err
