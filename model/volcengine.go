// Copyright 2024 The Casibase Authors. All Rights Reserved.
//
// Licensed under the Apache License, Version 2.0 (the "License");
// you may not use this file except in compliance with the License.
// You may obtain a copy of the License at
//
//      http://www.apache.org/licenses/LICENSE-2.0
//
// Unless required by applicable law or agreed to in writing, software
// distributed under the License is distributed on an "AS IS" BASIS,
// WITHOUT WARRANTIES OR CONDITIONS OF ANY KIND, either express or implied.
// See the License for the specific language governing permissions and
// limitations under the License.

package model

import (
	"context"
	"fmt"
	"io"
	"net/http"
	"regexp"

	"github.com/beego/beego/logs"
	"github.com/volcengine/volcengine-go-sdk/service/arkruntime"
	"github.com/volcengine/volcengine-go-sdk/service/arkruntime/model"
	"github.com/volcengine/volcengine-go-sdk/volcengine"
)

type VolcengineModelProvider struct {
	subType     string
	endpointID  string
	apiKey      string
	temperature float32
	topP        float32
}

func NewVolcengineModelProvider(subType string, endpointID string, apiKey string, temperature float32, topP float32) (*VolcengineModelProvider, error) {
	return &VolcengineModelProvider{
		subType:     subType,
		endpointID:  endpointID,
		apiKey:      apiKey,
		temperature: temperature,
		topP:        topP,
	}, nil
}

func trimModelDate(subType string) string {
	// change "doubao-seed-1-6-250615" to "doubao-seed-1-6"
	re := regexp.MustCompile(`-\d{6}$`)
	return re.ReplaceAllString(subType, "")
}

func (p *VolcengineModelProvider) GetPricing() string {
	return `URL:
https://www.volcengine.com/docs/82379/1099320

| Model                          | Input Price per 1K tokens (yuan) | Output Price per 1K tokens (yuan) |
|--------------------------------|----------------------------------|-----------------------------------|
| doubao-seed-1.6-vision         | 0.0008                          | 0.0080                           |
| doubao-seed-1-6                | 0.0008                          | 0.0020                           |
| doubao-seed-1-6-thinking       | 0.0008                          | 0.0080                           |
| doubao-seed-1-6-flash          | 0.0002                          | 0.0015                           |
| doubao-1-5-thinking-pro        | 0.0040                          | 0.0160                           |
| doubao-1-5-thinking-vision-pro | 0.0030                          | 0.0090                           |
| deepseek-v3.1                  | 0.0040                          | 0.0120                           |
| deepseek-r1                    | 0.0040                          | 0.0160                           |
| deepseek-r1-distill-qwen-32b   | 0.0015                          | 0.0060                           |
| deepseek-r1-distill-qwen-7b    | 0.0006                          | 0.0024                           |
| doubao-1-5-pro-32k             | 0.0008                          | 0.0020                           |
| doubao-1-5-pro-256k            | 0.0050                          | 0.0090                           |
| doubao-1-5-lite-32k            | 0.0003                          | 0.0006                           |
| doubao-pro-32k                 | 0.0008                          | 0.0020                           |
| doubao-pro-256k                | 0.0050                          | 0.0090                           |
| doubao-lite-4k                 | 0.0003                          | 0.0006                           |
| doubao-lite-32k                | 0.0003                          | 0.0006                           |
| doubao-lite-128k               | 0.0008                          | 0.0010                           |
| kimi-k2                        | 0.0040                          | 0.0120                           |
| deepseek-v3                    | 0.0020                          | 0.0080                           |
| doubao-1-5-vision-pro          | 0.0030                          | 0.0090                           |
| doubao-1-5-vision-lite         | 0.0015                          | 0.0045                           |
| doubao-1-5-ui-tars             | 0.0035                          | 0.0120                           |
| doubao-1-5-vision-pro-32k      | 0.0030                          | 0.0090                           |
| doubao-vision-pro-32k          | 0.0030                          | 0.0090                           |
| doubao-vision-lite-32k         | 0.0015                          | 0.0045                           |
| doubao-embedding               | 0.0005                          | 0.0000                           |
| doubao-embedding-large         | 0.0007                          | 0.0000                           |
| doubao-embedding-vision        | 0.0007                          | 0.0000                           |
| doubao-seedance-1-0-pro        | 0.0150                          | 0.0000                           |
| doubao-seedance-1-0-lite-t2v   | 0.0100                          | 0.0000                           |
| doubao-seaweed                 | 0.0300                          | 0.0000                           |
| wan2-1-14b                     | 0.0500                          | 0.0000                           |
| doubao-seedream-4.0            | 0.2000                          | 0.0000                           |
| doubao-seedream-3-0-t2i        | 0.2590                          | 0.0000                           |
| doubao-seededit-3.0-i2i        | 0.3000                          | 0.0000                           |
| doubao-realtime                | 0.0300                          | 0.0300                           |
`
}

func (p *VolcengineModelProvider) calculatePrice(modelResult *ModelResult) error {
	price := 0.0
	priceTable := map[string][2]float64{
		// Deep thinking models
		"doubao-seed-1.6-vision":         {0.0008, 0.0080},  // Base pricing for input [0,32]
		"doubao-seed-1-6":                {0.0008, 0.0020},  // Base pricing for input [0,32], output [0,0.2]
		"doubao-seed-1-6-thinking":       {0.0008, 0.0080},  // Base pricing for input [0,32]
		"doubao-seed-1-6-flash":          {0.00015, 0.0015}, // Base pricing for input [0,32]
		"doubao-1-5-thinking-pro":        {0.0040, 0.0160},
		"doubao-1-5-thinking-vision-pro": {0.0030, 0.0090},
		"deepseek-v3.1":                  {0.0040, 0.0120},
		"deepseek-r1":                    {0.0040, 0.0160},
		"deepseek-r1-distill-qwen-32b":   {0.0015, 0.0060},
		"deepseek-r1-distill-qwen-7b":    {0.0006, 0.0024},
		// Large language models
		"doubao-1-5-pro-32k":  {0.0008, 0.0020},
		"doubao-1-5-pro-256k": {0.0050, 0.0090},
		"doubao-1-5-lite-32k": {0.0003, 0.0006},
		"doubao-pro-32k":      {0.0008, 0.0020},
		"doubao-pro-256k":     {0.0050, 0.0090},
		"doubao-lite-4k":      {0.0003, 0.0006},
		"doubao-lite-32k":     {0.0003, 0.0006},
		"doubao-lite-128k":    {0.0008, 0.0010},
		"kimi-k2":             {0.0040, 0.0120},
		"deepseek-v3":         {0.0020, 0.0080},
		// Vision understanding models
		"doubao-1-5-vision-pro":     {0.0030, 0.0090},
		"doubao-1-5-vision-lite":    {0.0015, 0.0045},
		"doubao-1-5-ui-tars":        {0.0035, 0.0120},
		"doubao-1-5-vision-pro-32k": {0.0030, 0.0090},
		"doubao-vision-pro-32k":     {0.0030, 0.0090},
		"doubao-vision-lite-32k":    {0.0015, 0.0045},
		// Text embedding models
		"doubao-embedding":       {0.0005, 0.0},
		"doubao-embedding-large": {0.0007, 0.0},
		// Image-text embedding models
		"doubao-embedding-vision": {0.0007, 0.0},
		// Video generation models
		"doubao-seedance-1-0-pro":      {0.015, 0.0},
		"doubao-seedance-1-0-lite-t2v": {0.010, 0.0},
		"doubao-seaweed":               {0.030, 0.0},
		"wan2-1-14b":                   {0.050, 0.0},
		// Simultaneous interpretation model
		"doubao-realtime": {0.0300, 0.0300},
	}

<<<<<<< HEAD
	// Special handling for image generation models
	switch p.subType {
=======
	subType := trimModelDate(p.subType)

	// Special handling for image generation models
	switch subType {
>>>>>>> 16c24b2b
	case "doubao-seedream-4.0":
		modelResult.TotalPrice = float64(modelResult.ImageCount) * 0.2
		modelResult.Currency = "CNY"
		return nil
	case "doubao-seedream-3-0-t2i":
		modelResult.TotalPrice = float64(modelResult.ImageCount) * 0.259
		modelResult.Currency = "CNY"
		return nil
	case "doubao-seededit-3.0-i2i":
		modelResult.TotalPrice = float64(modelResult.ImageCount) * 0.3
		modelResult.Currency = "CNY"
		return nil
	}

	if priceItem, ok := priceTable[subType]; ok {
		inputPrice := getPrice(modelResult.PromptTokenCount, priceItem[0])
		outputPrice := getPrice(modelResult.ResponseTokenCount, priceItem[1])
		price = inputPrice + outputPrice
	} else {
		return fmt.Errorf("calculatePrice() error: unknown model type: %s", subType)
	}

	modelResult.TotalPrice = price
	modelResult.Currency = "CNY"
	return nil
}

func (p *VolcengineModelProvider) QueryText(question string, writer io.Writer, history []*RawMessage, prompt string, knowledgeMessages []*RawMessage, agentInfo *AgentInfo) (*ModelResult, error) {
	ctx := context.Background()
	flusher, ok := writer.(http.Flusher)
	if !ok {
		return nil, fmt.Errorf("writer does not implement http.Flusher")
	}
	client := arkruntime.NewClientWithApiKey(p.apiKey)

	// set request params
	messages := []*model.ChatCompletionMessage{
		{
			Role: model.ChatMessageRoleUser,
			Content: &model.ChatCompletionMessageContent{
				StringValue: volcengine.String(question),
			},
		},
	}
	request := model.ChatCompletionRequest{
		Model:         p.subType,
		Messages:      messages,
		Temperature:   p.temperature,
		TopP:          p.topP,
		Stream:        true,
		StreamOptions: &model.StreamOptions{IncludeUsage: true},
	}

	flushData := func(data string) error {
		if _, err := fmt.Fprintf(writer, "event: message\ndata: %s\n\n", data); err != nil {
			return err
		}
		flusher.Flush()
		return nil
	}

	stream, err := client.CreateChatCompletionStream(ctx, request)
	if err != nil {
		logs.Error("stream chat error: %v\n", err)
		return nil, err
	}
	defer stream.Close()
	modelResult := newModelResult(0, 0, 0)

	for {
		response, err := stream.Recv()

		if response.Usage != nil {
			modelResult.PromptTokenCount += response.Usage.PromptTokens
			modelResult.ResponseTokenCount += response.Usage.CompletionTokens
			modelResult.TotalTokenCount += response.Usage.TotalTokens
		}

		if err != nil {
			if err == io.EOF {
				break
			}
			return nil, err
		}

		if len(response.Choices) == 0 {
			continue
		}

		data := response.Choices[0].Delta.Content
		err = flushData(data)
		if err != nil {
			return nil, err
		}
	}

	err = p.calculatePrice(modelResult)
	if err != nil {
		return nil, err
	}

	return modelResult, nil
}<|MERGE_RESOLUTION|>--- conflicted
+++ resolved
@@ -143,15 +143,10 @@
 		"doubao-realtime": {0.0300, 0.0300},
 	}
 
-<<<<<<< HEAD
-	// Special handling for image generation models
-	switch p.subType {
-=======
 	subType := trimModelDate(p.subType)
 
 	// Special handling for image generation models
 	switch subType {
->>>>>>> 16c24b2b
 	case "doubao-seedream-4.0":
 		modelResult.TotalPrice = float64(modelResult.ImageCount) * 0.2
 		modelResult.Currency = "CNY"
