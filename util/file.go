--- conflicted
+++ resolved
@@ -17,10 +17,6 @@
 import (
 	"bufio"
 	"bytes"
-<<<<<<< HEAD
-	"fmt"
-=======
->>>>>>> 5af49715
 	"io"
 	"os"
 	"strings"
@@ -135,10 +131,6 @@
 	return nameArray, dataArray
 }
 
-<<<<<<< HEAD
-// DownloadFile downloads a file from a URL to a local path with progress reporting
-=======
->>>>>>> 5af49715
 func DownloadFile(url string) (*bytes.Buffer, error) {
 	httpClient := proxy.GetHttpClient(url)
 
@@ -155,7 +147,6 @@
 	}
 
 	return fileBuffer, nil
-<<<<<<< HEAD
 }
 
 // downloadMaxmindFiles downloads MaxMind database files from GitHub
@@ -210,7 +201,6 @@
 }
 
 // InitMaxmindFiles checks if MaxMind database files exist and downloads them if needed
-// InitMaxmindFiles checks if MaxMind database files exist and downloads them if needed
 func InitMaxmindFiles() {
 	cityDbPath := "data/GeoLite2-City.mmdb"
 	asnDbPath := "data/GeoLite2-ASN.mmdb"
@@ -230,6 +220,4 @@
 	MaxmindDownloadInProgress = true
 
 	go downloadMaxmindFiles()
-=======
->>>>>>> 5af49715
 }