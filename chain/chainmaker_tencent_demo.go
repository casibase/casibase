// Copyright 2024 The Casibase Authors. All Rights Reserved.
//
// Licensed under the Apache License, Version 2.0 (the "License");
// you may not use this file except in compliance with the License.
// You may obtain a copy of the License at
//
//      http://www.apache.org/licenses/LICENSE-2.0
//
// Unless required by applicable law or agreed to in writing, software
// distributed under the License is distributed on an "AS IS" BASIS,
// WITHOUT WARRANTIES OR CONDITIONS OF ANY KIND, either express or implied.
// See the License for the specific language governing permissions and
// limitations under the License.

package chain

import (
	"fmt"
	"strconv"

	"github.com/casibase/casibase/i18n"
	"github.com/casibase/casibase/util"
	"github.com/tencentcloud/tencentcloud-sdk-go/tencentcloud/common"
	"github.com/tencentcloud/tencentcloud-sdk-go/tencentcloud/common/errors"
	"github.com/tencentcloud/tencentcloud-sdk-go/tencentcloud/common/profile"
	tbaas "github.com/tencentcloud/tencentcloud-sdk-go/tencentcloud/tbaas/v20180416"
)

type ChainTencentChainmakerDemoClient struct {
	ClientId     string
	ClientSecret string
	Region       string
	NetworkId    string
	ChainId      string
	Client       *tbaas.Client
}

func newChainTencentChainmakerDemoClient(clientId, clientSecret, region, networkId, chainId string, lang string) (*ChainTencentChainmakerDemoClient, error) {
	credential := common.NewCredential(clientId, clientSecret)
	cpf := profile.NewClientProfile()
	cpf.HttpProfile.Endpoint = "tbaas.tencentcloudapi.com"

	client, err := tbaas.NewClient(credential, region, cpf)
	if err != nil {
		return nil, fmt.Errorf(i18n.Translate(lang, "chain:newChainTencentChainmakerClient() error: %v"), err)
	}

	return &ChainTencentChainmakerDemoClient{
		ClientId:     clientId,
		ClientSecret: clientSecret,
		Region:       region,
		NetworkId:    networkId,
		ChainId:      chainId,
		Client:       client,
	}, nil
}

func (client ChainTencentChainmakerDemoClient) getQueryResult(txId string, lang string) (*tbaas.ChainMakerTransactionResult, error) {
	request := tbaas.NewQueryChainMakerDemoTransactionRequest()
	request.ClusterId = common.StringPtr(client.NetworkId)
	request.ChainId = common.StringPtr(client.ChainId)
	request.TxID = common.StringPtr(txId)

	response, err := client.Client.QueryChainMakerDemoTransaction(request)
	if err != nil {
		if sdkErr, ok := err.(*errors.TencentCloudSDKError); ok {
			return nil, fmt.Errorf(i18n.Translate(lang, "chain:TencentCloudSDKError: %v"), sdkErr)
		}

		return nil, fmt.Errorf(i18n.Translate(lang, "chain:ChainTencentChainmakerDemoClient.Client.InvokeChainMakerDemoContract() error: %v"), err)
	}
	if *(response.Response.Result.Code) != 0 {
		return nil, fmt.Errorf(i18n.Translate(lang, "chain:TencentCloudSDKError, code = %d, message = %s"), *(response.Response.Result.Code), *(response.Response.Result.Message))
	}

	return response.Response.Result, nil
}

<<<<<<< HEAD

func (client *ChainTencentChainmakerDemoClient) CommitWithMethodAndContractName(data, funcName, contractName string) (string, string, string, error) {
=======
func (client *ChainTencentChainmakerDemoClient) Commit(data string, lang string) (string, string, string, error) {
>>>>>>> 3d4b3734
	request := tbaas.NewInvokeChainMakerDemoContractRequest()
	request.ClusterId = common.StringPtr(client.NetworkId)
	request.ChainId = common.StringPtr(client.ChainId)
	request.ContractName = common.StringPtr(contractName)
	request.FuncName = common.StringPtr(funcName)
	request.FuncParam = common.StringPtr(data)

	response, err := client.Client.InvokeChainMakerDemoContract(request)
	if err != nil {
		if sdkErr, ok := err.(*errors.TencentCloudSDKError); ok {
			return "", "", "", fmt.Errorf(i18n.Translate(lang, "chain:TencentCloudSDKError: %v"), sdkErr)
		}

		return "", "", "", fmt.Errorf(i18n.Translate(lang, "chain:ChainTencentChainmakerDemoClient.Client.InvokeChainMakerDemoContract() error: %v"), err)
	}
	if *(response.Response.Result.Code) != 0 {
		return "", "", "", fmt.Errorf(i18n.Translate(lang, "chain:TencentCloudSDKError, code = %d, message = %s"), *(response.Response.Result.Code), *(response.Response.Result.Message))
	}

	txId := *(response.Response.Result.TxId)
	queryResult, err := client.getQueryResult(txId, lang)
	if err != nil {
		return "", "", "", err
	}

	blockId := strconv.FormatInt(*(queryResult.BlockHeight), 10)
	return blockId, txId, "", nil
}
func (client *ChainTencentChainmakerDemoClient) Commit(data string) (string, string, string, error) {
	// request := tbaas.NewInvokeChainMakerDemoContractRequest()
	// request.ClusterId = common.StringPtr(client.NetworkId)
	// request.ChainId = common.StringPtr(client.ChainId)
	// request.ContractName = common.StringPtr("ChainMakerDemo")
	// request.FuncName = common.StringPtr("save")
	// request.FuncParam = common.StringPtr(data)

	// response, err := client.Client.InvokeChainMakerDemoContract(request)
	// if err != nil {
	// 	if sdkErr, ok := err.(*errors.TencentCloudSDKError); ok {
	// 		return "", "", "", fmt.Errorf("TencentCloudSDKError: %v", sdkErr)
	// 	}

	// 	return "", "", "", fmt.Errorf("ChainTencentChainmakerDemoClient.Client.InvokeChainMakerDemoContract() error: %v", err)
	// }
	// if *(response.Response.Result.Code) != 0 {
	// 	return "", "", "", fmt.Errorf("TencentCloudSDKError, code = %d, message = %s", *(response.Response.Result.Code), *(response.Response.Result.Message))
	// }

	// txId := *(response.Response.Result.TxId)
	// queryResult, err := client.getQueryResult(txId)
	// if err != nil {
	// 	return "", "", "", err
	// }

	// blockId := strconv.FormatInt(*(queryResult.BlockHeight), 10)
	// return blockId, txId, "", nil
	return client.CommitWithMethodAndContractName(data, "save", "ChainMakerDemo")
}

func (client ChainTencentChainmakerDemoClient) QueryWithMethodAndContractName(data, funcName, contractName string) (string,string, error) {
	request := tbaas.NewQueryChainMakerDemoContractRequest()
	request.ClusterId = common.StringPtr(client.NetworkId)
	request.ChainId = common.StringPtr(client.ChainId)
	request.ContractName = common.StringPtr(contractName)
	request.FuncName = common.StringPtr(funcName)
	request.FuncParam = common.StringPtr(data)
       response, err := client.Client.QueryChainMakerDemoContract(request)

       if err != nil {
	       if sdkErr, ok := err.(*errors.TencentCloudSDKError); ok {
		       return "", "", fmt.Errorf("TencentCloudSDKError: %v", sdkErr)
	       }
	       return "", "", fmt.Errorf("ChainTencentChainmakerDemoClient.Client.QueryWithMethodAndContractName() error: %v", err)
       }

       // 检查 Data 字段是否存在
       var resStr, msgStr string
       if response.Response.Result.Result != nil {
	       resStr = *(response.Response.Result.Result)
       }
       if response.Response.Result.Message != nil {
	       msgStr = *(response.Response.Result.Message)
       }
       return resStr, msgStr, nil
}

func (client ChainTencentChainmakerDemoClient) Query(txId string, data string, lang string) (string, error) {
	queryResult, err := client.getQueryResult(txId, lang)
	if err != nil {
		return "", err
	}

	blockId := strconv.FormatInt(*(queryResult.BlockHeight), 10)

	type ContractEvent struct {
		ContractName    string   `json:"contract_name"`
		ContractVersion string   `json:"contract_version"`
		EventData       []string `json:"event_data"`
		Topic           string   `json:"topic"`
		TxId            string   `json:"tx_id"`
	}

	contractEvents := []ContractEvent{}
	err = util.JsonToStruct(*(queryResult.ContractEvent), &contractEvents)
	if err != nil {
		return "", err
	}

	type Param struct {
		Key   string `json:"key"`
		Field string `json:"field"`
		Value string `json:"value"`
	}

	key := contractEvents[0].EventData[0]
	field := contractEvents[0].EventData[1]
	value := contractEvents[0].EventData[2]
	param := Param{Key: key, Field: field, Value: value}
	chainData := util.StructToJson(param)

	res := "Mismatched"
	if chainData == data {
		res = fmt.Sprintf(`Matched
******************************************************
Data:

%s`, chainData)
	} else {
		res = fmt.Sprintf(`Mismatched
******************************************************
Chain data:

%s
******************************************************
Local data:

%s`, chainData, data)
	}

	return fmt.Sprintf("The query result for block [%s] is: %s", blockId, res), nil
}<|MERGE_RESOLUTION|>--- conflicted
+++ resolved
@@ -76,12 +76,8 @@
 	return response.Response.Result, nil
 }
 
-<<<<<<< HEAD
-
-func (client *ChainTencentChainmakerDemoClient) CommitWithMethodAndContractName(data, funcName, contractName string) (string, string, string, error) {
-=======
-func (client *ChainTencentChainmakerDemoClient) Commit(data string, lang string) (string, string, string, error) {
->>>>>>> 3d4b3734
+
+func (client *ChainTencentChainmakerDemoClient) CommitWithMethodAndContractName(data, funcName, contractName string, lang string) (string, string, string, error) {
 	request := tbaas.NewInvokeChainMakerDemoContractRequest()
 	request.ClusterId = common.StringPtr(client.NetworkId)
 	request.ChainId = common.StringPtr(client.ChainId)
@@ -110,7 +106,7 @@
 	blockId := strconv.FormatInt(*(queryResult.BlockHeight), 10)
 	return blockId, txId, "", nil
 }
-func (client *ChainTencentChainmakerDemoClient) Commit(data string) (string, string, string, error) {
+func (client *ChainTencentChainmakerDemoClient) Commit(data, lang string) (string, string, string, error) {
 	// request := tbaas.NewInvokeChainMakerDemoContractRequest()
 	// request.ClusterId = common.StringPtr(client.NetworkId)
 	// request.ChainId = common.StringPtr(client.ChainId)
@@ -138,38 +134,40 @@
 
 	// blockId := strconv.FormatInt(*(queryResult.BlockHeight), 10)
 	// return blockId, txId, "", nil
-	return client.CommitWithMethodAndContractName(data, "save", "ChainMakerDemo")
-}
-
-func (client ChainTencentChainmakerDemoClient) QueryWithMethodAndContractName(data, funcName, contractName string) (string,string, error) {
+	return client.CommitWithMethodAndContractName(data, "save", "ChainMakerDemo",lang)
+}
+
+func (client ChainTencentChainmakerDemoClient) QueryWithMethodAndContractName(data, funcName, contractName, lang string) (string, string, error) {
 	request := tbaas.NewQueryChainMakerDemoContractRequest()
 	request.ClusterId = common.StringPtr(client.NetworkId)
 	request.ChainId = common.StringPtr(client.ChainId)
 	request.ContractName = common.StringPtr(contractName)
 	request.FuncName = common.StringPtr(funcName)
 	request.FuncParam = common.StringPtr(data)
-       response, err := client.Client.QueryChainMakerDemoContract(request)
-
-       if err != nil {
-	       if sdkErr, ok := err.(*errors.TencentCloudSDKError); ok {
-		       return "", "", fmt.Errorf("TencentCloudSDKError: %v", sdkErr)
-	       }
-	       return "", "", fmt.Errorf("ChainTencentChainmakerDemoClient.Client.QueryWithMethodAndContractName() error: %v", err)
-       }
-
-       // 检查 Data 字段是否存在
-       var resStr, msgStr string
-       if response.Response.Result.Result != nil {
-	       resStr = *(response.Response.Result.Result)
-       }
-       if response.Response.Result.Message != nil {
-	       msgStr = *(response.Response.Result.Message)
-       }
-       return resStr, msgStr, nil
+    response, err := client.Client.QueryChainMakerDemoContract(request)
+
+	if err != nil {
+		if sdkErr, ok := err.(*errors.TencentCloudSDKError); ok {
+			return "", "", fmt.Errorf(i18n.Translate(lang, "chain:TencentCloudSDKError: %v"), sdkErr)
+		}
+
+		return "", "", fmt.Errorf(i18n.Translate(lang, "chain:ChainTencentChainmakerDemoClient.Client.QueryChainMakerDemoContract() error: %v"), err)
+
+	}
+
+	// 检查 Data 字段是否存在
+	var resStr, msgStr string
+	if response.Response.Result.Result != nil {
+		resStr = *(response.Response.Result.Result)
+	}
+	if response.Response.Result.Message != nil {
+		msgStr = *(response.Response.Result.Message)
+	}
+	return resStr, msgStr, nil
 }
 
 func (client ChainTencentChainmakerDemoClient) Query(txId string, data string, lang string) (string, error) {
-	queryResult, err := client.getQueryResult(txId, lang)
+	queryResult, err := client.getQueryResult(txId,lang)
 	if err != nil {
 		return "", err
 	}
