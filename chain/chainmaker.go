// Copyright 2025 The Casibase Authors. All Rights Reserved.
//
// Licensed under the Apache License, Version 2.0 (the "License");
// you may not use this file except in compliance with the License.
// You may obtain a copy of the License at
//
//      http://www.apache.org/licenses/LICENSE-2.0
//
// Unless required by applicable law or agreed to in writing, software
// distributed under the License is distributed on an "AS IS" BASIS,
// WITHOUT WARRANTIES OR CONDITIONS OF ANY KIND, either express or implied.
// See the License for the specific language governing permissions and
// limitations under the License.

package chain

import (
	"fmt"
)

type ChainConfig struct {
	ChainId            string `json:"chain_id"`
	OrgId              string `json:"org_id"`
	AuthType           string `json:"auth_type"`
	UserKey            string `json:"user_key"`
	UserCert           string `json:"user_cert"`
	SignKey            string `json:"sign_key"`
	SignCert           string `json:"sign_cert"`
	NodeAddr           string `json:"node_addr"`
	ChainmakerEndpoint string `json:"chainmaker_endpoint"`
}

type ChainChainmakerClient struct {
	ChainConfig    *ChainConfig `json:"chain_config"`
	ContractName   string       `json:"contract_name"`
	ContractMethod string       `json:"contract_method"`
	Data           string       `json:"data"`
	TxId           string       `json:"txId"`
}

func newChainChainmakerClient(nodeAddr, authType, orgId, chainId, chainmakerEndpoint, UserKey, UserCert, SignKey, SignCert, ContractName, ContractMethod string) (*ChainChainmakerClient, error) {
	chainConfig := &ChainConfig{
		ChainId:            chainId,
		OrgId:              orgId,
		AuthType:           authType,
		UserKey:            UserKey,
		UserCert:           UserCert,
		SignKey:            SignKey,
		SignCert:           SignCert,
		NodeAddr:           nodeAddr,
		ChainmakerEndpoint: chainmakerEndpoint,
	}

	return &ChainChainmakerClient{
		ChainConfig:    chainConfig,
		ContractName:   ContractName,
		ContractMethod: ContractMethod,
	}, nil
}

func (client *ChainChainmakerClient) Commit(data string, lang string) (string, string, string, error) {
	client.Data = data
	response, err := SendChainmakerRequest(client, "invoke-contract", lang)
	if err != nil {
		return "", "", "", err
	}

	return response.Block, response.TxId, response.BlockHash, nil
}

<<<<<<< HEAD
func (client *ChainChainmakerClient) CommitWithMethodAndContractName(data, funcName, contractName string) (string, string, string, error) {
	// 未经测试
	client.Data = data
	client.ContractName = contractName
	client.ContractMethod = funcName
	response, err := SendChainmakerRequest(client, "invoke-contract")
	if err != nil {
		return "", "", "", err
	}

	return response.Block, response.TxId, response.BlockHash, nil
}

func (client *ChainChainmakerClient) QueryWithMethodAndContractName(data, funcName, contractName string) (string,string, error) { 
	// 返回报错，未实现
	return "未实现", "未实现", nil
}

func (client *ChainChainmakerClient) Query(txId string, data string) (string, error) {
=======
func (client *ChainChainmakerClient) Query(txId string, data string, lang string) (string, error) {
>>>>>>> 3d4b3734
	client.TxId = txId
	queryResult, err := SendChainmakerRequest(client, "query-contract", lang)
	if err != nil {
		return "", err
	}

	blockId := queryResult.Block
	chainData := queryResult.Result

	data, err = normalizeChainData(data, lang)
	if err != nil {
		return "", err
	}

	res := "Mismatched"
	if chainData == data {
		res = fmt.Sprintf(`Matched
	******************************************************
	Data:
	
	%s`, chainData)
	} else {
		res = fmt.Sprintf(`Mismatched
	******************************************************
	Chain data:
	
	%s
	******************************************************
	Local data:
	
	%s`, chainData, data)
	}

	return fmt.Sprintf("The query result for block [%s] is: %s", blockId, res), nil
}<|MERGE_RESOLUTION|>--- conflicted
+++ resolved
@@ -68,7 +68,6 @@
 	return response.Block, response.TxId, response.BlockHash, nil
 }
 
-<<<<<<< HEAD
 func (client *ChainChainmakerClient) CommitWithMethodAndContractName(data, funcName, contractName string) (string, string, string, error) {
 	// 未经测试
 	client.Data = data
@@ -87,10 +86,7 @@
 	return "未实现", "未实现", nil
 }
 
-func (client *ChainChainmakerClient) Query(txId string, data string) (string, error) {
-=======
 func (client *ChainChainmakerClient) Query(txId string, data string, lang string) (string, error) {
->>>>>>> 3d4b3734
 	client.TxId = txId
 	queryResult, err := SendChainmakerRequest(client, "query-contract", lang)
 	if err != nil {
