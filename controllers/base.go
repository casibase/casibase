// Copyright 2020 The casbin Authors. All Rights Reserved.
//
// Licensed under the Apache License, Version 2.0 (the "License");
// you may not use this file except in compliance with the License.
// You may obtain a copy of the License at
//
//      http://www.apache.org/licenses/LICENSE-2.0
//
// Unless required by applicable law or agreed to in writing, software
// distributed under the License is distributed on an "AS IS" BASIS,
// WITHOUT WARRANTIES OR CONDITIONS OF ANY KIND, either express or implied.
// See the License for the specific language governing permissions and
// limitations under the License.

package controllers

import (
	"encoding/gob"

	"github.com/astaxie/beego"
	"github.com/casdoor/casdoor-go-sdk/auth"
)

type ApiController struct {
	beego.Controller
}

func init() {
	gob.Register(auth.Claims{})
}

func GetUserName(user *auth.User) string {
	if user == nil {
		return ""
	}

	return user.Name
}

func (c *ApiController) GetSessionClaims() *auth.Claims {
	s := c.GetSession("user")
	if s == nil {
		return nil
	}

	claims := s.(auth.Claims)
	return &claims
}

func (c *ApiController) SetSessionClaims(claims *auth.Claims) {
	if claims == nil {
		c.DelSession("user")
		return
	}

	c.SetSession("user", *claims)
}

func (c *ApiController) GetSessionUser() *auth.User {
	claims := c.GetSessionClaims()
	if claims == nil {
		return nil
	}

	return &claims.User
}

func (c *ApiController) SetSessionUser(user *auth.User) {
	if user == nil {
		c.DelSession("user")
		return
	}

	claims := c.GetSessionClaims()
	if claims == nil {
		claims = &auth.Claims{}
	}

	claims.User = *user
	c.SetSession("user", claims)
}

func (c *ApiController) GetSessionUsername() string {
	user := c.GetSessionUser()
	if user == nil {
		return ""
	}

<<<<<<< HEAD
func (c *ApiController) RequireSignedIn() bool {
	if c.GetSessionUser() == nil {
		c.Data["json"] = Response{Status: "error", Msg: "please sign in first"}
		c.ServeJSON()

		return true
	}

	return false
}

func (c *ApiController) wrapResponse(res bool) {
	if res {
		c.ResponseOk()
	} else {
		c.ResponseError("errorUnknown")
	}
}

func (c *ApiController) GetCommunityHealth() {
	res := object.CommunityHealth{
		Member: object.GetMemberNum(),
		Topic:  object.GetTopicCount(),
		Reply:  object.GetReplyCount(),
	}

	c.ResponseOk(res)
}

func (c *ApiController) GetForumVersion() {
	res := object.GetForumVersion()
	c.ResponseOk(res)
}

func (c *ApiController) GetOnlineNum() {
	onlineNum := object.GetOnlineMemberNum()
	highest := object.GetHighestOnlineNum()

	c.ResponseOk(onlineNum, highest)
}

func (c *ApiController) GetNodeNavigation() {
	res := object.GetNodeNavigation()
	c.ResponseOk(res)
=======
	return GetUserName(user)
>>>>>>> 45ae9440
}<|MERGE_RESOLUTION|>--- conflicted
+++ resolved
@@ -86,52 +86,5 @@
 		return ""
 	}
 
-<<<<<<< HEAD
-func (c *ApiController) RequireSignedIn() bool {
-	if c.GetSessionUser() == nil {
-		c.Data["json"] = Response{Status: "error", Msg: "please sign in first"}
-		c.ServeJSON()
-
-		return true
-	}
-
-	return false
-}
-
-func (c *ApiController) wrapResponse(res bool) {
-	if res {
-		c.ResponseOk()
-	} else {
-		c.ResponseError("errorUnknown")
-	}
-}
-
-func (c *ApiController) GetCommunityHealth() {
-	res := object.CommunityHealth{
-		Member: object.GetMemberNum(),
-		Topic:  object.GetTopicCount(),
-		Reply:  object.GetReplyCount(),
-	}
-
-	c.ResponseOk(res)
-}
-
-func (c *ApiController) GetForumVersion() {
-	res := object.GetForumVersion()
-	c.ResponseOk(res)
-}
-
-func (c *ApiController) GetOnlineNum() {
-	onlineNum := object.GetOnlineMemberNum()
-	highest := object.GetHighestOnlineNum()
-
-	c.ResponseOk(onlineNum, highest)
-}
-
-func (c *ApiController) GetNodeNavigation() {
-	res := object.GetNodeNavigation()
-	c.ResponseOk(res)
-=======
 	return GetUserName(user)
->>>>>>> 45ae9440
 }