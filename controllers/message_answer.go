// Copyright 2024 The Casibase Authors. All Rights Reserved.
//
// Licensed under the Apache License, Version 2.0 (the "License");
// you may not use this file except in compliance with the License.
// You may obtain a copy of the License at
//
//      http://www.apache.org/licenses/LICENSE-2.0
//
// Unless required by applicable law or agreed to in writing, software
// distributed under the License is distributed on an "AS IS" BASIS,
// WITHOUT WARRANTIES OR CONDITIONS OF ANY KIND, either express or implied.
// See the License for the specific language governing permissions and
// limitations under the License.

package controllers

import (
	"fmt"
	"strings"

	"github.com/beego/beego"
	"github.com/casibase/casibase/object"
	"github.com/casibase/casibase/util"
)

// GetMessageAnswer
// @Title GetMessageAnswer
// @Tag Message API
// @Description get message answer
// @Param id query string true "The id of message"
// @Success 200 {stream} string "An event stream of message answers in JSON format"
// @router /get-message-answer [get]
func (c *ApiController) GetMessageAnswer() {
	id := c.Input().Get("id")

	c.Ctx.ResponseWriter.Header().Set("Content-Type", "text/event-stream")
	c.Ctx.ResponseWriter.Header().Set("Cache-Control", "no-cache")
	c.Ctx.ResponseWriter.Header().Set("Connection", "keep-alive")

	message, err := object.GetMessage(id)
	if err != nil {
		c.ResponseErrorStream(message, err.Error())
		return
	}

	if message == nil {
		c.ResponseErrorStream(message, fmt.Sprintf("The message: %s is not found", id))
		return
	}

	if message.Author != "AI" {
		c.ResponseErrorStream(message, fmt.Sprintf("The message is invalid, message author should be \"AI\", but got \"%s\"", message.Author))
		return
	}
	if message.ReplyTo == "" {
		c.ResponseErrorStream(message, "The message is invalid, message replyTo should not be empty")
		return
	}
	if message.Text != "" {
		c.ResponseErrorStream(message, fmt.Sprintf("The message is invalid, message text should be empty, but got \"%s\"", message.Text))
		return
	}

	if strings.HasPrefix(message.ErrorText, "error, status code: 400, message: The response was filtered due to the prompt triggering") {
		c.ResponseErrorStream(message, message.ErrorText)
		return
	}

	chatId := util.GetIdFromOwnerAndName(message.Owner, message.Chat)
	chat, err := object.GetChat(chatId)
	if err != nil {
		c.ResponseErrorStream(message, err.Error())
		return
	}

	//if chat == nil || chat.Organization != message.Organization {
	//	c.ResponseErrorStream(message, fmt.Sprintf("The chat: %s is not found", chatId))
	//	return
	//}

	if chat.Type != "AI" {
		c.ResponseErrorStream(message, "The chat type must be \"AI\"")
		return
	}

	store, err := object.GetDefaultStore("admin")
	if err != nil {
		c.ResponseErrorStream(message, err.Error())
		return
	}
	if store == nil {
		c.ResponseErrorStream(message, fmt.Sprintf("The default store is not found"))
		return
	}

	question := store.Welcome
	var questionMessage *object.Message
	if message.ReplyTo != "Welcome" {
		questionMessage, err = object.GetMessage(util.GetId("admin", message.ReplyTo))
		if err != nil {
			c.ResponseErrorStream(message, err.Error())
			return
		}
		if questionMessage == nil {
			c.ResponseErrorStream(message, fmt.Sprintf("The message: %s is not found", id))
			return
		}

		question = questionMessage.Text

		question, err = refineQuestionTextViaParsingUrlContent(question)
		if err != nil {
			c.ResponseErrorStream(message, err.Error())
			return
		}
	}

	if question == "" {
		c.ResponseErrorStream(message, fmt.Sprintf("The question should not be empty"))
		return
	}

	_, ok := c.CheckSignedIn()
	if !ok {
		var count int
		count, err = object.GetNearMessageCount(message.User, store.LimitMinutes)
		if err != nil {
			c.ResponseErrorStream(message, err.Error())
			return
		}
		if count > store.Frequency {
			c.ResponseErrorStream(message, "You have queried too many times, please wait for a while")
			return
		}
	}

	_, modelProviderObj, err := object.GetModelProviderFromContext("admin", chat.User2)
	if err != nil {
		c.ResponseErrorStream(message, err.Error())
		return
	}

	embeddingProvider, embeddingProviderObj, err := object.GetEmbeddingProviderFromContext("admin", chat.User2)
	if err != nil {
		c.ResponseErrorStream(message, err.Error())
		return
	}

<<<<<<< HEAD
	writer := &RefinedWriter{*c.Ctx.ResponseWriter, *NewCleaner(6), []byte{}, []byte{}, []byte{}}

	modelProvider, modelProviderObj, err := GetIdleModelProvider(store.ModelUsageMap, chat.User2, question, writer, knowledge, history, true)
	if err != nil {
=======
	knowledge, vectorScores, embeddingResult, err := object.GetNearestKnowledge(embeddingProvider, embeddingProviderObj, "admin", question)
	if err != nil && err.Error() != "no knowledge vectors found" {
>>>>>>> 5a901d89
		c.ResponseErrorStream(message, err.Error())
		return
	}

	if questionMessage != nil {
		questionMessage.TokenCount = embeddingResult.TokenCount
		questionMessage.Price = embeddingResult.Price
		questionMessage.Currency = embeddingResult.Currency

		_, err = object.UpdateMessage(questionMessage.GetId(), questionMessage, false)
		if err != nil {
			c.ResponseErrorStream(message, err.Error())
			return
		}
	}

	writer := &RefinedWriter{*c.Ctx.ResponseWriter, *NewCleaner(6), []byte{}}
	history, err := object.GetRecentRawMessages(chat.Name, message.CreatedTime, store.MemoryLimit)
	if err != nil {
		c.ResponseErrorStream(message, err.Error())
		return
	}

	fmt.Printf("Question: [%s]\n", question)
	fmt.Printf("Knowledge: [\n")
	for i, k := range knowledge {
		fmt.Printf("Knowledge %d: [%s]\n", i, k.Text)
	}
	fmt.Printf("]\n")
	// fmt.Printf("Refined Question: [%s]\n", realQuestion)
	fmt.Printf("Answer: [")

	question, err = getQuestionWithSuggestions(question, store.SuggestionCount)
	if err != nil {
		c.ResponseErrorStream(message, err.Error())
		return
	}

	modelResult, err := modelProviderObj.QueryText(question, writer, history, store.Prompt, knowledge)
	if err != nil {
		c.ResponseErrorStream(message, err.Error())
		return
	}

	if writer.writerCleaner.cleaned == false {
		cleanedData := writer.writerCleaner.GetCleanedData()
		writer.buf = append(writer.buf, []byte(cleanedData)...)
		jsonData, err := ConvertMessageDataToJSON(cleanedData)
		if err != nil {
			c.ResponseErrorStream(message, err.Error())
			return
		}

		_, err = writer.ResponseWriter.Write([]byte(fmt.Sprintf("event: message\ndata: %s\n\n", jsonData)))
		if err != nil {
			c.ResponseErrorStream(message, err.Error())
			return
		}

		writer.Flush()
		fmt.Print(cleanedData)
	}

	fmt.Printf("]\n")

	event := fmt.Sprintf("event: end\ndata: %s\n\n", "end")
	_, err = c.Ctx.ResponseWriter.Write([]byte(event))
	if err != nil {
		c.ResponseErrorStream(message, err.Error())
		return
	}

	answer := writer.MessageString()
	message.ReasonText = writer.ReasonString()
	message.TokenCount = modelResult.TotalTokenCount
	message.Price = modelResult.TotalPrice
	message.Currency = modelResult.Currency

	textAnswer := answer
	textSuggestions := []object.Suggestion{}
	if store.SuggestionCount != 0 {
		textAnswer, textSuggestions, err = parseAnswerAndSuggestions(answer)
		if err != nil {
			c.ResponseErrorStream(message, err.Error())
			return
		}
	}

	message.Text = textAnswer
	if message.Text != "" {
		message.ErrorText = ""
		message.IsAlerted = false
	}

	message.Suggestions = textSuggestions

	message.VectorScores = vectorScores
	_, err = object.UpdateMessage(message.GetId(), message, false)
	if err != nil {
		c.ResponseErrorStream(message, err.Error())
		return
	}

	chat.TokenCount += message.TokenCount
	chat.Price += message.Price
	if chat.Currency == "" {
		chat.Currency = message.Currency
	}

	if questionMessage != nil {
		if chat.Currency == questionMessage.Currency {
			chat.TokenCount += questionMessage.TokenCount
			chat.Price += questionMessage.Price
		}
	}

	_, err = object.UpdateChat(chat.GetId(), chat)
	if err != nil {
		c.ResponseErrorStream(message, err.Error())
		return
	}
}

// GetAnswer
// @Title GetAnswer
// @Tag Message API
// @Description get answer
// @Param provider query string true "The provider"
// @Param question query string true "The question of message"
// @Param framework query string true "The framework"
// @Param video query string true "The video"
// @Success 200 {string} string "answer message"
// @router /get-answer [get]
func (c *ApiController) GetAnswer() {
	userName, ok := c.RequireSignedIn()
	if !ok {
		return
	}

	provider := c.Input().Get("provider")
	question := c.Input().Get("question")
	framework := c.Input().Get("framework")
	video := c.Input().Get("video")

	category := "Custom"
	chatName := fmt.Sprintf("chat_%s", util.GetRandomName())
	if framework != "" {
		if video == "" {
			category = "FrameworkTest"
			chatName = framework
		} else {
			category = "FrameworkVideoRun"
			chatName = fmt.Sprintf("%s - %s", video, framework)
		}
	}

	answer, modelResult, err := object.GetAnswer(provider, question)
	if err != nil {
		c.ResponseError(err.Error())
		return
	}

	chat, err := object.GetChat(util.GetId("admin", chatName))
	if err != nil {
		c.ResponseError(err.Error())
		return
	}
	if chat == nil {
		casdoorOrganization := beego.AppConfig.String("casdoorOrganization")
		currentTime := util.GetCurrentTime()
		chat = &object.Chat{
			Owner:        "admin",
			Name:         chatName,
			CreatedTime:  currentTime,
			UpdatedTime:  currentTime,
			Organization: casdoorOrganization,
			DisplayName:  chatName,
			Store:        "",
			Category:     category,
			Type:         "AI",
			User:         userName,
			User1:        "",
			User2:        "",
			Users:        []string{},
			ClientIp:     c.getClientIp(),
			UserAgent:    c.getUserAgent(),
			MessageCount: 0,
		}

		chat.ClientIpDesc = util.GetDescFromIP(chat.ClientIp)
		chat.UserAgentDesc = util.GetDescFromUserAgent(chat.UserAgent)

		_, err = object.AddChat(chat)
		if err != nil {
			c.ResponseError(err.Error())
			return
		}
	}

<<<<<<< HEAD
	writer := &RefinedWriter{*c.Ctx.ResponseWriter, *NewCleaner(6), []byte{}, []byte{}, []byte{}}
	provider, _, err := GetIdleModelProvider(task.ModelUsageMap, chat.User2, question, writer, []*model.RawMessage{}, []*model.RawMessage{}, false)
	if err != nil {
		c.ResponseError(err.Error())
		return
	}

	answer, modelResult, err := object.GetAnswer(provider, question)
	if err != nil {
		c.ResponseError(err.Error())
		return
	}

=======
>>>>>>> 5a901d89
	questionMessage := &object.Message{
		Owner:        "admin",
		Name:         fmt.Sprintf("message_%s", util.GetRandomName()),
		CreatedTime:  chat.CreatedTime,
		Organization: chat.Organization,
		User:         userName,
		Chat:         chat.Name,
		ReplyTo:      "",
		Author:       userName,
		Text:         question,
	}

	questionMessage.Currency = modelResult.Currency

	_, err = object.AddMessage(questionMessage)
	if err != nil {
		c.ResponseError(err.Error())
		return
	}

	answerMessage := &object.Message{
		Owner:        "admin",
		Name:         fmt.Sprintf("message_%s", util.GetRandomName()),
		CreatedTime:  util.GetCurrentTimeEx(chat.CreatedTime),
		Organization: chat.Organization,
		User:         userName,
		Chat:         chat.Name,
		ReplyTo:      questionMessage.Name,
		Author:       "AI",
		Text:         answer,
	}

	answerMessage.TokenCount = modelResult.TotalTokenCount
	answerMessage.Price = modelResult.TotalPrice
	answerMessage.Currency = modelResult.Currency

	_, err = object.AddMessage(answerMessage)
	if err != nil {
		c.ResponseError(err.Error())
		return
	}

	chat.TokenCount += answerMessage.TokenCount
	chat.Price += answerMessage.Price
	if chat.Currency == "" {
		chat.Currency = answerMessage.Currency
	}

	chat.UpdatedTime = util.GetCurrentTime()
	chat.MessageCount += 2

	_, err = object.UpdateChat(chat.GetId(), chat)
	if err != nil {
		c.ResponseOk(err.Error())
		return
	}

	c.ResponseOk(answer)
}<|MERGE_RESOLUTION|>--- conflicted
+++ resolved
@@ -146,18 +146,18 @@
 		return
 	}
 
-<<<<<<< HEAD
-	writer := &RefinedWriter{*c.Ctx.ResponseWriter, *NewCleaner(6), []byte{}, []byte{}, []byte{}}
-
-	modelProvider, modelProviderObj, err := GetIdleModelProvider(store.ModelUsageMap, chat.User2, question, writer, knowledge, history, true)
-	if err != nil {
-=======
-	knowledge, vectorScores, embeddingResult, err := object.GetNearestKnowledge(embeddingProvider, embeddingProviderObj, "admin", question)
-	if err != nil && err.Error() != "no knowledge vectors found" {
->>>>>>> 5a901d89
-		c.ResponseErrorStream(message, err.Error())
-		return
-	}
+  knowledge, vectorScores, embeddingResult, err := object.GetNearestKnowledge(embeddingProvider, embeddingProviderObj, "admin", question)
+  if err != nil && err.Error() != "no knowledge vectors found" {
+      c.ResponseErrorStream(message, err.Error())
+      return
+  }
+
+  writer := &RefinedWriter{*c.Ctx.ResponseWriter, *NewCleaner(6), []byte{}, []byte{}, []byte{}}
+  modelProvider, modelProviderObj, err := GetIdleModelProvider(store.ModelUsageMap, chat.User2, question, writer, knowledge, history, true)
+  if err != nil {
+      c.ResponseErrorStream(message, err.Error())
+      return
+  }
 
 	if questionMessage != nil {
 		questionMessage.TokenCount = embeddingResult.TokenCount
@@ -354,7 +354,6 @@
 		}
 	}
 
-<<<<<<< HEAD
 	writer := &RefinedWriter{*c.Ctx.ResponseWriter, *NewCleaner(6), []byte{}, []byte{}, []byte{}}
 	provider, _, err := GetIdleModelProvider(task.ModelUsageMap, chat.User2, question, writer, []*model.RawMessage{}, []*model.RawMessage{}, false)
 	if err != nil {
@@ -368,8 +367,6 @@
 		return
 	}
 
-=======
->>>>>>> 5a901d89
 	questionMessage := &object.Message{
 		Owner:        "admin",
 		Name:         fmt.Sprintf("message_%s", util.GetRandomName()),
