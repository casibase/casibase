--- conflicted
+++ resolved
@@ -361,11 +361,7 @@
 		return
 	}
 
-<<<<<<< HEAD
-	answer, modelResult, err := object.GetAnswer(provider, question)
-=======
 	answer, modelResult, err := object.GetAnswer(provider, question, id, *task)
->>>>>>> 41778da3
 	if err != nil {
 		c.ResponseError(err.Error())
 		return
@@ -428,24 +424,5 @@
 		return
 	}
 
-	for _, usageInfo := range task.ModelUsageMap {
-		if time.Since(usageInfo.StartTime) >= time.Minute {
-			usageInfo.TokenCount = 0
-			usageInfo.StartTime = time.Time{}
-		}
-	}
-
-	if task.ModelUsageMap != nil {
-		task.ModelUsageMap[provider] = object.UsageInfo{
-			Provider:   provider,
-			TokenCount: modelResult.TotalTokenCount,
-			StartTime:  time.Now(),
-		}
-	}
-	_, err = object.UpdateTask(id, task)
-	if err != nil {
-		c.ResponseOk(err.Error())
-		return
-	}
 	c.ResponseOk(answer)
 }