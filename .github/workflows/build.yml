--- conflicted
+++ resolved
@@ -116,8 +116,6 @@
         uses: actions/checkout@v4
         with:
           fetch-depth: 0
-<<<<<<< HEAD
-=======
 
       - name: Free disk space
         uses: jlumbroso/free-disk-space@v1.3.1
@@ -128,7 +126,6 @@
           haskell: true
           large-packages: true
           swap-storage: true
->>>>>>> 16c24b2b
 
       - name: Download frontend build artifacts
         uses: actions/download-artifact@v4
@@ -136,15 +133,12 @@
           name: frontend-build-${{ github.run_id }}
           path: ./web/build
 
-<<<<<<< HEAD
-=======
       - name: Prepare Go caches
         run: |
           echo "GOMODCACHE=$RUNNER_TEMP/gomod" >> $GITHUB_ENV
           echo "GOCACHE=$RUNNER_TEMP/gocache" >> $GITHUB_ENV
           go clean -cache -modcache -testcache -fuzzcache
 
->>>>>>> 16c24b2b
       - name: Run GoReleaser
         uses: goreleaser/goreleaser-action@v6
         with:
