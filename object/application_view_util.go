// Copyright 2025 The Casibase Authors. All Rights Reserved.
//
// Licensed under the Apache License, Version 2.0 (the "License");
// you may not use this file except in compliance with the License.
// You may obtain a copy of the License at
//
//      http://www.apache.org/licenses/LICENSE-2.0
//
// Unless required by applicable law or agreed to in writing, software
// distributed under the License is distributed on an "AS IS" BASIS,
// WITHOUT WARRANTIES OR CONDITIONS OF ANY KIND, either express or implied.
// See the License for the specific language governing permissions and
// limitations under the License.

package object

import (
	"context"
	"fmt"
	"sync"
<<<<<<< HEAD
=======
	"time"

	appsv1 "k8s.io/api/apps/v1"
	v1 "k8s.io/api/core/v1"
	"k8s.io/apimachinery/pkg/api/resource"
	metav1 "k8s.io/apimachinery/pkg/apis/meta/v1"
	metricsclientset "k8s.io/metrics/pkg/client/clientset/versioned"
>>>>>>> 16c24b2b

	networkingv1 "k8s.io/api/networking/v1"
)

func AddDetails(apps []*Application) {
	if len(apps) == 0 {
		return
	}

	if ensureK8sClient() != nil {
		return
	}

	var wg sync.WaitGroup

	for _, app := range apps {
		wg.Add(1)
		go func(app *Application) {
			defer wg.Done()
			if details, err := GetApplicationView(app.Namespace); err == nil {
				app.Status = details.Status
				app.Details = details

				if app.URL == "" {
					if url, err := GetURL(app.Namespace); err == nil && url != "" {
						app.URL = url
					}
				}
			}
		}(app)
	}

	wg.Wait()
}

// GetURL retrieves the access URL for an application
func GetURL(namespace string) (string, error) {
	nodeIPs := getNodeIPsFromCache()
	services := getServicesFromCache(namespace, nodeIPs)

	// Find first available access URL from services
	for _, service := range services {
		for _, port := range service.Ports {
			if port.URL != "" {
				return port.URL, nil
			}
		}
	}

	return "", fmt.Errorf("no accessible URL found for application")
}

// findIngressURL finds the external access URL for a service in Ingress rules.
func findIngressURL(serviceName string, servicePort int32, ingresses []*networkingv1.Ingress) string {
	for _, ingress := range ingresses {
		// Iterate through Ingress rules
		for _, rule := range ingress.Spec.Rules {
			if rule.HTTP == nil {
				continue
			}

			// Build the hostname
			host := rule.Host
			if host == "" && len(ingress.Status.LoadBalancer.Ingress) > 0 {
				// If the host is not specified in the rule, try to get it from the LoadBalancer status
				lbIngress := ingress.Status.LoadBalancer.Ingress[0]
				if lbIngress.Hostname != "" {
					host = lbIngress.Hostname
				} else if lbIngress.IP != "" {
					host = lbIngress.IP
				}
			}

			// Iterate through each path
			for _, path := range rule.HTTP.Paths {
				backend := path.Backend

				if backend.Service != nil &&
					backend.Service.Name == serviceName &&
					backend.Service.Port.Number == servicePort {

					scheme := "http"
					if hasTLSForHost(ingress, host) {
						scheme = "https"
					}

					pathStr := path.Path
					if pathStr == "" {
						pathStr = "/"
					}

					return scheme + "://" + host + pathStr
				}
			}
		}
	}

	return ""
}

// hasTLSForHost examine if the ingress has TLS configured for the given host
func hasTLSForHost(ingress *networkingv1.Ingress, host string) bool {
	for _, tls := range ingress.Spec.TLS {
		for _, tlsHost := range tls.Hosts {
			if tlsHost == host {
				return true
			}
		}
	}
	return false
<<<<<<< HEAD
=======
}

// formatCPUUsage formats CPU usage quantity to human-readable format
func formatCPUUsage(quantity resource.Quantity) string {
	milliValue := quantity.MilliValue()

	if milliValue >= 1000 {
		cores := float64(milliValue) / 1000
		if cores == float64(int(cores)) {
			return fmt.Sprintf("%d", int(cores))
		}
		return fmt.Sprintf("%.2f", cores)
	}

	// Display as milli-cores for < 1 core
	return fmt.Sprintf("%dm", milliValue)
}

// formatMemoryUsage formats memory usage quantity to human-readable format
func formatMemoryUsage(quantity resource.Quantity) string {
	bytes := quantity.Value()

	switch {
	case bytes >= 1<<30: // >= 1 GiB
		gb := float64(bytes) / (1 << 30)
		if gb >= 10 {
			return fmt.Sprintf("%.0fGi", gb)
		}
		return fmt.Sprintf("%.1fGi", gb)
	case bytes >= 1<<20: // >= 1 MiB
		mb := float64(bytes) / (1 << 20)
		if mb >= 10 {
			return fmt.Sprintf("%.0fMi", mb)
		}
		return fmt.Sprintf("%.1fMi", mb)
	case bytes >= 1<<10: // >= 1 KiB
		return fmt.Sprintf("%.0fKi", float64(bytes)/(1<<10))
	default:
		return fmt.Sprintf("%d", bytes)
	}
}

func calculateNamespaceMetrics(ctx context.Context, metricsClient *metricsclientset.Clientset, namespace string, deployCache map[string]map[string]*appsv1.Deployment, mu *sync.RWMutex) (*CachedMetrics, error) {
	if metricsClient == nil {
		return nil, fmt.Errorf("metrics client not available")
	}

	podMetricsList, err := metricsClient.MetricsV1beta1().PodMetricses(namespace).List(ctx, metav1.ListOptions{})
	if err != nil {
		return nil, err
	}

	totalCPU := resource.NewQuantity(0, resource.DecimalSI)
	totalMemory := resource.NewQuantity(0, resource.BinarySI)

	// Aggregate resource usage from all pods
	for _, podMetrics := range podMetricsList.Items {
		for _, container := range podMetrics.Containers {
			if cpuUsage, ok := container.Usage[v1.ResourceCPU]; ok {
				totalCPU.Add(cpuUsage)
			}
			if memUsage, ok := container.Usage[v1.ResourceMemory]; ok {
				totalMemory.Add(memUsage)
			}
		}
	}

	var cpuPercentage, memPercentage float64

	// Calculate percentages if deployment cache and mutex are provided
	if deployCache != nil && mu != nil {
		mu.RLock()
		if deploys, exists := deployCache[namespace]; exists {
			totalCPULimits := resource.NewQuantity(0, resource.DecimalSI)
			totalMemoryLimits := resource.NewQuantity(0, resource.BinarySI)

			for _, deploy := range deploys {
				replicas := int32(1)
				if deploy.Spec.Replicas != nil {
					replicas = *deploy.Spec.Replicas
				}

				for _, container := range deploy.Spec.Template.Spec.Containers {
					if container.Resources.Limits != nil {
						if cpuLimit, ok := container.Resources.Limits[v1.ResourceCPU]; ok {
							for i := int32(0); i < replicas; i++ {
								totalCPULimits.Add(cpuLimit)
							}
						}
						if memLimit, ok := container.Resources.Limits[v1.ResourceMemory]; ok {
							for i := int32(0); i < replicas; i++ {
								totalMemoryLimits.Add(memLimit)
							}
						}
					}
				}
			}

			if totalCPULimits.MilliValue() > 0 {
				cpuPercentage = float64(totalCPU.MilliValue()) / float64(totalCPULimits.MilliValue()) * 100
			}
			if totalMemoryLimits.Value() > 0 {
				memPercentage = float64(totalMemory.Value()) / float64(totalMemoryLimits.Value()) * 100
			}
		}
		mu.RUnlock()
	}

	return &CachedMetrics{
		TotalCPU:         *totalCPU,
		TotalMemory:      *totalMemory,
		PodCount:         len(podMetricsList.Items),
		CPUPercentage:    cpuPercentage,
		MemoryPercentage: memPercentage,
		LastUpdated:      time.Now(),
	}, nil
>>>>>>> 16c24b2b
}<|MERGE_RESOLUTION|>--- conflicted
+++ resolved
@@ -18,8 +18,6 @@
 	"context"
 	"fmt"
 	"sync"
-<<<<<<< HEAD
-=======
 	"time"
 
 	appsv1 "k8s.io/api/apps/v1"
@@ -27,7 +25,6 @@
 	"k8s.io/apimachinery/pkg/api/resource"
 	metav1 "k8s.io/apimachinery/pkg/apis/meta/v1"
 	metricsclientset "k8s.io/metrics/pkg/client/clientset/versioned"
->>>>>>> 16c24b2b
 
 	networkingv1 "k8s.io/api/networking/v1"
 )
@@ -138,8 +135,6 @@
 		}
 	}
 	return false
-<<<<<<< HEAD
-=======
 }
 
 // formatCPUUsage formats CPU usage quantity to human-readable format
@@ -256,5 +251,4 @@
 		MemoryPercentage: memPercentage,
 		LastUpdated:      time.Now(),
 	}, nil
->>>>>>> 16c24b2b
 }