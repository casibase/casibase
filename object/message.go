--- conflicted
+++ resolved
@@ -21,7 +21,6 @@
 	"strings"
 	"time"
 
-	"github.com/casdoor/casdoor-go-sdk/casdoorsdk"
 	"github.com/casibase/casibase/model"
 	"github.com/casibase/casibase/util"
 	"xorm.io/core"
@@ -42,39 +41,6 @@
 	Name        string `xorm:"varchar(100) notnull pk" json:"name"`
 	CreatedTime string `xorm:"varchar(100)" json:"createdTime"`
 
-<<<<<<< HEAD
-	Organization      string           `xorm:"varchar(100)" json:"organization"`
-	Store             string           `xorm:"varchar(100)" json:"store"`
-	User              string           `xorm:"varchar(100) index" json:"user"`
-	Chat              string           `xorm:"varchar(100) index" json:"chat"`
-	ReplyTo           string           `xorm:"varchar(100) index" json:"replyTo"`
-	Author            string           `xorm:"varchar(100)" json:"author"`
-	Text              string           `xorm:"mediumtext" json:"text"`
-	ReasonText        string           `xorm:"mediumtext" json:"reasonText"`
-	ErrorText         string           `xorm:"mediumtext" json:"errorText"`
-	FileName          string           `xorm:"varchar(100)" json:"fileName"`
-	Comment           string           `xorm:"mediumtext" json:"comment"`
-	TokenCount        int              `json:"tokenCount"`
-	TextTokenCount    int              `json:"textTokenCount"`
-	Price             float64          `json:"price"`
-	Currency          string           `xorm:"varchar(100)" json:"currency"`
-	IsHidden          bool             `json:"isHidden"`
-	IsDeleted         bool             `json:"isDeleted"`
-	NeedNotify        bool             `json:"needNotify"`
-	IsAlerted         bool             `json:"isAlerted"`
-	IsRegenerated     bool             `json:"isRegenerated"`
-	WebSearchEnabled  bool             `json:"webSearchEnabled"`
-	ModelProvider     string           `xorm:"varchar(100)" json:"modelProvider"`
-	EmbeddingProvider string           `xorm:"varchar(100)" json:"embeddingProvider"`
-	VectorScores      []VectorScore    `xorm:"mediumtext" json:"vectorScores"`
-	LikeUsers         []string         `json:"likeUsers"`
-	DisLikeUsers      []string         `json:"dislikeUsers"`
-	Suggestions       []Suggestion     `json:"suggestions"`
-	ToolCalls         []model.ToolCall `xorm:"mediumtext" json:"toolCalls"`
-	SearchResults     []SearchResult   `xorm:"mediumtext" json:"searchResults"`
-
-	FailedTransaction []*casdoorsdk.Transaction `xorm:"mediumtext" json:"failedTransaction"`
-=======
 	Organization      string               `xorm:"varchar(100)" json:"organization"`
 	Store             string               `xorm:"varchar(100)" json:"store"`
 	User              string               `xorm:"varchar(100) index" json:"user"`
@@ -104,7 +70,6 @@
 	Suggestions       []Suggestion         `json:"suggestions"`
 	ToolCalls         []model.ToolCall     `xorm:"mediumtext" json:"toolCalls"`
 	SearchResults     []model.SearchResult `xorm:"mediumtext" json:"searchResults"`
->>>>>>> e2d4019d
 }
 
 func GetGlobalMessages() ([]*Message, error) {
